//
//  DomainServer.cpp
//  domain-server/src
//
//  Created by Stephen Birarda on 9/26/13.
//  Copyright 2013 High Fidelity, Inc.
//
//  Distributed under the Apache License, Version 2.0.
//  See the accompanying file LICENSE or http://www.apache.org/licenses/LICENSE-2.0.html
//

#include "DomainServer.h"

#include <QDir>
#include <QJsonDocument>
#include <QJsonObject>
#include <QJsonArray>
#include <QProcess>
#include <QSharedMemory>
#include <QStandardPaths>
#include <QTimer>
#include <QUrlQuery>

#include <AccountManager.h>
#include <ApplicationVersion.h>
#include <HifiConfigVariantMap.h>
#include <HTTPConnection.h>
#include <JSONBreakableMarshal.h>
#include <LogUtils.h>
#include <NetworkingConstants.h>
#include <udt/PacketHeaders.h>
#include <SettingHandle.h>
#include <SharedUtil.h>
#include <ShutdownEventListener.h>
#include <UUID.h>
#include <LogHandler.h>

#include "DomainServerNodeData.h"
#include "NodeConnectionData.h"

int const DomainServer::EXIT_CODE_REBOOT = 234923;

const QString ICE_SERVER_DEFAULT_HOSTNAME = "ice.highfidelity.io";

DomainServer::DomainServer(int argc, char* argv[]) :
    QCoreApplication(argc, argv),
    _gatekeeper(this),
    _httpManager(DOMAIN_SERVER_HTTP_PORT, QString("%1/resources/web/").arg(QCoreApplication::applicationDirPath()), this),
    _httpsManager(NULL),
    _allAssignments(),
    _unfulfilledAssignments(),
    _isUsingDTLS(false),
    _oauthProviderURL(),
    _oauthClientID(),
    _hostname(),
    _webAuthenticationStateSet(),
    _cookieSessionHash(),
    _automaticNetworkingSetting(),
    _settingsManager(),
    _iceServerSocket(ICE_SERVER_DEFAULT_HOSTNAME, ICE_SERVER_DEFAULT_PORT)
{
    qInstallMessageHandler(LogHandler::verboseMessageHandler);

    LogUtils::init();
    Setting::init();

    connect(this, &QCoreApplication::aboutToQuit, this, &DomainServer::aboutToQuit);

    setOrganizationName("High Fidelity");
    setOrganizationDomain("highfidelity.io");
    setApplicationName("domain-server");
    setApplicationVersion(BUILD_VERSION);
    QSettings::setDefaultFormat(QSettings::IniFormat);

    // make sure we have a fresh AccountManager instance
    // (need this since domain-server can restart itself and maintain static variables)
    AccountManager::getInstance(true);

    _settingsManager.setupConfigMap(arguments());

    // setup a shutdown event listener to handle SIGTERM or WM_CLOSE for us
#ifdef _WIN32
    installNativeEventFilter(&ShutdownEventListener::getInstance());
#else
    ShutdownEventListener::getInstance();
#endif

    qRegisterMetaType<DomainServerWebSessionData>("DomainServerWebSessionData");
    qRegisterMetaTypeStreamOperators<DomainServerWebSessionData>("DomainServerWebSessionData");
    
    // make sure we hear about newly connected nodes from our gatekeeper
    connect(&_gatekeeper, &DomainGatekeeper::connectedNode, this, &DomainServer::handleConnectedNode);

    if (optionallyReadX509KeyAndCertificate() && optionallySetupOAuth() && optionallySetupAssignmentPayment()) {
        // we either read a certificate and private key or were not passed one
        // and completed login or did not need to

        qDebug() << "Setting up LimitedNodeList and assignments.";
        setupNodeListAndAssignments();

        loadExistingSessionsFromSettings();

        // setup automatic networking settings with data server
        setupAutomaticNetworking();

        // preload some user public keys so they can connect on first request
        _gatekeeper.preloadAllowedUserPublicKeys();
    }
}

DomainServer::~DomainServer() {
    // destroy the LimitedNodeList before the DomainServer QCoreApplication is down
    DependencyManager::destroy<LimitedNodeList>();
}

void DomainServer::aboutToQuit() {

    // clear the log handler so that Qt doesn't call the destructor on LogHandler
    qInstallMessageHandler(0);
}

void DomainServer::restart() {
    qDebug() << "domain-server is restarting.";

    exit(DomainServer::EXIT_CODE_REBOOT);
}

bool DomainServer::optionallyReadX509KeyAndCertificate() {
    const QString X509_CERTIFICATE_OPTION = "cert";
    const QString X509_PRIVATE_KEY_OPTION = "key";
    const QString X509_KEY_PASSPHRASE_ENV = "DOMAIN_SERVER_KEY_PASSPHRASE";

    QString certPath = _settingsManager.getSettingsMap().value(X509_CERTIFICATE_OPTION).toString();
    QString keyPath = _settingsManager.getSettingsMap().value(X509_PRIVATE_KEY_OPTION).toString();

    if (!certPath.isEmpty() && !keyPath.isEmpty()) {
        // the user wants to use DTLS to encrypt communication with nodes
        // let's make sure we can load the key and certificate
//        _x509Credentials = new gnutls_certificate_credentials_t;
//        gnutls_certificate_allocate_credentials(_x509Credentials);

        QString keyPassphraseString = QProcessEnvironment::systemEnvironment().value(X509_KEY_PASSPHRASE_ENV);

        qDebug() << "Reading certificate file at" << certPath << "for DTLS.";
        qDebug() << "Reading key file at" << keyPath << "for DTLS.";

//        int gnutlsReturn = gnutls_certificate_set_x509_key_file2(*_x509Credentials,
//                                                                 certPath.toLocal8Bit().constData(),
//                                                                 keyPath.toLocal8Bit().constData(),
//                                                                 GNUTLS_X509_FMT_PEM,
//                                                                 keyPassphraseString.toLocal8Bit().constData(),
//                                                                 0);
//
//        if (gnutlsReturn < 0) {
//            qDebug() << "Unable to load certificate or key file." << "Error" << gnutlsReturn << "- domain-server will now quit.";
//            QMetaObject::invokeMethod(this, "quit", Qt::QueuedConnection);
//            return false;
//        }

//        qDebug() << "Successfully read certificate and private key.";

        // we need to also pass this certificate and private key to the HTTPS manager
        // this is used for Oauth callbacks when authorizing users against a data server

        QFile certFile(certPath);
        certFile.open(QIODevice::ReadOnly);

        QFile keyFile(keyPath);
        keyFile.open(QIODevice::ReadOnly);

        QSslCertificate sslCertificate(&certFile);
        QSslKey privateKey(&keyFile, QSsl::Rsa, QSsl::Pem, QSsl::PrivateKey, keyPassphraseString.toUtf8());

        _httpsManager = new HTTPSManager(DOMAIN_SERVER_HTTPS_PORT, sslCertificate, privateKey, QString(), this, this);

        qDebug() << "TCP server listening for HTTPS connections on" << DOMAIN_SERVER_HTTPS_PORT;

    } else if (!certPath.isEmpty() || !keyPath.isEmpty()) {
        qDebug() << "Missing certificate or private key. domain-server will now quit.";
        QMetaObject::invokeMethod(this, "quit", Qt::QueuedConnection);
        return false;
    }

    return true;
}

bool DomainServer::optionallySetupOAuth() {
    const QString OAUTH_PROVIDER_URL_OPTION = "oauth-provider";
    const QString OAUTH_CLIENT_ID_OPTION = "oauth-client-id";
    const QString OAUTH_CLIENT_SECRET_ENV = "DOMAIN_SERVER_CLIENT_SECRET";
    const QString REDIRECT_HOSTNAME_OPTION = "hostname";

    const QVariantMap& settingsMap = _settingsManager.getSettingsMap();
    _oauthProviderURL = QUrl(settingsMap.value(OAUTH_PROVIDER_URL_OPTION).toString());

    // if we don't have an oauth provider URL then we default to the default node auth url
    if (_oauthProviderURL.isEmpty()) {
        _oauthProviderURL = NetworkingConstants::METAVERSE_SERVER_URL;
    }

    AccountManager& accountManager = AccountManager::getInstance();
    accountManager.disableSettingsFilePersistence();
    accountManager.setAuthURL(_oauthProviderURL);

    _oauthClientID = settingsMap.value(OAUTH_CLIENT_ID_OPTION).toString();
    _oauthClientSecret = QProcessEnvironment::systemEnvironment().value(OAUTH_CLIENT_SECRET_ENV);
    _hostname = settingsMap.value(REDIRECT_HOSTNAME_OPTION).toString();

    if (!_oauthClientID.isEmpty()) {
        if (_oauthProviderURL.isEmpty()
            || _hostname.isEmpty()
            || _oauthClientID.isEmpty()
            || _oauthClientSecret.isEmpty()) {
            qDebug() << "Missing OAuth provider URL, hostname, client ID, or client secret. domain-server will now quit.";
            QMetaObject::invokeMethod(this, "quit", Qt::QueuedConnection);
            return false;
        } else {
            qDebug() << "OAuth will be used to identify clients using provider at" << _oauthProviderURL.toString();
            qDebug() << "OAuth Client ID is" << _oauthClientID;
        }
    }

    return true;
}

const QString DOMAIN_CONFIG_ID_KEY = "id";

const QString METAVERSE_AUTOMATIC_NETWORKING_KEY_PATH = "metaverse.automatic_networking";
const QString FULL_AUTOMATIC_NETWORKING_VALUE = "full";
const QString IP_ONLY_AUTOMATIC_NETWORKING_VALUE = "ip";
const QString DISABLED_AUTOMATIC_NETWORKING_VALUE = "disabled";

void DomainServer::setupNodeListAndAssignments(const QUuid& sessionUUID) {

    const QString CUSTOM_LOCAL_PORT_OPTION = "metaverse.local_port";

    QVariant localPortValue = _settingsManager.valueOrDefaultValueForKeyPath(CUSTOM_LOCAL_PORT_OPTION);
    unsigned short domainServerPort = (unsigned short) localPortValue.toUInt();

    QVariantMap& settingsMap = _settingsManager.getSettingsMap();

    unsigned short domainServerDTLSPort = 0;

    if (_isUsingDTLS) {
        domainServerDTLSPort = DEFAULT_DOMAIN_SERVER_DTLS_PORT;

        const QString CUSTOM_DTLS_PORT_OPTION = "dtls-port";

        if (settingsMap.contains(CUSTOM_DTLS_PORT_OPTION)) {
            domainServerDTLSPort = (unsigned short) settingsMap.value(CUSTOM_DTLS_PORT_OPTION).toUInt();
        }
    }

    QSet<Assignment::Type> parsedTypes;
    parseAssignmentConfigs(parsedTypes);

    populateDefaultStaticAssignmentsExcludingTypes(parsedTypes);

    // check for scripts the user wants to persist from their domain-server config
    populateStaticScriptedAssignmentsFromSettings();

    auto nodeList = DependencyManager::set<LimitedNodeList>(domainServerPort, domainServerDTLSPort);

    // no matter the local port, save it to shared mem so that local assignment clients can ask what it is
    nodeList->putLocalPortIntoSharedMemory(DOMAIN_SERVER_LOCAL_PORT_SMEM_KEY, this, nodeList->getSocketLocalPort());

    // store our local http ports in shared memory
    quint16 localHttpPort = DOMAIN_SERVER_HTTP_PORT;
    nodeList->putLocalPortIntoSharedMemory(DOMAIN_SERVER_LOCAL_HTTP_PORT_SMEM_KEY, this, localHttpPort);
    quint16 localHttpsPort = DOMAIN_SERVER_HTTPS_PORT;
    nodeList->putLocalPortIntoSharedMemory(DOMAIN_SERVER_LOCAL_HTTPS_PORT_SMEM_KEY, this, localHttpsPort);


    // set our LimitedNodeList UUID to match the UUID from our config
    // nodes will currently use this to add resources to data-web that relate to our domain
    const QString METAVERSE_DOMAIN_ID_KEY_PATH = "metaverse.id";
    const QVariant* idValueVariant = valueForKeyPath(settingsMap, METAVERSE_DOMAIN_ID_KEY_PATH);
    if (idValueVariant) {
        nodeList->setSessionUUID(idValueVariant->toString());
    }

    connect(nodeList.data(), &LimitedNodeList::nodeAdded, this, &DomainServer::nodeAdded);
    connect(nodeList.data(), &LimitedNodeList::nodeKilled, this, &DomainServer::nodeKilled);

    // register as the packet receiver for the types we want
    PacketReceiver& packetReceiver = nodeList->getPacketReceiver();
    packetReceiver.registerListener(PacketType::RequestAssignment, this, "processRequestAssignmentPacket");
<<<<<<< HEAD
    packetReceiver.registerListener(PacketType::DomainListRequest, this, "processListRequestPacket");
    packetReceiver.registerListener(PacketType::DomainServerPathQuery, this, "processPathQueryPacket");
    packetReceiver.registerListener(PacketType::NodeJsonStats, this, "processNodeJSONStatsPacket");
=======
    packetReceiver.registerListener(PacketType::DomainConnectRequest, &_gatekeeper, "processConnectRequestPacket");
    packetReceiver.registerListener(PacketType::DomainListRequest, this, "processListRequestPacket");
    packetReceiver.registerListener(PacketType::DomainServerPathQuery, this, "processPathQueryPacket");
    packetReceiver.registerListener(PacketType::NodeJsonStats, this, "processNodeJSONStatsPacket");
<<<<<<< HEAD
    packetReceiver.registerListener(PacketType::ICEPing, this, "processICEPingPacket");
    packetReceiver.registerListener(PacketType::ICEPingReply, this, "processICEPingReplyPacket");
    packetReceiver.registerListener(PacketType::ICEServerPeerInformation, this, "processICEPeerInformationPacket");
>>>>>>> 80cf7b6c

    // NodeList won't be available to the settings manager when it is created, so call registerListener here
    packetReceiver.registerListener(PacketType::DomainSettingsRequest, &_settingsManager, "processSettingsRequestPacket");
=======
    packetReceiver.registerListener(PacketType::ICEPing, &_gatekeeper, "processICEPingPacket");
    packetReceiver.registerListener(PacketType::ICEPingReply, &_gatekeeper, "processICEPingReplyPacket");
    packetReceiver.registerListener(PacketType::ICEServerPeerInformation, &_gatekeeper, "processICEPeerInformationPacket");
>>>>>>> d0db56a4a6902e9d1ee706ec02152e94688f4e5c
    
    // register the gatekeeper for the packetes it needs to receive
    packetReceiver.registerListener(PacketType::DomainConnectRequest, &_gatekeeper, "processConnectRequestPacket");
    packetReceiver.registerListener(PacketType::ICEPing, &_gatekeeper, "processICEPingPacket");
    packetReceiver.registerListener(PacketType::ICEPingReply, &_gatekeeper, "processICEPingReplyPacket");
    packetReceiver.registerListener(PacketType::ICEServerPeerInformation, &_gatekeeper, "processICEPeerInformationPacket");
    
    // add whatever static assignments that have been parsed to the queue
    addStaticAssignmentsToQueue();
}

bool DomainServer::didSetupAccountManagerWithAccessToken() {
    if (AccountManager::getInstance().hasValidAccessToken()) {
        // we already gave the account manager a valid access token
        return true;
    }

    return resetAccountManagerAccessToken();
}

const QString ACCESS_TOKEN_KEY_PATH = "metaverse.access_token";

bool DomainServer::resetAccountManagerAccessToken() {
    if (!_oauthProviderURL.isEmpty()) {
        // check for an access-token in our settings, can optionally be overidden by env value
        const QString ENV_ACCESS_TOKEN_KEY = "DOMAIN_SERVER_ACCESS_TOKEN";

        QString accessToken = QProcessEnvironment::systemEnvironment().value(ENV_ACCESS_TOKEN_KEY);

        if (accessToken.isEmpty()) {
            const QVariant* accessTokenVariant = valueForKeyPath(_settingsManager.getSettingsMap(), ACCESS_TOKEN_KEY_PATH);

            if (accessTokenVariant && accessTokenVariant->canConvert(QMetaType::QString)) {
                accessToken = accessTokenVariant->toString();
            } else {
                qDebug() << "A domain-server feature that requires authentication is enabled but no access token is present."
                    << "Set an access token via the web interface, in your user or master config"
                    << "at keypath metaverse.access_token or in your ENV at key DOMAIN_SERVER_ACCESS_TOKEN";
                return false;
            }
        } else {
            qDebug() << "Using access token from DOMAIN_SERVER_ACCESS_TOKEN in env. This overrides any access token present"
                << " in the user or master config.";
        }

        // give this access token to the AccountManager
        AccountManager::getInstance().setAccessTokenForCurrentAuthURL(accessToken);

        return true;

    } else {
        qDebug() << "Missing OAuth provider URL, but a domain-server feature was required that requires authentication." <<
            "domain-server will now quit.";
        QMetaObject::invokeMethod(this, "quit", Qt::QueuedConnection);

        return false;
    }
}

bool DomainServer::optionallySetupAssignmentPayment() {
    const QString PAY_FOR_ASSIGNMENTS_OPTION = "pay-for-assignments";
    const QVariantMap& settingsMap = _settingsManager.getSettingsMap();

    if (settingsMap.contains(PAY_FOR_ASSIGNMENTS_OPTION) &&
        settingsMap.value(PAY_FOR_ASSIGNMENTS_OPTION).toBool() &&
        didSetupAccountManagerWithAccessToken()) {

        qDebug() << "Assignments will be paid for via" << qPrintable(_oauthProviderURL.toString());

        // assume that the fact we are authing against HF data server means we will pay for assignments
        // setup a timer to send transactions to pay assigned nodes every 30 seconds
        QTimer* creditSetupTimer = new QTimer(this);
        connect(creditSetupTimer, &QTimer::timeout, this, &DomainServer::setupPendingAssignmentCredits);

        const qint64 CREDIT_CHECK_INTERVAL_MSECS = 5 * 1000;
        creditSetupTimer->start(CREDIT_CHECK_INTERVAL_MSECS);

        QTimer* nodePaymentTimer = new QTimer(this);
        connect(nodePaymentTimer, &QTimer::timeout, this, &DomainServer::sendPendingTransactionsToServer);

        const qint64 TRANSACTION_SEND_INTERVAL_MSECS = 30 * 1000;
        nodePaymentTimer->start(TRANSACTION_SEND_INTERVAL_MSECS);
    }

    return true;
}

void DomainServer::setupAutomaticNetworking() {
    auto nodeList = DependencyManager::get<LimitedNodeList>();

    _automaticNetworkingSetting =
        _settingsManager.valueOrDefaultValueForKeyPath(METAVERSE_AUTOMATIC_NETWORKING_KEY_PATH).toString();

    if (_automaticNetworkingSetting == FULL_AUTOMATIC_NETWORKING_VALUE) {
        // call our sendHeartbeatToIceServer immediately anytime a local or public socket changes
        connect(nodeList.data(), &LimitedNodeList::localSockAddrChanged,
                this, &DomainServer::sendHeartbeatToIceServer);
        connect(nodeList.data(), &LimitedNodeList::publicSockAddrChanged,
                this, &DomainServer::sendHeartbeatToIceServer);

        // we need this DS to know what our public IP is - start trying to figure that out now
        nodeList->startSTUNPublicSocketUpdate();

        // setup a timer to heartbeat with the ice-server every so often
        QTimer* iceHeartbeatTimer = new QTimer(this);
        connect(iceHeartbeatTimer, &QTimer::timeout, this, &DomainServer::sendHeartbeatToIceServer);
        iceHeartbeatTimer->start(ICE_HEARBEAT_INTERVAL_MSECS);
    }

    if (!didSetupAccountManagerWithAccessToken()) {
        qDebug() << "Cannot send heartbeat to data server without an access token.";
        qDebug() << "Add an access token to your config file or via the web interface.";

        return;
    }

    if (_automaticNetworkingSetting == IP_ONLY_AUTOMATIC_NETWORKING_VALUE ||
        _automaticNetworkingSetting == FULL_AUTOMATIC_NETWORKING_VALUE) {

        const QUuid& domainID = nodeList->getSessionUUID();

        if (!domainID.isNull()) {
            qDebug() << "domain-server" << _automaticNetworkingSetting << "automatic networking enabled for ID"
                << uuidStringWithoutCurlyBraces(domainID) << "via" << _oauthProviderURL.toString();

            if (_automaticNetworkingSetting == IP_ONLY_AUTOMATIC_NETWORKING_VALUE) {
                // send any public socket changes to the data server so nodes can find us at our new IP
                connect(nodeList.data(), &LimitedNodeList::publicSockAddrChanged,
                        this, &DomainServer::performIPAddressUpdate);

                // have the LNL enable public socket updating via STUN
                nodeList->startSTUNPublicSocketUpdate();
            } else {
                // send our heartbeat to data server so it knows what our network settings are
                sendHeartbeatToDataServer();
            }
        } else {
            qDebug() << "Cannot enable domain-server automatic networking without a domain ID."
            << "Please add an ID to your config file or via the web interface.";

            return;
        }
    } else {
        sendHeartbeatToDataServer();
    }

    qDebug() << "Updating automatic networking setting in domain-server to" << _automaticNetworkingSetting;

    // no matter the auto networking settings we should heartbeat to the data-server every 15s
    const int DOMAIN_SERVER_DATA_WEB_HEARTBEAT_MSECS = 15 * 1000;

    QTimer* dataHeartbeatTimer = new QTimer(this);
    connect(dataHeartbeatTimer, SIGNAL(timeout()), this, SLOT(sendHeartbeatToDataServer()));
    dataHeartbeatTimer->start(DOMAIN_SERVER_DATA_WEB_HEARTBEAT_MSECS);
}

void DomainServer::loginFailed() {
    qDebug() << "Login to data server has failed. domain-server will now quit";
    QMetaObject::invokeMethod(this, "quit", Qt::QueuedConnection);
}

void DomainServer::parseAssignmentConfigs(QSet<Assignment::Type>& excludedTypes) {
    // check for configs from the command line, these take precedence
    const QString ASSIGNMENT_CONFIG_REGEX_STRING = "config-([\\d]+)";
    QRegExp assignmentConfigRegex(ASSIGNMENT_CONFIG_REGEX_STRING);

    const QVariantMap& settingsMap = _settingsManager.getSettingsMap();

    // scan for assignment config keys
    QStringList variantMapKeys = settingsMap.keys();
    int configIndex = variantMapKeys.indexOf(assignmentConfigRegex);

    while (configIndex != -1) {
        // figure out which assignment type this matches
        Assignment::Type assignmentType = (Assignment::Type) assignmentConfigRegex.cap(1).toInt();

        if (assignmentType < Assignment::AllTypes && !excludedTypes.contains(assignmentType)) {
            QVariant mapValue = settingsMap[variantMapKeys[configIndex]];
            QVariantList assignmentList = mapValue.toList();

            if (assignmentType != Assignment::AgentType) {
                createStaticAssignmentsForType(assignmentType, assignmentList);
            }

            excludedTypes.insert(assignmentType);
        }

        configIndex = variantMapKeys.indexOf(assignmentConfigRegex, configIndex + 1);
    }
}

void DomainServer::addStaticAssignmentToAssignmentHash(Assignment* newAssignment) {
    qDebug() << "Inserting assignment" << *newAssignment << "to static assignment hash.";
    newAssignment->setIsStatic(true);
    _allAssignments.insert(newAssignment->getUUID(), SharedAssignmentPointer(newAssignment));
}

void DomainServer::populateStaticScriptedAssignmentsFromSettings() {
    const QString PERSISTENT_SCRIPTS_KEY_PATH = "scripts.persistent_scripts";
    const QVariant* persistentScriptsVariant = valueForKeyPath(_settingsManager.getSettingsMap(), PERSISTENT_SCRIPTS_KEY_PATH);

    if (persistentScriptsVariant) {
        QVariantList persistentScriptsList = persistentScriptsVariant->toList();
        foreach(const QVariant& persistentScriptVariant, persistentScriptsList) {
            QVariantMap persistentScript = persistentScriptVariant.toMap();

            const QString PERSISTENT_SCRIPT_URL_KEY = "url";
            const QString PERSISTENT_SCRIPT_NUM_INSTANCES_KEY = "num_instances";
            const QString PERSISTENT_SCRIPT_POOL_KEY = "pool";

            if (persistentScript.contains(PERSISTENT_SCRIPT_URL_KEY)) {
                // check how many instances of this script to add

                int numInstances = persistentScript[PERSISTENT_SCRIPT_NUM_INSTANCES_KEY].toInt();
                QString scriptURL = persistentScript[PERSISTENT_SCRIPT_URL_KEY].toString();

                QString scriptPool = persistentScript.value(PERSISTENT_SCRIPT_POOL_KEY).toString();

                qDebug() << "Adding" << numInstances << "of persistent script at URL" << scriptURL << "- pool" << scriptPool;

                for (int i = 0; i < numInstances; ++i) {
                    // add a scripted assignment to the queue for this instance
                    Assignment* scriptAssignment = new Assignment(Assignment::CreateCommand,
                                                                  Assignment::AgentType,
                                                                  scriptPool);
                    scriptAssignment->setPayload(scriptURL.toUtf8());

                    // add it to static hash so we know we have to keep giving it back out
                    addStaticAssignmentToAssignmentHash(scriptAssignment);
                }
            }
        }
    }
}

void DomainServer::createStaticAssignmentsForType(Assignment::Type type, const QVariantList &configList) {
    // we have a string for config for this type
    qDebug() << "Parsing config for assignment type" << type;

    int configCounter = 0;

    foreach(const QVariant& configVariant, configList) {
        if (configVariant.canConvert(QMetaType::QVariantMap)) {
            QVariantMap configMap = configVariant.toMap();

            // check the config string for a pool
            const QString ASSIGNMENT_POOL_KEY = "pool";

            QString assignmentPool = configMap.value(ASSIGNMENT_POOL_KEY).toString();
            if (!assignmentPool.isEmpty()) {
                configMap.remove(ASSIGNMENT_POOL_KEY);
            }

            ++configCounter;
            qDebug() << "Type" << type << "config" << configCounter << "=" << configMap;

            Assignment* configAssignment = new Assignment(Assignment::CreateCommand, type, assignmentPool);

            // setup the payload as a semi-colon separated list of key = value
            QStringList payloadStringList;
            foreach(const QString& payloadKey, configMap.keys()) {
                QString dashes = payloadKey.size() == 1 ? "-" : "--";
                payloadStringList << QString("%1%2 %3").arg(dashes).arg(payloadKey).arg(configMap[payloadKey].toString());
            }

            configAssignment->setPayload(payloadStringList.join(' ').toUtf8());

            addStaticAssignmentToAssignmentHash(configAssignment);
        }
    }
}

void DomainServer::populateDefaultStaticAssignmentsExcludingTypes(const QSet<Assignment::Type>& excludedTypes) {
    // enumerate over all assignment types and see if we've already excluded it
    for (Assignment::Type defaultedType = Assignment::AudioMixerType;
         defaultedType != Assignment::AllTypes;
         defaultedType =  static_cast<Assignment::Type>(static_cast<int>(defaultedType) + 1)) {
        if (!excludedTypes.contains(defaultedType)
            && defaultedType != Assignment::UNUSED_0
            && defaultedType != Assignment::UNUSED_1
            && defaultedType != Assignment::AgentType) {
<<<<<<< HEAD
=======
            // type has not been set from a command line or config file config, use the default
            // by clearing whatever exists and writing a single default assignment with no payload
            Assignment* newAssignment = new Assignment(Assignment::CreateCommand, (Assignment::Type) defaultedType);
            addStaticAssignmentToAssignmentHash(newAssignment);
        }
    }
}

<<<<<<< HEAD
const NodeSet STATICALLY_ASSIGNED_NODES = NodeSet() << NodeType::AudioMixer
    << NodeType::AvatarMixer << NodeType::EntityServer;

void DomainServer::processConnectRequestPacket(QSharedPointer<NLPacket> packet) {
    NodeType_t nodeType;
    HifiSockAddr publicSockAddr, localSockAddr;
    
    if (packet->getPayloadSize() == 0) {
        return;
    }

    QDataStream packetStream(packet.data());

    QUuid connectUUID;
    packetStream >> connectUUID;

    const HifiSockAddr& senderSockAddr = packet->getSenderSockAddr();

    parseNodeData(packetStream, nodeType, publicSockAddr, localSockAddr, senderSockAddr);
    
    if (localSockAddr.isNull() || senderSockAddr.isNull()) {
        qDebug() << "Unexpected data received for node local socket or public socket. Will not allow connection.";
        return;
    }

    // check if this connect request matches an assignment in the queue
    bool isAssignment = _pendingAssignedNodes.contains(connectUUID);
    SharedAssignmentPointer matchingQueuedAssignment = SharedAssignmentPointer();
    PendingAssignedNodeData* pendingAssigneeData = NULL;

    if (isAssignment) {
        pendingAssigneeData = _pendingAssignedNodes.value(connectUUID);

        if (pendingAssigneeData) {
            matchingQueuedAssignment = matchingQueuedAssignmentForCheckIn(pendingAssigneeData->getAssignmentUUID(), nodeType);

            if (matchingQueuedAssignment) {
                qDebug() << "Assignment deployed with" << uuidStringWithoutCurlyBraces(connectUUID)
                    << "matches unfulfilled assignment"
                    << uuidStringWithoutCurlyBraces(matchingQueuedAssignment->getUUID());

                // remove this unique assignment deployment from the hash of pending assigned nodes
                // cleanup of the PendingAssignedNodeData happens below after the node has been added to the LimitedNodeList
                _pendingAssignedNodes.remove(connectUUID);
            } else {
                // this is a node connecting to fulfill an assignment that doesn't exist
                // don't reply back to them so they cycle back and re-request an assignment
                qDebug() << "No match for assignment deployed with" << uuidStringWithoutCurlyBraces(connectUUID);
                return;
            }
        }
    }

    QList<NodeType_t> nodeInterestList;
    QString username;
    QByteArray usernameSignature;
    
    auto limitedNodeList = DependencyManager::get<LimitedNodeList>();
    
    packetStream >> nodeInterestList;
    
    if (packet->bytesLeftToRead() > 0) {
        // try to verify username
        packetStream >> username;
    }
    
    bool isRestrictingAccess =
        _settingsManager.valueOrDefaultValueForKeyPath(RESTRICTED_ACCESS_SETTINGS_KEYPATH).toBool();
    
     // we always let in a user who is sending a packet from our local socket or from the localhost address
    bool isLocalUser = (senderSockAddr.getAddress() == DependencyManager::get<LimitedNodeList>()->getLocalSockAddr().getAddress() || senderSockAddr.getAddress() == QHostAddress::LocalHost);
    
    if (isRestrictingAccess && !isLocalUser) {
        if (!username.isEmpty()) {
            // if there's a username, try to unpack username signature
            packetStream >> usernameSignature;
>>>>>>> 80cf7b6c
            
            
            if (defaultedType == Assignment::AssetServerType) {
                // Make sure the asset-server is enabled before adding it here.
                // Initially we do not assign it by default so we can test it in HF domains first
                static const QString ASSET_SERVER_ENABLED_KEYPATH = "asset_server.enabled";
                
                if (!_settingsManager.valueOrDefaultValueForKeyPath(ASSET_SERVER_ENABLED_KEYPATH).toBool()) {
                    // skip to the next iteration if asset-server isn't enabled
                    continue;
                }
            }
            
            // type has not been set from a command line or config file config, use the default
            // by clearing whatever exists and writing a single default assignment with no payload
            Assignment* newAssignment = new Assignment(Assignment::CreateCommand, (Assignment::Type) defaultedType);
            addStaticAssignmentToAssignmentHash(newAssignment);
        }
    }
}

<<<<<<< HEAD
=======

=======
>>>>>>> d0db56a4a6902e9d1ee706ec02152e94688f4e5c
>>>>>>> 80cf7b6c
void DomainServer::processListRequestPacket(QSharedPointer<NLPacket> packet, SharedNodePointer sendingNode) {
    
    QDataStream packetStream(packet.data());
    NodeConnectionData nodeRequestData = NodeConnectionData::fromDataStream(packetStream, packet->getSenderSockAddr(), false);

    // update this node's sockets in case they have changed
    sendingNode->setPublicSocket(nodeRequestData.publicSockAddr);
    sendingNode->setLocalSocket(nodeRequestData.localSockAddr);
    
    // update the NodeInterestSet in case there have been any changes
    DomainServerNodeData* nodeData = reinterpret_cast<DomainServerNodeData*>(sendingNode->getLinkedData());
    nodeData->setNodeInterestSet(nodeRequestData.interestList.toSet());

    sendDomainListToNode(sendingNode, packet->getSenderSockAddr());
}

unsigned int DomainServer::countConnectedUsers() {
    unsigned int result = 0;
    auto nodeList = DependencyManager::get<LimitedNodeList>();
    nodeList->eachNode([&](const SharedNodePointer& otherNode){
        if (otherNode->getType() == NodeType::Agent) {
            result++;
        }
    });
    return result;
}

QUrl DomainServer::oauthRedirectURL() {
    return QString("https://%1:%2/oauth").arg(_hostname).arg(_httpsManager->serverPort());
}

const QString OAUTH_CLIENT_ID_QUERY_KEY = "client_id";
const QString OAUTH_REDIRECT_URI_QUERY_KEY = "redirect_uri";

QUrl DomainServer::oauthAuthorizationURL(const QUuid& stateUUID) {
    // for now these are all interface clients that have a GUI
    // so just send them back the full authorization URL
    QUrl authorizationURL = _oauthProviderURL;

    const QString OAUTH_AUTHORIZATION_PATH = "/oauth/authorize";
    authorizationURL.setPath(OAUTH_AUTHORIZATION_PATH);

    QUrlQuery authorizationQuery;

    authorizationQuery.addQueryItem(OAUTH_CLIENT_ID_QUERY_KEY, _oauthClientID);

    const QString OAUTH_RESPONSE_TYPE_QUERY_KEY = "response_type";
    const QString OAUTH_REPSONSE_TYPE_QUERY_VALUE = "code";
    authorizationQuery.addQueryItem(OAUTH_RESPONSE_TYPE_QUERY_KEY, OAUTH_REPSONSE_TYPE_QUERY_VALUE);

    const QString OAUTH_STATE_QUERY_KEY = "state";
    // create a new UUID that will be the state parameter for oauth authorization AND the new session UUID for that node
    authorizationQuery.addQueryItem(OAUTH_STATE_QUERY_KEY, uuidStringWithoutCurlyBraces(stateUUID));

    authorizationQuery.addQueryItem(OAUTH_REDIRECT_URI_QUERY_KEY, oauthRedirectURL().toString());

    authorizationURL.setQuery(authorizationQuery);

    return authorizationURL;
}

void DomainServer::handleConnectedNode(SharedNodePointer newNode) {
    
    DomainServerNodeData* nodeData = reinterpret_cast<DomainServerNodeData*>(newNode->getLinkedData());
    
    // reply back to the user with a PacketType::DomainList
    sendDomainListToNode(newNode, nodeData->getSendingSockAddr());
    
    // send out this node to our other connected nodes
    broadcastNewNode(newNode);
}

void DomainServer::sendDomainListToNode(const SharedNodePointer& node, const HifiSockAddr &senderSockAddr) {
    const int NUM_DOMAIN_LIST_EXTENDED_HEADER_BYTES = NUM_BYTES_RFC4122_UUID + NUM_BYTES_RFC4122_UUID + 2;
    
    // setup the extended header for the domain list packets
    // this data is at the beginning of each of the domain list packets
    QByteArray extendedHeader(NUM_DOMAIN_LIST_EXTENDED_HEADER_BYTES, 0);
    QDataStream extendedHeaderStream(&extendedHeader, QIODevice::WriteOnly);
   
    auto limitedNodeList = DependencyManager::get<LimitedNodeList>();
    
    extendedHeaderStream << limitedNodeList->getSessionUUID();
    extendedHeaderStream << node->getUUID();
    extendedHeaderStream << (quint8) node->getCanAdjustLocks();
    extendedHeaderStream << (quint8) node->getCanRez();

    NLPacketList domainListPackets(PacketType::DomainList, extendedHeader);

    // always send the node their own UUID back
    QDataStream domainListStream(&domainListPackets);

    DomainServerNodeData* nodeData = reinterpret_cast<DomainServerNodeData*>(node->getLinkedData());

    // store the nodeInterestSet on this DomainServerNodeData, in case it has changed
    auto& nodeInterestSet = nodeData->getNodeInterestSet();

    if (nodeInterestSet.size() > 0) {

        // DTLSServerSession* dtlsSession = _isUsingDTLS ? _dtlsSessions[senderSockAddr] : NULL;
        if (nodeData->isAuthenticated()) {
            // if this authenticated node has any interest types, send back those nodes as well
            limitedNodeList->eachNode([&](const SharedNodePointer& otherNode){
                if (otherNode->getUUID() != node->getUUID() && nodeInterestSet.contains(otherNode->getType())) {
                    
                    // since we're about to add a node to the packet we start a segment
                    domainListPackets.startSegment();

                    // don't send avatar nodes to other avatars, that will come from avatar mixer
                    domainListStream << *otherNode.data();

                    // pack the secret that these two nodes will use to communicate with each other
                    domainListStream << connectionSecretForNodes(node, otherNode);

                    // we've added the node we wanted so end the segment now
                    domainListPackets.endSegment();
                }
            });
        }
    }
    
    // send an empty list to the node, in case there were no other nodes
    domainListPackets.closeCurrentPacket(true);

    // write the PacketList to this node
    limitedNodeList->sendPacketList(domainListPackets, *node);
}

QUuid DomainServer::connectionSecretForNodes(const SharedNodePointer& nodeA, const SharedNodePointer& nodeB) {
    DomainServerNodeData* nodeAData = dynamic_cast<DomainServerNodeData*>(nodeA->getLinkedData());
    DomainServerNodeData* nodeBData = dynamic_cast<DomainServerNodeData*>(nodeB->getLinkedData());

    if (nodeAData && nodeBData) {
        QUuid& secretUUID = nodeAData->getSessionSecretHash()[nodeB->getUUID()];

        if (secretUUID.isNull()) {
            // generate a new secret UUID these two nodes can use
            secretUUID = QUuid::createUuid();

            // set it on the other Node's sessionSecretHash
            reinterpret_cast<DomainServerNodeData*>(nodeBData)->getSessionSecretHash().insert(nodeA->getUUID(), secretUUID);
        }

        return secretUUID;
    }

    return QUuid();
}

void DomainServer::broadcastNewNode(const SharedNodePointer& addedNode) {

    auto limitedNodeList = DependencyManager::get<LimitedNodeList>();

    auto addNodePacket = NLPacket::create(PacketType::DomainServerAddedNode);

    // setup the add packet for this new node
    QDataStream addNodeStream(addNodePacket.get());

    addNodeStream << *addedNode.data();

    int connectionSecretIndex = addNodePacket->pos();

    limitedNodeList->eachMatchingNode(
        [&](const SharedNodePointer& node)->bool {
            if (node->getLinkedData() && node->getActiveSocket() && node != addedNode) {
                // is the added Node in this node's interest list?
                DomainServerNodeData* nodeData = dynamic_cast<DomainServerNodeData*>(node->getLinkedData());
                return nodeData->getNodeInterestSet().contains(addedNode->getType());
            } else {
                return false;
            }
        },
        [&](const SharedNodePointer& node) {
            addNodePacket->seek(connectionSecretIndex);

            QByteArray rfcConnectionSecret = connectionSecretForNodes(node, addedNode).toRfc4122();

            // replace the bytes at the end of the packet for the connection secret between these nodes
            addNodePacket->write(rfcConnectionSecret);

            // send off this packet to the node
            limitedNodeList->sendUnreliablePacket(*addNodePacket, *node);
        }
    );
}

void DomainServer::processRequestAssignmentPacket(QSharedPointer<NLPacket> packet) {
    // construct the requested assignment from the packet data
    Assignment requestAssignment(*packet);

    // Suppress these for Assignment::AgentType to once per 5 seconds
    static QElapsedTimer noisyMessageTimer;
    static bool wasNoisyTimerStarted = false;

    if (!wasNoisyTimerStarted) {
        noisyMessageTimer.start();
        wasNoisyTimerStarted = true;
    }

    const qint64 NOISY_MESSAGE_INTERVAL_MSECS = 5 * 1000;

    if (requestAssignment.getType() != Assignment::AgentType
        || noisyMessageTimer.elapsed() > NOISY_MESSAGE_INTERVAL_MSECS) {
        static QString repeatedMessage = LogHandler::getInstance().addOnlyOnceMessageRegex
            ("Received a request for assignment type [^ ]+ from [^ ]+");
        qDebug() << "Received a request for assignment type" << requestAssignment.getType()
                 << "from" << packet->getSenderSockAddr();
        noisyMessageTimer.restart();
    }

    SharedAssignmentPointer assignmentToDeploy = deployableAssignmentForRequest(requestAssignment);

    if (assignmentToDeploy) {
        qDebug() << "Deploying assignment -" << *assignmentToDeploy.data() << "- to" << packet->getSenderSockAddr();

        // give this assignment out, either the type matches or the requestor said they will take any
        static std::unique_ptr<NLPacket> assignmentPacket;

        if (!assignmentPacket) {
            assignmentPacket = NLPacket::create(PacketType::CreateAssignment);
        }

        // setup a copy of this assignment that will have a unique UUID, for packaging purposes
        Assignment uniqueAssignment(*assignmentToDeploy.data());
        uniqueAssignment.setUUID(QUuid::createUuid());

        // reset the assignmentPacket
        assignmentPacket->reset();

        QDataStream assignmentStream(assignmentPacket.get());

        assignmentStream << uniqueAssignment;

        auto limitedNodeList = DependencyManager::get<LimitedNodeList>();
        limitedNodeList->sendUnreliablePacket(*assignmentPacket, packet->getSenderSockAddr());

        // give the information for that deployed assignment to the gatekeeper so it knows to that that node
        // in when it comes back around
        _gatekeeper.addPendingAssignedNode(uniqueAssignment.getUUID(), assignmentToDeploy->getUUID(),
                                           requestAssignment.getWalletUUID(), requestAssignment.getNodeVersion());
    } else {
        if (requestAssignment.getType() != Assignment::AgentType
            || noisyMessageTimer.elapsed() > NOISY_MESSAGE_INTERVAL_MSECS) {
            static QString repeatedMessage = LogHandler::getInstance().addOnlyOnceMessageRegex
                ("Unable to fulfill assignment request of type [^ ]+ from [^ ]+");
            qDebug() << "Unable to fulfill assignment request of type" << requestAssignment.getType()
                << "from" << packet->getSenderSockAddr();
            noisyMessageTimer.restart();
        }
    }
}

void DomainServer::setupPendingAssignmentCredits() {
    // enumerate the NodeList to find the assigned nodes
    DependencyManager::get<LimitedNodeList>()->eachNode([&](const SharedNodePointer& node){
        DomainServerNodeData* nodeData = reinterpret_cast<DomainServerNodeData*>(node->getLinkedData());

        if (!nodeData->getAssignmentUUID().isNull() && !nodeData->getWalletUUID().isNull()) {
            // check if we have a non-finalized transaction for this node to add this amount to
            TransactionHash::iterator i = _pendingAssignmentCredits.find(nodeData->getWalletUUID());
            WalletTransaction* existingTransaction = NULL;

            while (i != _pendingAssignmentCredits.end() && i.key() == nodeData->getWalletUUID()) {
                if (!i.value()->isFinalized()) {
                    existingTransaction = i.value();
                    break;
                } else {
                    ++i;
                }
            }

            qint64 elapsedMsecsSinceLastPayment = nodeData->getPaymentIntervalTimer().elapsed();
            nodeData->getPaymentIntervalTimer().restart();

            const float CREDITS_PER_HOUR = 0.10f;
            const float CREDITS_PER_MSEC = CREDITS_PER_HOUR / (60 * 60 * 1000);
            const int SATOSHIS_PER_MSEC = CREDITS_PER_MSEC * SATOSHIS_PER_CREDIT;

            float pendingCredits = elapsedMsecsSinceLastPayment * SATOSHIS_PER_MSEC;

            if (existingTransaction) {
                existingTransaction->incrementAmount(pendingCredits);
            } else {
                // create a fresh transaction to pay this node, there is no transaction to append to
                WalletTransaction* freshTransaction = new WalletTransaction(nodeData->getWalletUUID(), pendingCredits);
                _pendingAssignmentCredits.insert(nodeData->getWalletUUID(), freshTransaction);
            }
        }
    });
}

void DomainServer::sendPendingTransactionsToServer() {

    AccountManager& accountManager = AccountManager::getInstance();

    if (accountManager.hasValidAccessToken()) {

        // enumerate the pending transactions and send them to the server to complete payment
        TransactionHash::iterator i = _pendingAssignmentCredits.begin();

        JSONCallbackParameters transactionCallbackParams;

        transactionCallbackParams.jsonCallbackReceiver = this;
        transactionCallbackParams.jsonCallbackMethod = "transactionJSONCallback";

        while (i != _pendingAssignmentCredits.end()) {
            accountManager.sendRequest("api/v1/transactions",
                                       AccountManagerAuth::Required,
                                       QNetworkAccessManager::PostOperation,
                                       transactionCallbackParams, i.value()->postJson().toJson());

            // set this transaction to finalized so we don't add additional credits to it
            i.value()->setIsFinalized(true);

            ++i;
        }
    }
}

void DomainServer::transactionJSONCallback(const QJsonObject& data) {
    // check if this was successful - if so we can remove it from our list of pending
    if (data.value("status").toString() == "success") {
        // create a dummy wallet transaction to unpack the JSON to
        WalletTransaction dummyTransaction;
        dummyTransaction.loadFromJson(data);

        TransactionHash::iterator i = _pendingAssignmentCredits.find(dummyTransaction.getDestinationUUID());

        while (i != _pendingAssignmentCredits.end() && i.key() == dummyTransaction.getDestinationUUID()) {
            if (i.value()->getUUID() == dummyTransaction.getUUID()) {
                // we have a match - we can remove this from the hash of pending credits
                // and delete it for clean up

                WalletTransaction* matchingTransaction = i.value();
                _pendingAssignmentCredits.erase(i);
                delete matchingTransaction;

                break;
            } else {
                ++i;
            }
        }
    }
}

QJsonObject jsonForDomainSocketUpdate(const HifiSockAddr& socket) {
    const QString SOCKET_NETWORK_ADDRESS_KEY = "network_address";
    const QString SOCKET_PORT_KEY = "port";

    QJsonObject socketObject;
    socketObject[SOCKET_NETWORK_ADDRESS_KEY] = socket.getAddress().toString();
    socketObject[SOCKET_PORT_KEY] = socket.getPort();

    return socketObject;
}

const QString DOMAIN_UPDATE_AUTOMATIC_NETWORKING_KEY = "automatic_networking";

void DomainServer::performIPAddressUpdate(const HifiSockAddr& newPublicSockAddr) {
    sendHeartbeatToDataServer(newPublicSockAddr.getAddress().toString());
}

void DomainServer::sendHeartbeatToDataServer(const QString& networkAddress) {
    const QString DOMAIN_UPDATE = "/api/v1/domains/%1";
    auto nodeList = DependencyManager::get<LimitedNodeList>();
    const QUuid& domainID = nodeList->getSessionUUID();

    // setup the domain object to send to the data server
    const QString PUBLIC_NETWORK_ADDRESS_KEY = "network_address";
    const QString AUTOMATIC_NETWORKING_KEY = "automatic_networking";

    QJsonObject domainObject;
    if (!networkAddress.isEmpty()) {
        domainObject[PUBLIC_NETWORK_ADDRESS_KEY] = networkAddress;
    }

    domainObject[AUTOMATIC_NETWORKING_KEY] = _automaticNetworkingSetting;

    // add a flag to indicate if this domain uses restricted access - for now that will exclude it from listings
    const QString RESTRICTED_ACCESS_FLAG = "restricted";

    domainObject[RESTRICTED_ACCESS_FLAG] =
        _settingsManager.valueOrDefaultValueForKeyPath(RESTRICTED_ACCESS_SETTINGS_KEYPATH).toBool();

    // add the number of currently connected agent users
    int numConnectedAuthedUsers = 0;

    nodeList->eachNode([&numConnectedAuthedUsers](const SharedNodePointer& node){
        if (node->getLinkedData() && !static_cast<DomainServerNodeData*>(node->getLinkedData())->getUsername().isEmpty()) {
            ++numConnectedAuthedUsers;
        }
    });

    const QString DOMAIN_HEARTBEAT_KEY = "heartbeat";
    const QString HEARTBEAT_NUM_USERS_KEY = "num_users";

    QJsonObject heartbeatObject;
    heartbeatObject[HEARTBEAT_NUM_USERS_KEY] = numConnectedAuthedUsers;
    domainObject[DOMAIN_HEARTBEAT_KEY] = heartbeatObject;

    QString domainUpdateJSON = QString("{\"domain\": %1 }").arg(QString(QJsonDocument(domainObject).toJson()));

    AccountManager::getInstance().sendRequest(DOMAIN_UPDATE.arg(uuidStringWithoutCurlyBraces(domainID)),
                                              AccountManagerAuth::Required,
                                              QNetworkAccessManager::PutOperation,
                                              JSONCallbackParameters(),
                                              domainUpdateJSON.toUtf8());
}

// TODO: have data-web respond with ice-server hostname to use

void DomainServer::sendHeartbeatToIceServer() {
    DependencyManager::get<LimitedNodeList>()->sendHeartbeatToIceServer(_iceServerSocket);
}

void DomainServer::processNodeJSONStatsPacket(QSharedPointer<NLPacket> packet, SharedNodePointer sendingNode) {
    auto nodeData = dynamic_cast<DomainServerNodeData*>(sendingNode->getLinkedData());
    if (nodeData) {
        nodeData->processJSONStatsPacket(*packet);
    }
}

QJsonObject DomainServer::jsonForSocket(const HifiSockAddr& socket) {
    QJsonObject socketJSON;

    socketJSON["ip"] = socket.getAddress().toString();
    socketJSON["port"] = socket.getPort();

    return socketJSON;
}

const char JSON_KEY_UUID[] = "uuid";
const char JSON_KEY_TYPE[] = "type";
const char JSON_KEY_PUBLIC_SOCKET[] = "public";
const char JSON_KEY_LOCAL_SOCKET[] = "local";
const char JSON_KEY_POOL[] = "pool";
const char JSON_KEY_PENDING_CREDITS[] = "pending_credits";
const char JSON_KEY_UPTIME[] = "uptime";
const char JSON_KEY_USERNAME[] = "username";
const char JSON_KEY_VERSION[] = "version";
QJsonObject DomainServer::jsonObjectForNode(const SharedNodePointer& node) {
    QJsonObject nodeJson;

    // re-format the type name so it matches the target name
    QString nodeTypeName = NodeType::getNodeTypeName(node->getType());
    nodeTypeName = nodeTypeName.toLower();
    nodeTypeName.replace(' ', '-');

    // add the node UUID
    nodeJson[JSON_KEY_UUID] = uuidStringWithoutCurlyBraces(node->getUUID());

    // add the node type
    nodeJson[JSON_KEY_TYPE] = nodeTypeName;

    // add the node socket information
    nodeJson[JSON_KEY_PUBLIC_SOCKET] = jsonForSocket(node->getPublicSocket());
    nodeJson[JSON_KEY_LOCAL_SOCKET] = jsonForSocket(node->getLocalSocket());

    // add the node uptime in our list
    nodeJson[JSON_KEY_UPTIME] = QString::number(double(QDateTime::currentMSecsSinceEpoch() - node->getWakeTimestamp()) / 1000.0);

    // if the node has pool information, add it
    DomainServerNodeData* nodeData = reinterpret_cast<DomainServerNodeData*>(node->getLinkedData());

    // add the node username, if it exists
    nodeJson[JSON_KEY_USERNAME] = nodeData->getUsername();
    nodeJson[JSON_KEY_VERSION] = nodeData->getNodeVersion();

    SharedAssignmentPointer matchingAssignment = _allAssignments.value(nodeData->getAssignmentUUID());
    if (matchingAssignment) {
        nodeJson[JSON_KEY_POOL] = matchingAssignment->getPool();

        if (!nodeData->getWalletUUID().isNull()) {
            TransactionHash::iterator i = _pendingAssignmentCredits.find(nodeData->getWalletUUID());
            float pendingCreditAmount = 0;

            while (i != _pendingAssignmentCredits.end() && i.key() == nodeData->getWalletUUID()) {
                pendingCreditAmount += i.value()->getAmount() / SATOSHIS_PER_CREDIT;
                ++i;
            }

            nodeJson[JSON_KEY_PENDING_CREDITS] = pendingCreditAmount;
        }
    }

    return nodeJson;
}

const char ASSIGNMENT_SCRIPT_HOST_LOCATION[] = "resources/web/assignment";
QString pathForAssignmentScript(const QUuid& assignmentUUID) {
    QString newPath(ASSIGNMENT_SCRIPT_HOST_LOCATION);
    newPath += "/scripts/";
    // append the UUID for this script as the new filename, remove the curly braces
    newPath += uuidStringWithoutCurlyBraces(assignmentUUID);
    return newPath;
}

const QString URI_OAUTH = "/oauth";
bool DomainServer::handleHTTPRequest(HTTPConnection* connection, const QUrl& url, bool skipSubHandler) {
    const QString JSON_MIME_TYPE = "application/json";

    const QString URI_ASSIGNMENT = "/assignment";
    const QString URI_ASSIGNMENT_SCRIPTS = URI_ASSIGNMENT + "/scripts";
    const QString URI_NODES = "/nodes";
    const QString URI_SETTINGS = "/settings";

    const QString UUID_REGEX_STRING = "[0-9a-f]{8}-[0-9a-f]{4}-[0-9a-f]{4}-[0-9a-f]{4}-[0-9a-f]{12}";

    auto nodeList = DependencyManager::get<LimitedNodeList>();

    // allow sub-handlers to handle requests that do not require authentication
    if (_settingsManager.handlePublicHTTPRequest(connection, url)) {
        return true;
    }

    // check if this is a request for a scripted assignment (with a temp unique UUID)
    const QString ASSIGNMENT_REGEX_STRING = QString("\\%1\\/(%2)\\/?$").arg(URI_ASSIGNMENT).arg(UUID_REGEX_STRING);
    QRegExp assignmentRegex(ASSIGNMENT_REGEX_STRING);

    if (connection->requestOperation() == QNetworkAccessManager::GetOperation
        && assignmentRegex.indexIn(url.path()) != -1) {
        QUuid matchingUUID = QUuid(assignmentRegex.cap(1));

        SharedAssignmentPointer matchingAssignment = _allAssignments.value(matchingUUID);
        if (!matchingAssignment) {
            // check if we have a pending assignment that matches this temp UUID, and it is a scripted assignment
            QUuid assignmentUUID = _gatekeeper.assignmentUUIDForPendingAssignment(matchingUUID);
            if (!assignmentUUID.isNull()) {
                matchingAssignment = _allAssignments.value(assignmentUUID);

                if (matchingAssignment && matchingAssignment->getType() == Assignment::AgentType) {
                    // we have a matching assignment and it is for the right type, have the HTTP manager handle it
                    // via correct URL for the script so the client can download

                    QUrl scriptURL = url;
                    scriptURL.setPath(URI_ASSIGNMENT + "/scripts/"
                                      + uuidStringWithoutCurlyBraces(assignmentUUID));

                    // have the HTTPManager serve the appropriate script file
                    return _httpManager.handleHTTPRequest(connection, scriptURL, true);
                }
            }
        }

        // request not handled
        return false;
    }

    // check if this is a request for our domain ID
    const QString URI_ID = "/id";
    if (connection->requestOperation() == QNetworkAccessManager::GetOperation
        && url.path() == URI_ID) {
        QUuid domainID = nodeList->getSessionUUID();

        connection->respond(HTTPConnection::StatusCode200, uuidStringWithoutCurlyBraces(domainID).toLocal8Bit());
        return true;
    }

    // all requests below require a cookie to prove authentication so check that first
    if (!isAuthenticatedRequest(connection, url)) {
        // this is not an authenticated request
        // return true from the handler since it was handled with a 401 or re-direct to auth
        return true;
    }

    if (connection->requestOperation() == QNetworkAccessManager::GetOperation) {
        if (url.path() == "/assignments.json") {
            // user is asking for json list of assignments

            // setup the JSON
            QJsonObject assignmentJSON;
            QJsonObject assignedNodesJSON;

            // enumerate the NodeList to find the assigned nodes
            nodeList->eachNode([this, &assignedNodesJSON](const SharedNodePointer& node){
                DomainServerNodeData* nodeData = reinterpret_cast<DomainServerNodeData*>(node->getLinkedData());

                if (!nodeData->getAssignmentUUID().isNull()) {
                    // add the node using the UUID as the key
                    QString uuidString = uuidStringWithoutCurlyBraces(nodeData->getAssignmentUUID());
                    assignedNodesJSON[uuidString] = jsonObjectForNode(node);
                }
            });

            assignmentJSON["fulfilled"] = assignedNodesJSON;

            QJsonObject queuedAssignmentsJSON;

            // add the queued but unfilled assignments to the json
            foreach(const SharedAssignmentPointer& assignment, _unfulfilledAssignments) {
                QJsonObject queuedAssignmentJSON;

                QString uuidString = uuidStringWithoutCurlyBraces(assignment->getUUID());
                queuedAssignmentJSON[JSON_KEY_TYPE] = QString(assignment->getTypeName());

                // if the assignment has a pool, add it
                if (!assignment->getPool().isEmpty()) {
                    queuedAssignmentJSON[JSON_KEY_POOL] = assignment->getPool();
                }

                // add this queued assignment to the JSON
                queuedAssignmentsJSON[uuidString] = queuedAssignmentJSON;
            }

            assignmentJSON["queued"] = queuedAssignmentsJSON;

            // print out the created JSON
            QJsonDocument assignmentDocument(assignmentJSON);
            connection->respond(HTTPConnection::StatusCode200, assignmentDocument.toJson(), qPrintable(JSON_MIME_TYPE));

            // we've processed this request
            return true;
        } else if (url.path() == "/transactions.json") {
            // enumerate our pending transactions and display them in an array
            QJsonObject rootObject;
            QJsonArray transactionArray;

            TransactionHash::iterator i = _pendingAssignmentCredits.begin();
            while (i != _pendingAssignmentCredits.end()) {
                transactionArray.push_back(i.value()->toJson());
                ++i;
            }

            rootObject["pending_transactions"] = transactionArray;

            // print out the created JSON
            QJsonDocument transactionsDocument(rootObject);
            connection->respond(HTTPConnection::StatusCode200, transactionsDocument.toJson(), qPrintable(JSON_MIME_TYPE));

            return true;
        } else if (url.path() == QString("%1.json").arg(URI_NODES)) {
            // setup the JSON
            QJsonObject rootJSON;
            QJsonArray nodesJSONArray;

            // enumerate the NodeList to find the assigned nodes
            nodeList->eachNode([this, &nodesJSONArray](const SharedNodePointer& node){
                // add the node using the UUID as the key
                nodesJSONArray.append(jsonObjectForNode(node));
            });

            rootJSON["nodes"] = nodesJSONArray;

            // print out the created JSON
            QJsonDocument nodesDocument(rootJSON);

            // send the response
            connection->respond(HTTPConnection::StatusCode200, nodesDocument.toJson(), qPrintable(JSON_MIME_TYPE));

            return true;
        } else {
            // check if this is for json stats for a node
            const QString NODE_JSON_REGEX_STRING = QString("\\%1\\/(%2).json\\/?$").arg(URI_NODES).arg(UUID_REGEX_STRING);
            QRegExp nodeShowRegex(NODE_JSON_REGEX_STRING);

            if (nodeShowRegex.indexIn(url.path()) != -1) {
                QUuid matchingUUID = QUuid(nodeShowRegex.cap(1));

                // see if we have a node that matches this ID
                SharedNodePointer matchingNode = nodeList->nodeWithUUID(matchingUUID);
                if (matchingNode) {
                    // create a QJsonDocument with the stats QJsonObject
                    QJsonObject statsObject =
                        reinterpret_cast<DomainServerNodeData*>(matchingNode->getLinkedData())->getStatsJSONObject();

                    // add the node type to the JSON data for output purposes
                    statsObject["node_type"] = NodeType::getNodeTypeName(matchingNode->getType()).toLower().replace(' ', '-');

                    QJsonDocument statsDocument(statsObject);

                    // send the response
                    connection->respond(HTTPConnection::StatusCode200, statsDocument.toJson(), qPrintable(JSON_MIME_TYPE));

                    // tell the caller we processed the request
                    return true;
                }

                return false;
            }
        }
    } else if (connection->requestOperation() == QNetworkAccessManager::PostOperation) {
        if (url.path() == URI_ASSIGNMENT) {
            // this is a script upload - ask the HTTPConnection to parse the form data
            QList<FormData> formData = connection->parseFormData();

            // check optional headers for # of instances and pool
            const QString ASSIGNMENT_INSTANCES_HEADER = "ASSIGNMENT-INSTANCES";
            const QString ASSIGNMENT_POOL_HEADER = "ASSIGNMENT-POOL";

            QByteArray assignmentInstancesValue = connection->requestHeaders().value(ASSIGNMENT_INSTANCES_HEADER.toLocal8Bit());

            int numInstances = 1;

            if (!assignmentInstancesValue.isEmpty()) {
                // the user has requested a specific number of instances
                // so set that on the created assignment

                numInstances = assignmentInstancesValue.toInt();
            }

            QString assignmentPool = emptyPool;
            QByteArray assignmentPoolValue = connection->requestHeaders().value(ASSIGNMENT_POOL_HEADER.toLocal8Bit());

            if (!assignmentPoolValue.isEmpty()) {
                // specific pool requested, set that on the created assignment
                assignmentPool = QString(assignmentPoolValue);
            }


            for (int i = 0; i < numInstances; i++) {

                // create an assignment for this saved script
                Assignment* scriptAssignment = new Assignment(Assignment::CreateCommand, Assignment::AgentType, assignmentPool);

                QString newPath = pathForAssignmentScript(scriptAssignment->getUUID());

                // create a file with the GUID of the assignment in the script host location
                QFile scriptFile(newPath);
                if (scriptFile.open(QIODevice::WriteOnly)) {
                    scriptFile.write(formData[0].second);

                    qDebug() << qPrintable(QString("Saved a script for assignment at %1%2")
                                           .arg(newPath).arg(assignmentPool == emptyPool ? "" : " - pool is " + assignmentPool));

                    // add the script assigment to the assignment queue
                    SharedAssignmentPointer sharedScriptedAssignment(scriptAssignment);
                    _unfulfilledAssignments.enqueue(sharedScriptedAssignment);
                    _allAssignments.insert(sharedScriptedAssignment->getUUID(), sharedScriptedAssignment);
                } else {
                    // unable to save script for assignment - we shouldn't be here but debug it out
                    qDebug() << "Unable to save a script for assignment at" << newPath;
                    qDebug() << "Script will not be added to queue";
                }
            }

            // respond with a 200 code for successful upload
            connection->respond(HTTPConnection::StatusCode200);

            return true;
        }
    } else if (connection->requestOperation() == QNetworkAccessManager::DeleteOperation) {
        const QString ALL_NODE_DELETE_REGEX_STRING = QString("\\%1\\/?$").arg(URI_NODES);
        const QString NODE_DELETE_REGEX_STRING = QString("\\%1\\/(%2)\\/$").arg(URI_NODES).arg(UUID_REGEX_STRING);

        QRegExp allNodesDeleteRegex(ALL_NODE_DELETE_REGEX_STRING);
        QRegExp nodeDeleteRegex(NODE_DELETE_REGEX_STRING);

        if (nodeDeleteRegex.indexIn(url.path()) != -1) {
            // this is a request to DELETE one node by UUID

            // pull the captured string, if it exists
            QUuid deleteUUID = QUuid(nodeDeleteRegex.cap(1));

            SharedNodePointer nodeToKill = nodeList->nodeWithUUID(deleteUUID);

            if (nodeToKill) {
                // start with a 200 response
                connection->respond(HTTPConnection::StatusCode200);

                // we have a valid UUID and node - kill the node that has this assignment
                QMetaObject::invokeMethod(nodeList.data(), "killNodeWithUUID", Q_ARG(const QUuid&, deleteUUID));

                // successfully processed request
                return true;
            }

            return true;
        } else if (allNodesDeleteRegex.indexIn(url.path()) != -1) {
            qDebug() << "Received request to kill all nodes.";
            nodeList->eraseAllNodes();

            return true;
        }
    }

    // didn't process the request, let our DomainServerSettingsManager or HTTPManager handle
    return _settingsManager.handleAuthenticatedHTTPRequest(connection, url);
}

const QString HIFI_SESSION_COOKIE_KEY = "DS_WEB_SESSION_UUID";

bool DomainServer::handleHTTPSRequest(HTTPSConnection* connection, const QUrl &url, bool skipSubHandler) {
    qDebug() << "HTTPS request received at" << url.toString();
    if (url.path() == URI_OAUTH) {

        QUrlQuery codeURLQuery(url);

        const QString CODE_QUERY_KEY = "code";
        QString authorizationCode = codeURLQuery.queryItemValue(CODE_QUERY_KEY);

        const QString STATE_QUERY_KEY = "state";
        QUuid stateUUID = QUuid(codeURLQuery.queryItemValue(STATE_QUERY_KEY));

        if (!authorizationCode.isEmpty() && !stateUUID.isNull()) {
            // fire off a request with this code and state to get an access token for the user

            const QString OAUTH_TOKEN_REQUEST_PATH = "/oauth/token";
            QUrl tokenRequestUrl = _oauthProviderURL;
            tokenRequestUrl.setPath(OAUTH_TOKEN_REQUEST_PATH);

            const QString OAUTH_GRANT_TYPE_POST_STRING = "grant_type=authorization_code";
            QString tokenPostBody = OAUTH_GRANT_TYPE_POST_STRING;
            tokenPostBody += QString("&code=%1&redirect_uri=%2&client_id=%3&client_secret=%4")
                .arg(authorizationCode, oauthRedirectURL().toString(), _oauthClientID, _oauthClientSecret);

            QNetworkRequest tokenRequest(tokenRequestUrl);
            tokenRequest.setHeader(QNetworkRequest::UserAgentHeader, HIGH_FIDELITY_USER_AGENT);
            tokenRequest.setHeader(QNetworkRequest::ContentTypeHeader, "application/x-www-form-urlencoded");

            QNetworkReply* tokenReply = NetworkAccessManager::getInstance().post(tokenRequest, tokenPostBody.toLocal8Bit());

            if (_webAuthenticationStateSet.remove(stateUUID)) {
                // this is a web user who wants to auth to access web interface
                // we hold the response back to them until we get their profile information
                // and can decide if they are let in or not

                QEventLoop loop;
                connect(tokenReply, &QNetworkReply::finished, &loop, &QEventLoop::quit);

                // start the loop for the token request
                loop.exec();

                QNetworkReply* profileReply = profileRequestGivenTokenReply(tokenReply);

                // stop the loop once the profileReply is complete
                connect(profileReply, &QNetworkReply::finished, &loop, &QEventLoop::quit);

                // restart the loop for the profile request
                loop.exec();

                // call helper method to get cookieHeaders
                Headers cookieHeaders = setupCookieHeadersFromProfileReply(profileReply);

                connection->respond(HTTPConnection::StatusCode302, QByteArray(),
                                    HTTPConnection::DefaultContentType, cookieHeaders);

                delete tokenReply;
                delete profileReply;

                // we've redirected the user back to our homepage
                return true;

            }
        }

        // respond with a 200 code indicating that login is complete
        connection->respond(HTTPConnection::StatusCode200);

        return true;
    } else {
        return false;
    }
}

bool DomainServer::isAuthenticatedRequest(HTTPConnection* connection, const QUrl& url) {

    const QByteArray HTTP_COOKIE_HEADER_KEY = "Cookie";
    const QString ADMIN_USERS_CONFIG_KEY = "admin-users";
    const QString ADMIN_ROLES_CONFIG_KEY = "admin-roles";
    const QString BASIC_AUTH_USERNAME_KEY_PATH = "security.http_username";
    const QString BASIC_AUTH_PASSWORD_KEY_PATH = "security.http_password";

    const QByteArray UNAUTHENTICATED_BODY = "You do not have permission to access this domain-server.";

    QVariantMap& settingsMap = _settingsManager.getSettingsMap();

    if (!_oauthProviderURL.isEmpty()
        && (settingsMap.contains(ADMIN_USERS_CONFIG_KEY) || settingsMap.contains(ADMIN_ROLES_CONFIG_KEY))) {
        QString cookieString = connection->requestHeaders().value(HTTP_COOKIE_HEADER_KEY);

        const QString COOKIE_UUID_REGEX_STRING = HIFI_SESSION_COOKIE_KEY + "=([\\d\\w-]+)($|;)";
        QRegExp cookieUUIDRegex(COOKIE_UUID_REGEX_STRING);

        QUuid cookieUUID;
        if (cookieString.indexOf(cookieUUIDRegex) != -1) {
            cookieUUID = cookieUUIDRegex.cap(1);
        }

        if (valueForKeyPath(settingsMap, BASIC_AUTH_USERNAME_KEY_PATH)) {
            qDebug() << "Config file contains web admin settings for OAuth and basic HTTP authentication."
                << "These cannot be combined - using OAuth for authentication.";
        }

        if (!cookieUUID.isNull() && _cookieSessionHash.contains(cookieUUID)) {
            // pull the QJSONObject for the user with this cookie UUID
            DomainServerWebSessionData sessionData = _cookieSessionHash.value(cookieUUID);
            QString profileUsername = sessionData.getUsername();

            if (settingsMap.value(ADMIN_USERS_CONFIG_KEY).toStringList().contains(profileUsername)) {
                // this is an authenticated user
                return true;
            }

            // loop the roles of this user and see if they are in the admin-roles array
            QStringList adminRolesArray = settingsMap.value(ADMIN_ROLES_CONFIG_KEY).toStringList();

            if (!adminRolesArray.isEmpty()) {
                foreach(const QString& userRole, sessionData.getRoles()) {
                    if (adminRolesArray.contains(userRole)) {
                        // this user has a role that allows them to administer the domain-server
                        return true;
                    }
                }
            }

            connection->respond(HTTPConnection::StatusCode401, UNAUTHENTICATED_BODY);

            // the user does not have allowed username or role, return 401
            return false;
        } else {
            // re-direct this user to OAuth page

            // generate a random state UUID to use
            QUuid stateUUID = QUuid::createUuid();

            // add it to the set so we can handle the callback from the OAuth provider
            _webAuthenticationStateSet.insert(stateUUID);

            QUrl oauthRedirectURL = oauthAuthorizationURL(stateUUID);

            Headers redirectHeaders;
            redirectHeaders.insert("Location", oauthRedirectURL.toEncoded());

            connection->respond(HTTPConnection::StatusCode302,
                                QByteArray(), HTTPConnection::DefaultContentType, redirectHeaders);

            // we don't know about this user yet, so they are not yet authenticated
            return false;
        }
    } else if (valueForKeyPath(settingsMap, BASIC_AUTH_USERNAME_KEY_PATH)) {
        // config file contains username and password combinations for basic auth
        const QByteArray BASIC_AUTH_HEADER_KEY = "Authorization";

        // check if a username and password have been provided with the request
        QString basicAuthString = connection->requestHeaders().value(BASIC_AUTH_HEADER_KEY);

        if (!basicAuthString.isEmpty()) {
            QStringList splitAuthString = basicAuthString.split(' ');
            QString base64String = splitAuthString.size() == 2 ? splitAuthString[1] : "";
            QString credentialString = QByteArray::fromBase64(base64String.toLocal8Bit());

            if (!credentialString.isEmpty()) {
                QStringList credentialList = credentialString.split(':');
                if (credentialList.size() == 2) {
                    QString headerUsername = credentialList[0];
                    QString headerPassword = credentialList[1];

                    // we've pulled a username and password - now check if there is a match in our basic auth hash
                    QString settingsUsername = valueForKeyPath(settingsMap, BASIC_AUTH_USERNAME_KEY_PATH)->toString();
                    const QVariant* settingsPasswordVariant = valueForKeyPath(settingsMap, BASIC_AUTH_PASSWORD_KEY_PATH);
                    QString settingsPassword = settingsPasswordVariant ? settingsPasswordVariant->toString() : "";

                    if (settingsUsername == headerUsername && headerPassword == settingsPassword) {
                        return true;
                    }
                }
            }
        }

        // basic HTTP auth being used but no username and password are present
        // or the username and password are not correct
        // send back a 401 and ask for basic auth

        const QByteArray HTTP_AUTH_REQUEST_HEADER_KEY = "WWW-Authenticate";
        static QString HTTP_AUTH_REALM_STRING = QString("Basic realm='%1 %2'")
            .arg(_hostname.isEmpty() ? "localhost" : _hostname)
            .arg("domain-server");

        Headers basicAuthHeader;
        basicAuthHeader.insert(HTTP_AUTH_REQUEST_HEADER_KEY, HTTP_AUTH_REALM_STRING.toUtf8());

        connection->respond(HTTPConnection::StatusCode401, UNAUTHENTICATED_BODY,
                            HTTPConnection::DefaultContentType, basicAuthHeader);

        // not authenticated, bubble up false
        return false;

    } else {
        // we don't have an OAuth URL + admin roles/usernames, so all users are authenticated
        return true;
    }
}

const QString OAUTH_JSON_ACCESS_TOKEN_KEY = "access_token";
QNetworkReply* DomainServer::profileRequestGivenTokenReply(QNetworkReply* tokenReply) {
    // pull the access token from the returned JSON and store it with the matching session UUID
    QJsonDocument returnedJSON = QJsonDocument::fromJson(tokenReply->readAll());
    QString accessToken = returnedJSON.object()[OAUTH_JSON_ACCESS_TOKEN_KEY].toString();

    // fire off a request to get this user's identity so we can see if we will let them in
    QUrl profileURL = _oauthProviderURL;
    profileURL.setPath("/api/v1/user/profile");
    profileURL.setQuery(QString("%1=%2").arg(OAUTH_JSON_ACCESS_TOKEN_KEY, accessToken));

    QNetworkRequest profileRequest(profileURL);
    profileRequest.setHeader(QNetworkRequest::UserAgentHeader, HIGH_FIDELITY_USER_AGENT);
    return NetworkAccessManager::getInstance().get(profileRequest);
}

const QString DS_SETTINGS_SESSIONS_GROUP = "web-sessions";
Headers DomainServer::setupCookieHeadersFromProfileReply(QNetworkReply* profileReply) {
    Headers cookieHeaders;

    // create a UUID for this cookie
    QUuid cookieUUID = QUuid::createUuid();

    QJsonDocument profileDocument = QJsonDocument::fromJson(profileReply->readAll());
    QJsonObject userObject = profileDocument.object()["data"].toObject()["user"].toObject();

    // add the profile to our in-memory data structure so we know who the user is when they send us their cookie
    DomainServerWebSessionData sessionData(userObject);
    _cookieSessionHash.insert(cookieUUID, sessionData);

    // persist the cookie to settings file so we can get it back on DS relaunch
    QStringList path = QStringList() << DS_SETTINGS_SESSIONS_GROUP << cookieUUID.toString();
    Setting::Handle<QVariant>(path).set(QVariant::fromValue(sessionData));

    // setup expiry for cookie to 1 month from today
    QDateTime cookieExpiry = QDateTime::currentDateTimeUtc().addMonths(1);

    QString cookieString = HIFI_SESSION_COOKIE_KEY + "=" + uuidStringWithoutCurlyBraces(cookieUUID.toString());
    cookieString += "; expires=" + cookieExpiry.toString("ddd, dd MMM yyyy HH:mm:ss") + " GMT";
    cookieString += "; domain=" + _hostname + "; path=/";

    cookieHeaders.insert("Set-Cookie", cookieString.toUtf8());

    // redirect the user back to the homepage so they can present their cookie and be authenticated
    QString redirectString = "http://" + _hostname + ":" + QString::number(_httpManager.serverPort());
    cookieHeaders.insert("Location", redirectString.toUtf8());

    return cookieHeaders;
}

void DomainServer::loadExistingSessionsFromSettings() {
    // read data for existing web sessions into memory so existing sessions can be leveraged
    Settings domainServerSettings;
    domainServerSettings.beginGroup(DS_SETTINGS_SESSIONS_GROUP);

    foreach(const QString& uuidKey, domainServerSettings.childKeys()) {
        _cookieSessionHash.insert(QUuid(uuidKey),
                                  domainServerSettings.value(uuidKey).value<DomainServerWebSessionData>());
        qDebug() << "Pulled web session from settings - cookie UUID is" << uuidKey;
    }
}

void DomainServer::refreshStaticAssignmentAndAddToQueue(SharedAssignmentPointer& assignment) {
    QUuid oldUUID = assignment->getUUID();
    assignment->resetUUID();

    qDebug() << "Reset UUID for assignment -" << *assignment.data() << "- and added to queue. Old UUID was"
        << uuidStringWithoutCurlyBraces(oldUUID);

    if (assignment->getType() == Assignment::AgentType && assignment->getPayload().isEmpty()) {
        // if this was an Agent without a script URL, we need to rename the old file so it can be retrieved at the new UUID
        QFile::rename(pathForAssignmentScript(oldUUID), pathForAssignmentScript(assignment->getUUID()));
    }

    // add the static assignment back under the right UUID, and to the queue
    _allAssignments.insert(assignment->getUUID(), assignment);
    _unfulfilledAssignments.enqueue(assignment);
}

void DomainServer::nodeAdded(SharedNodePointer node) {
    // we don't use updateNodeWithData, so add the DomainServerNodeData to the node here
    node->setLinkedData(new DomainServerNodeData());
}

void DomainServer::nodeKilled(SharedNodePointer node) {

    // if this peer connected via ICE then remove them from our ICE peers hash
    _gatekeeper.removeICEPeer(node->getUUID());

    DomainServerNodeData* nodeData = reinterpret_cast<DomainServerNodeData*>(node->getLinkedData());

    if (nodeData) {
        // if this node's UUID matches a static assignment we need to throw it back in the assignment queue
        if (!nodeData->getAssignmentUUID().isNull()) {
            SharedAssignmentPointer matchedAssignment = _allAssignments.take(nodeData->getAssignmentUUID());

            if (matchedAssignment && matchedAssignment->isStatic()) {
                refreshStaticAssignmentAndAddToQueue(matchedAssignment);
            }
        }

        // If this node was an Agent ask JSONBreakableMarshal to potentially remove the interpolation we stored
        JSONBreakableMarshal::removeInterpolationForKey(USERNAME_UUID_REPLACEMENT_STATS_KEY,
                uuidStringWithoutCurlyBraces(node->getUUID()));

        // cleanup the connection secrets that we set up for this node (on the other nodes)
        foreach (const QUuid& otherNodeSessionUUID, nodeData->getSessionSecretHash().keys()) {
            SharedNodePointer otherNode = DependencyManager::get<LimitedNodeList>()->nodeWithUUID(otherNodeSessionUUID);
            if (otherNode) {
                reinterpret_cast<DomainServerNodeData*>(otherNode->getLinkedData())->getSessionSecretHash().remove(node->getUUID());
            }
        }
    }
}

SharedAssignmentPointer DomainServer::dequeueMatchingAssignment(const QUuid& assignmentUUID, NodeType_t nodeType) {
    QQueue<SharedAssignmentPointer>::iterator i = _unfulfilledAssignments.begin();

    while (i != _unfulfilledAssignments.end()) {
        if (i->data()->getType() == Assignment::typeForNodeType(nodeType)
            && i->data()->getUUID() == assignmentUUID) {
            // we have an unfulfilled assignment to return

            // return the matching assignment
            return _unfulfilledAssignments.takeAt(i - _unfulfilledAssignments.begin());
        } else {
            ++i;
        }
    }

    return SharedAssignmentPointer();
}

SharedAssignmentPointer DomainServer::deployableAssignmentForRequest(const Assignment& requestAssignment) {
    // this is an unassigned client talking to us directly for an assignment
    // go through our queue and see if there are any assignments to give out
    QQueue<SharedAssignmentPointer>::iterator sharedAssignment = _unfulfilledAssignments.begin();

    while (sharedAssignment != _unfulfilledAssignments.end()) {
        Assignment* assignment = sharedAssignment->data();
        bool requestIsAllTypes = requestAssignment.getType() == Assignment::AllTypes;
        bool assignmentTypesMatch = assignment->getType() == requestAssignment.getType();
        bool neitherHasPool = assignment->getPool().isEmpty() && requestAssignment.getPool().isEmpty();
        bool assignmentPoolsMatch = assignment->getPool() == requestAssignment.getPool();

        if ((requestIsAllTypes || assignmentTypesMatch) && (neitherHasPool || assignmentPoolsMatch)) {

            // remove the assignment from the queue
            SharedAssignmentPointer deployableAssignment = _unfulfilledAssignments.takeAt(sharedAssignment
                                                                                          - _unfulfilledAssignments.begin());

            // until we get a connection for this assignment
            // put assignment back in queue but stick it at the back so the others have a chance to go out
            _unfulfilledAssignments.enqueue(deployableAssignment);

            // stop looping, we've handed out an assignment
            return deployableAssignment;
        } else {
            // push forward the iterator to check the next assignment
            ++sharedAssignment;
        }
    }

    return SharedAssignmentPointer();
}

void DomainServer::addStaticAssignmentsToQueue() {

    // if the domain-server has just restarted,
    // check if there are static assignments that we need to throw into the assignment queue
    QHash<QUuid, SharedAssignmentPointer> staticHashCopy = _allAssignments;
    QHash<QUuid, SharedAssignmentPointer>::iterator staticAssignment = staticHashCopy.begin();
    while (staticAssignment != staticHashCopy.end()) {
        // add any of the un-matched static assignments to the queue

        // enumerate the nodes and check if there is one with an attached assignment with matching UUID
        if (!DependencyManager::get<LimitedNodeList>()->nodeWithUUID(staticAssignment->data()->getUUID())) {
            // this assignment has not been fulfilled - reset the UUID and add it to the assignment queue
            refreshStaticAssignmentAndAddToQueue(*staticAssignment);
        }

        ++staticAssignment;
    }
}

void DomainServer::processPathQueryPacket(QSharedPointer<NLPacket> packet) {
    // this is a query for the viewpoint resulting from a path
    // first pull the query path from the packet

    // figure out how many bytes the sender said this path is
    quint16 numPathBytes;
    packet->readPrimitive(&numPathBytes);

    if (numPathBytes <= packet->bytesLeftToRead()) {
        // the number of path bytes makes sense for the sent packet - pull out the path
        QString pathQuery = QString::fromUtf8(packet->getPayload() + packet->pos(), numPathBytes);

        // our settings contain paths that start with a leading slash, so make sure this query has that
        if (!pathQuery.startsWith("/")) {
            pathQuery.prepend("/");
        }

        const QString PATHS_SETTINGS_KEYPATH_FORMAT = "%1.%2";
        const QString PATH_VIEWPOINT_KEY = "viewpoint";

        // check out paths in the _configMap to see if we have a match
        const QVariant* pathMatch = valueForKeyPath(_settingsManager.getSettingsMap(),
                                                    QString(PATHS_SETTINGS_KEYPATH_FORMAT).arg(SETTINGS_PATHS_KEY)
                                                                                          .arg(pathQuery));
        if (pathMatch) {
            // we got a match, respond with the resulting viewpoint
            auto nodeList = DependencyManager::get<LimitedNodeList>();

            QString responseViewpoint = pathMatch->toMap()[PATH_VIEWPOINT_KEY].toString();

            if (!responseViewpoint.isEmpty()) {
                QByteArray viewpointUTF8 = responseViewpoint.toUtf8();

                // prepare a packet for the response
                auto pathResponsePacket = NLPacket::create(PacketType::DomainServerPathResponse);

                // check the number of bytes the viewpoint is
                quint16 numViewpointBytes = viewpointUTF8.size();

                // are we going to be able to fit this response viewpoint in a packet?
                if (numPathBytes + numViewpointBytes + sizeof(numViewpointBytes) + sizeof(numPathBytes)
                        < (unsigned long) pathResponsePacket->bytesAvailableForWrite()) {
                    // append the number of bytes this path is
                    pathResponsePacket->writePrimitive(numPathBytes);

                    // append the path itself
                    pathResponsePacket->write(pathQuery.toUtf8());

                    // append the number of bytes the resulting viewpoint is
                    pathResponsePacket->writePrimitive(numViewpointBytes);

                    // append the viewpoint itself
                    pathResponsePacket->write(viewpointUTF8);

                    qDebug() << "Sending a viewpoint response for path query" << pathQuery << "-" << viewpointUTF8;

                    // send off the packet - see if we can associate this outbound data to a particular node
                    // TODO: does this senderSockAddr always work for a punched DS client?
                    nodeList->sendPacket(std::move(pathResponsePacket), packet->getSenderSockAddr());
                }
            }

        } else {
            // we don't respond if there is no match - this may need to change once this packet
            // query/response is made reliable
            qDebug() << "No match for path query" << pathQuery << "- refusing to respond.";
        }
    }
}<|MERGE_RESOLUTION|>--- conflicted
+++ resolved
@@ -285,30 +285,14 @@
     // register as the packet receiver for the types we want
     PacketReceiver& packetReceiver = nodeList->getPacketReceiver();
     packetReceiver.registerListener(PacketType::RequestAssignment, this, "processRequestAssignmentPacket");
-<<<<<<< HEAD
     packetReceiver.registerListener(PacketType::DomainListRequest, this, "processListRequestPacket");
     packetReceiver.registerListener(PacketType::DomainServerPathQuery, this, "processPathQueryPacket");
     packetReceiver.registerListener(PacketType::NodeJsonStats, this, "processNodeJSONStatsPacket");
-=======
-    packetReceiver.registerListener(PacketType::DomainConnectRequest, &_gatekeeper, "processConnectRequestPacket");
-    packetReceiver.registerListener(PacketType::DomainListRequest, this, "processListRequestPacket");
-    packetReceiver.registerListener(PacketType::DomainServerPathQuery, this, "processPathQueryPacket");
-    packetReceiver.registerListener(PacketType::NodeJsonStats, this, "processNodeJSONStatsPacket");
-<<<<<<< HEAD
-    packetReceiver.registerListener(PacketType::ICEPing, this, "processICEPingPacket");
-    packetReceiver.registerListener(PacketType::ICEPingReply, this, "processICEPingReplyPacket");
-    packetReceiver.registerListener(PacketType::ICEServerPeerInformation, this, "processICEPeerInformationPacket");
->>>>>>> 80cf7b6c
-
+    
     // NodeList won't be available to the settings manager when it is created, so call registerListener here
     packetReceiver.registerListener(PacketType::DomainSettingsRequest, &_settingsManager, "processSettingsRequestPacket");
-=======
-    packetReceiver.registerListener(PacketType::ICEPing, &_gatekeeper, "processICEPingPacket");
-    packetReceiver.registerListener(PacketType::ICEPingReply, &_gatekeeper, "processICEPingReplyPacket");
-    packetReceiver.registerListener(PacketType::ICEServerPeerInformation, &_gatekeeper, "processICEPeerInformationPacket");
->>>>>>> d0db56a4a6902e9d1ee706ec02152e94688f4e5c
     
-    // register the gatekeeper for the packetes it needs to receive
+    // register the gatekeeper for the packets it needs to receive
     packetReceiver.registerListener(PacketType::DomainConnectRequest, &_gatekeeper, "processConnectRequestPacket");
     packetReceiver.registerListener(PacketType::ICEPing, &_gatekeeper, "processICEPingPacket");
     packetReceiver.registerListener(PacketType::ICEPingReply, &_gatekeeper, "processICEPingReplyPacket");
@@ -588,95 +572,6 @@
             && defaultedType != Assignment::UNUSED_0
             && defaultedType != Assignment::UNUSED_1
             && defaultedType != Assignment::AgentType) {
-<<<<<<< HEAD
-=======
-            // type has not been set from a command line or config file config, use the default
-            // by clearing whatever exists and writing a single default assignment with no payload
-            Assignment* newAssignment = new Assignment(Assignment::CreateCommand, (Assignment::Type) defaultedType);
-            addStaticAssignmentToAssignmentHash(newAssignment);
-        }
-    }
-}
-
-<<<<<<< HEAD
-const NodeSet STATICALLY_ASSIGNED_NODES = NodeSet() << NodeType::AudioMixer
-    << NodeType::AvatarMixer << NodeType::EntityServer;
-
-void DomainServer::processConnectRequestPacket(QSharedPointer<NLPacket> packet) {
-    NodeType_t nodeType;
-    HifiSockAddr publicSockAddr, localSockAddr;
-    
-    if (packet->getPayloadSize() == 0) {
-        return;
-    }
-
-    QDataStream packetStream(packet.data());
-
-    QUuid connectUUID;
-    packetStream >> connectUUID;
-
-    const HifiSockAddr& senderSockAddr = packet->getSenderSockAddr();
-
-    parseNodeData(packetStream, nodeType, publicSockAddr, localSockAddr, senderSockAddr);
-    
-    if (localSockAddr.isNull() || senderSockAddr.isNull()) {
-        qDebug() << "Unexpected data received for node local socket or public socket. Will not allow connection.";
-        return;
-    }
-
-    // check if this connect request matches an assignment in the queue
-    bool isAssignment = _pendingAssignedNodes.contains(connectUUID);
-    SharedAssignmentPointer matchingQueuedAssignment = SharedAssignmentPointer();
-    PendingAssignedNodeData* pendingAssigneeData = NULL;
-
-    if (isAssignment) {
-        pendingAssigneeData = _pendingAssignedNodes.value(connectUUID);
-
-        if (pendingAssigneeData) {
-            matchingQueuedAssignment = matchingQueuedAssignmentForCheckIn(pendingAssigneeData->getAssignmentUUID(), nodeType);
-
-            if (matchingQueuedAssignment) {
-                qDebug() << "Assignment deployed with" << uuidStringWithoutCurlyBraces(connectUUID)
-                    << "matches unfulfilled assignment"
-                    << uuidStringWithoutCurlyBraces(matchingQueuedAssignment->getUUID());
-
-                // remove this unique assignment deployment from the hash of pending assigned nodes
-                // cleanup of the PendingAssignedNodeData happens below after the node has been added to the LimitedNodeList
-                _pendingAssignedNodes.remove(connectUUID);
-            } else {
-                // this is a node connecting to fulfill an assignment that doesn't exist
-                // don't reply back to them so they cycle back and re-request an assignment
-                qDebug() << "No match for assignment deployed with" << uuidStringWithoutCurlyBraces(connectUUID);
-                return;
-            }
-        }
-    }
-
-    QList<NodeType_t> nodeInterestList;
-    QString username;
-    QByteArray usernameSignature;
-    
-    auto limitedNodeList = DependencyManager::get<LimitedNodeList>();
-    
-    packetStream >> nodeInterestList;
-    
-    if (packet->bytesLeftToRead() > 0) {
-        // try to verify username
-        packetStream >> username;
-    }
-    
-    bool isRestrictingAccess =
-        _settingsManager.valueOrDefaultValueForKeyPath(RESTRICTED_ACCESS_SETTINGS_KEYPATH).toBool();
-    
-     // we always let in a user who is sending a packet from our local socket or from the localhost address
-    bool isLocalUser = (senderSockAddr.getAddress() == DependencyManager::get<LimitedNodeList>()->getLocalSockAddr().getAddress() || senderSockAddr.getAddress() == QHostAddress::LocalHost);
-    
-    if (isRestrictingAccess && !isLocalUser) {
-        if (!username.isEmpty()) {
-            // if there's a username, try to unpack username signature
-            packetStream >> usernameSignature;
->>>>>>> 80cf7b6c
-            
             
             if (defaultedType == Assignment::AssetServerType) {
                 // Make sure the asset-server is enabled before adding it here.
@@ -697,12 +592,6 @@
     }
 }
 
-<<<<<<< HEAD
-=======
-
-=======
->>>>>>> d0db56a4a6902e9d1ee706ec02152e94688f4e5c
->>>>>>> 80cf7b6c
 void DomainServer::processListRequestPacket(QSharedPointer<NLPacket> packet, SharedNodePointer sendingNode) {
     
     QDataStream packetStream(packet.data());
