--- conflicted
+++ resolved
@@ -285,22 +285,18 @@
     // register as the packet receiver for the types we want
     PacketReceiver& packetReceiver = nodeList->getPacketReceiver();
     packetReceiver.registerListener(PacketType::RequestAssignment, this, "processRequestAssignmentPacket");
-    packetReceiver.registerListener(PacketType::DomainConnectRequest, &_gatekeeper, "processConnectRequestPacket");
     packetReceiver.registerListener(PacketType::DomainListRequest, this, "processListRequestPacket");
     packetReceiver.registerListener(PacketType::DomainServerPathQuery, this, "processPathQueryPacket");
     packetReceiver.registerListener(PacketType::NodeJsonStats, this, "processNodeJSONStatsPacket");
-<<<<<<< HEAD
-    packetReceiver.registerListener(PacketType::ICEPing, this, "processICEPingPacket");
-    packetReceiver.registerListener(PacketType::ICEPingReply, this, "processICEPingReplyPacket");
-    packetReceiver.registerListener(PacketType::ICEServerPeerInformation, this, "processICEPeerInformationPacket");
 
     // NodeList won't be available to the settings manager when it is created, so call registerListener here
     packetReceiver.registerListener(PacketType::DomainSettingsRequest, &_settingsManager, "processSettingsRequestPacket");
-=======
+    
+    // register the gatekeeper for the packetes it needs to receive
+    packetReceiver.registerListener(PacketType::DomainConnectRequest, &_gatekeeper, "processConnectRequestPacket");
     packetReceiver.registerListener(PacketType::ICEPing, &_gatekeeper, "processICEPingPacket");
     packetReceiver.registerListener(PacketType::ICEPingReply, &_gatekeeper, "processICEPingReplyPacket");
     packetReceiver.registerListener(PacketType::ICEServerPeerInformation, &_gatekeeper, "processICEPeerInformationPacket");
->>>>>>> c776f04a
     
     // add whatever static assignments that have been parsed to the queue
     addStaticAssignmentsToQueue();
@@ -597,204 +593,6 @@
     }
 }
 
-<<<<<<< HEAD
-const NodeSet STATICALLY_ASSIGNED_NODES = NodeSet() << NodeType::AudioMixer
-    << NodeType::AvatarMixer << NodeType::EntityServer;
-
-void DomainServer::processConnectRequestPacket(QSharedPointer<NLPacket> packet) {
-    NodeType_t nodeType;
-    HifiSockAddr publicSockAddr, localSockAddr;
-    
-    if (packet->getPayloadSize() == 0) {
-        return;
-    }
-
-    QDataStream packetStream(packet.data());
-
-    QUuid connectUUID;
-    packetStream >> connectUUID;
-
-    const HifiSockAddr& senderSockAddr = packet->getSenderSockAddr();
-
-    parseNodeData(packetStream, nodeType, publicSockAddr, localSockAddr, senderSockAddr);
-    
-    if (localSockAddr.isNull() || senderSockAddr.isNull()) {
-        qDebug() << "Unexpected data received for node local socket or public socket. Will not allow connection.";
-        return;
-    }
-
-    // check if this connect request matches an assignment in the queue
-    bool isAssignment = _pendingAssignedNodes.contains(connectUUID);
-    SharedAssignmentPointer matchingQueuedAssignment = SharedAssignmentPointer();
-    PendingAssignedNodeData* pendingAssigneeData = NULL;
-
-    if (isAssignment) {
-        pendingAssigneeData = _pendingAssignedNodes.value(connectUUID);
-
-        if (pendingAssigneeData) {
-            matchingQueuedAssignment = matchingQueuedAssignmentForCheckIn(pendingAssigneeData->getAssignmentUUID(), nodeType);
-
-            if (matchingQueuedAssignment) {
-                qDebug() << "Assignment deployed with" << uuidStringWithoutCurlyBraces(connectUUID)
-                    << "matches unfulfilled assignment"
-                    << uuidStringWithoutCurlyBraces(matchingQueuedAssignment->getUUID());
-
-                // remove this unique assignment deployment from the hash of pending assigned nodes
-                // cleanup of the PendingAssignedNodeData happens below after the node has been added to the LimitedNodeList
-                _pendingAssignedNodes.remove(connectUUID);
-            } else {
-                // this is a node connecting to fulfill an assignment that doesn't exist
-                // don't reply back to them so they cycle back and re-request an assignment
-                qDebug() << "No match for assignment deployed with" << uuidStringWithoutCurlyBraces(connectUUID);
-                return;
-            }
-        }
-    }
-
-    QList<NodeType_t> nodeInterestList;
-    QString username;
-    QByteArray usernameSignature;
-    
-    auto limitedNodeList = DependencyManager::get<LimitedNodeList>();
-    
-    packetStream >> nodeInterestList;
-    
-    if (packet->bytesLeftToRead() > 0) {
-        // try to verify username
-        packetStream >> username;
-    }
-    
-    bool isRestrictingAccess =
-        _settingsManager.valueOrDefaultValueForKeyPath(RESTRICTED_ACCESS_SETTINGS_KEYPATH).toBool();
-    
-     // we always let in a user who is sending a packet from our local socket or from the localhost address
-    bool isLocalUser = (senderSockAddr.getAddress() == DependencyManager::get<LimitedNodeList>()->getLocalSockAddr().getAddress() || senderSockAddr.getAddress() == QHostAddress::LocalHost);
-    
-    if (isRestrictingAccess && !isLocalUser) {
-        if (!username.isEmpty()) {
-            // if there's a username, try to unpack username signature
-            packetStream >> usernameSignature;
-            
-            if (usernameSignature.isEmpty()) {
-                // if user didn't include usernameSignature in connect request, send a connectionToken packet
-                QUuid& connectionToken = _connectionTokenHash[username.toLower()];
-                
-                if (connectionToken.isNull()) {
-                    connectionToken = QUuid::createUuid();
-                }
-                
-                static auto connectionTokenPacket = NLPacket::create(PacketType::DomainServerConnectionToken, NUM_BYTES_RFC4122_UUID);
-                connectionTokenPacket->reset();
-                connectionTokenPacket->write(connectionToken.toRfc4122());
-                limitedNodeList->sendUnreliablePacket(*connectionTokenPacket, packet->getSenderSockAddr());
-                return;
-            }
-        }
-    }
-    
-    QString reason;
-    if (!isAssignment && !shouldAllowConnectionFromNode(username, usernameSignature, senderSockAddr, reason)) {
-        // this is an agent and we've decided we won't let them connect - send them a packet to deny connection
-        QByteArray utfString = reason.toUtf8();
-        quint16 payloadSize = utfString.size();
-
-        auto connectionDeniedPacket = NLPacket::create(PacketType::DomainConnectionDenied, payloadSize + sizeof(payloadSize));
-        if (payloadSize > 0) {
-            connectionDeniedPacket->writePrimitive(payloadSize);
-            connectionDeniedPacket->write(utfString);
-        }
-        // tell client it has been refused.
-        limitedNodeList->sendPacket(std::move(connectionDeniedPacket), senderSockAddr);
-        return;
-    }
-
-    if ((!isAssignment && !STATICALLY_ASSIGNED_NODES.contains(nodeType))
-        || (isAssignment && matchingQueuedAssignment)) {
-        // this was either not a static assignment or it was and we had a matching one in the queue
-
-        QUuid nodeUUID;
-
-        HifiSockAddr discoveredSocket = senderSockAddr;
-        SharedNetworkPeer connectedPeer = _icePeers.value(connectUUID);
-
-        if (connectedPeer) {
-            //  this user negotiated a connection with us via ICE, so re-use their ICE client ID
-            nodeUUID = connectUUID;
-
-            if (connectedPeer->getActiveSocket()) {
-                // set their discovered socket to whatever the activated socket on the network peer object was
-                discoveredSocket = *connectedPeer->getActiveSocket();
-            }
-        } else {
-            // we got a connectUUID we didn't recognize, just add the node with a new UUID
-            nodeUUID = QUuid::createUuid();
-        }
-
-        // if this user is in the editors list (or if the editors list is empty) set the user's node's canAdjustLocks to true
-        const QVariant* allowedEditorsVariant =
-            valueForKeyPath(_settingsManager.getSettingsMap(), ALLOWED_EDITORS_SETTINGS_KEYPATH);
-        QStringList allowedEditors = allowedEditorsVariant ? allowedEditorsVariant->toStringList() : QStringList();
-        bool canAdjustLocks = allowedEditors.isEmpty() || allowedEditors.contains(username);
-
-        const QVariant* editorsAreRezzersVariant =
-            valueForKeyPath(_settingsManager.getSettingsMap(), EDITORS_ARE_REZZERS_KEYPATH);
-
-        bool onlyEditorsAreRezzers = false;
-        if (editorsAreRezzersVariant) {
-            onlyEditorsAreRezzers = editorsAreRezzersVariant->toBool();
-        }
-
-        bool canRez = true;
-        if (onlyEditorsAreRezzers) {
-            canRez = canAdjustLocks;
-        }
-
-        SharedNodePointer newNode = limitedNodeList->addOrUpdateNode(nodeUUID, nodeType,
-                                                                     publicSockAddr, localSockAddr,
-                                                                     canAdjustLocks, canRez);
-
-        // So that we can send messages to this node at will - we need to activate the correct socket on this node now
-        newNode->activateMatchingOrNewSymmetricSocket(discoveredSocket);
-
-        // when the newNode is created the linked data is also created
-        // if this was a static assignment set the UUID, set the sendingSockAddr
-        DomainServerNodeData* nodeData = reinterpret_cast<DomainServerNodeData*>(newNode->getLinkedData());
-
-        if (isAssignment) {
-            nodeData->setAssignmentUUID(matchingQueuedAssignment->getUUID());
-            nodeData->setWalletUUID(pendingAssigneeData->getWalletUUID());
-            nodeData->setNodeVersion(pendingAssigneeData->getNodeVersion());
-
-            // always allow assignment clients to create and destroy entities
-            newNode->setCanAdjustLocks(true);
-            newNode->setCanRez(true);
-
-            // now that we've pulled the wallet UUID and added the node to our list, delete the pending assignee data
-            delete pendingAssigneeData;
-        }
-
-        if (!username.isEmpty()) {
-            // if we have a username from the connect request, set it on the DomainServerNodeData
-            nodeData->setUsername(username);
-
-            // also add an interpolation to JSONBreakableMarshal so that servers can get username in stats
-            JSONBreakableMarshal::addInterpolationForKey(USERNAME_UUID_REPLACEMENT_STATS_KEY,
-                uuidStringWithoutCurlyBraces(nodeUUID), username);
-        }
-
-        nodeData->setSendingSockAddr(senderSockAddr);
-
-        // reply back to the user with a PacketType::DomainList
-        sendDomainListToNode(newNode, senderSockAddr, nodeInterestList.toSet());
-
-        // send out this node to our other connected nodes
-        broadcastNewNode(newNode);
-    }
-}
-
-
-=======
->>>>>>> c776f04a
 void DomainServer::processListRequestPacket(QSharedPointer<NLPacket> packet, SharedNodePointer sendingNode) {
     
     QDataStream packetStream(packet.data());
