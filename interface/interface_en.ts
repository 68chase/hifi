<?xml version="1.0" encoding="utf-8"?>
<!DOCTYPE TS>
<TS version="2.1" language="en_US">
<context>
    <name>Application</name>
    <message>
<<<<<<< HEAD
        <location filename="src/Application.cpp" line="1389"/>
=======
        <location filename="src/Application.cpp" line="1366"/>
>>>>>>> db40a955
        <source>Export Voxels</source>
        <translation type="unfinished"></translation>
    </message>
    <message>
<<<<<<< HEAD
        <location filename="src/Application.cpp" line="1390"/>
=======
        <location filename="src/Application.cpp" line="1367"/>
>>>>>>> db40a955
        <source>Sparse Voxel Octree Files (*.svo)</source>
        <translation type="unfinished"></translation>
    </message>
    <message>
<<<<<<< HEAD
<<<<<<< HEAD
        <location filename="src/Application.cpp" line="3722"/>
=======
        <location filename="src/Application.cpp" line="3734"/>
>>>>>>> 0fa910c61fd4ffb4e4eb4b7c53f1e67da9ac0913
=======
        <location filename="src/Application.cpp" line="3703"/>
>>>>>>> db40a955
        <source>Open Script</source>
        <translation type="unfinished"></translation>
    </message>
    <message>
<<<<<<< HEAD
<<<<<<< HEAD
        <location filename="src/Application.cpp" line="3723"/>
=======
        <location filename="src/Application.cpp" line="3735"/>
>>>>>>> 0fa910c61fd4ffb4e4eb4b7c53f1e67da9ac0913
=======
        <location filename="src/Application.cpp" line="3704"/>
>>>>>>> db40a955
        <source>JavaScript Files (*.js)</source>
        <translation type="unfinished"></translation>
    </message>
</context>
<context>
    <name>ChatWindow</name>
    <message>
        <location filename="ui/chatWindow.ui" line="29"/>
        <location filename="../build/interface/ui_chatWindow.h" line="153"/>
        <source>Chat</source>
        <translation type="unfinished"></translation>
    </message>
    <message>
        <location filename="ui/chatWindow.ui" line="57"/>
        <location filename="../build/interface/ui_chatWindow.h" line="154"/>
        <source>Connecting to XMPP...</source>
        <translation type="unfinished"></translation>
    </message>
    <message>
        <location filename="ui/chatWindow.ui" line="78"/>
        <location filename="../build/interface/ui_chatWindow.h" line="155"/>
        <source> online now:</source>
        <translation type="unfinished"></translation>
    </message>
    <message numerus="yes">
        <location filename="src/ui/ChatWindow.cpp" line="135"/>
        <source>day</source>
        <translation type="unfinished">
            <numerusform></numerusform>
            <numerusform></numerusform>
        </translation>
    </message>
    <message numerus="yes">
        <location filename="src/ui/ChatWindow.cpp" line="135"/>
        <source>hour</source>
        <translation type="unfinished">
            <numerusform></numerusform>
            <numerusform></numerusform>
        </translation>
    </message>
    <message numerus="yes">
        <location filename="src/ui/ChatWindow.cpp" line="135"/>
        <source>minute</source>
        <translation type="unfinished">
            <numerusform></numerusform>
            <numerusform></numerusform>
        </translation>
    </message>
    <message>
        <location filename="src/ui/ChatWindow.cpp" line="191"/>
        <source>%1 online now:</source>
        <translation type="unfinished"></translation>
    </message>
</context>
<context>
    <name>Dialog</name>
    <message>
        <location filename="ui/updateDialog.ui" line="20"/>
        <location filename="ui/updateDialog.ui" line="73"/>
        <location filename="../build/interface/ui_updateDialog.h" line="137"/>
        <location filename="../build/interface/ui_updateDialog.h" line="138"/>
        <source>Update Required</source>
        <translation type="unfinished"></translation>
    </message>
    <message>
        <location filename="ui/updateDialog.ui" line="129"/>
        <location filename="../build/interface/ui_updateDialog.h" line="140"/>
        <source>Download</source>
        <translation type="unfinished"></translation>
    </message>
    <message>
        <location filename="ui/updateDialog.ui" line="151"/>
        <location filename="../build/interface/ui_updateDialog.h" line="141"/>
        <source>Skip Version</source>
        <translation type="unfinished"></translation>
    </message>
    <message>
        <location filename="ui/updateDialog.ui" line="173"/>
        <location filename="../build/interface/ui_updateDialog.h" line="142"/>
        <source>Close</source>
        <translation type="unfinished"></translation>
    </message>
</context>
<context>
    <name>Menu</name>
    <message>
        <location filename="src/Menu.cpp" line="462"/>
        <source>Open .ini config file</source>
        <translation type="unfinished"></translation>
    </message>
    <message>
        <location filename="src/Menu.cpp" line="464"/>
        <location filename="src/Menu.cpp" line="476"/>
        <source>Text files (*.ini)</source>
        <translation type="unfinished"></translation>
    </message>
    <message>
        <location filename="src/Menu.cpp" line="474"/>
        <source>Save .ini config file</source>
        <translation type="unfinished"></translation>
    </message>
</context>
<context>
    <name>QObject</name>
    <message>
        <location filename="src/ui/ImportDialog.cpp" line="22"/>
        <location filename="src/ui/ImportDialog.cpp" line="23"/>
        <source>Import Voxels</source>
        <translation type="unfinished"></translation>
    </message>
    <message>
        <location filename="src/ui/ImportDialog.cpp" line="24"/>
        <source>Loading ...</source>
        <translation type="unfinished"></translation>
    </message>
    <message>
        <location filename="src/ui/ImportDialog.cpp" line="25"/>
        <source>Place voxels</source>
        <translation type="unfinished"></translation>
    </message>
    <message>
        <location filename="src/ui/ImportDialog.cpp" line="26"/>
        <source>&lt;b&gt;Import&lt;/b&gt; %1 as voxels</source>
        <translation type="unfinished"></translation>
    </message>
    <message>
        <location filename="src/ui/ImportDialog.cpp" line="27"/>
        <source>Cancel</source>
        <translation type="unfinished"></translation>
    </message>
</context>
<context>
    <name>RunningScriptsWidget</name>
    <message>
        <location filename="ui/runningScriptsWidget.ui" line="14"/>
        <location filename="../build/interface/ui_runningScriptsWidget.h" line="127"/>
        <source>Form</source>
        <translation type="unfinished"></translation>
    </message>
    <message>
        <location filename="ui/runningScriptsWidget.ui" line="33"/>
        <location filename="../build/interface/ui_runningScriptsWidget.h" line="128"/>
        <source>&lt;html&gt;&lt;head/&gt;&lt;body&gt;&lt;p&gt;&lt;span style=&quot; font-size:18pt;&quot;&gt;Running Scripts&lt;/span&gt;&lt;/p&gt;&lt;/body&gt;&lt;/html&gt;</source>
        <translation type="unfinished"></translation>
    </message>
    <message>
        <location filename="ui/runningScriptsWidget.ui" line="49"/>
        <location filename="../build/interface/ui_runningScriptsWidget.h" line="129"/>
        <source>&lt;html&gt;&lt;head/&gt;&lt;body&gt;&lt;p&gt;&lt;span style=&quot; font-weight:600;&quot;&gt;Currently running&lt;/span&gt;&lt;/p&gt;&lt;/body&gt;&lt;/html&gt;</source>
        <translation type="unfinished"></translation>
    </message>
    <message>
        <location filename="ui/runningScriptsWidget.ui" line="70"/>
        <location filename="../build/interface/ui_runningScriptsWidget.h" line="130"/>
        <source>Reload All</source>
        <translation type="unfinished"></translation>
    </message>
    <message>
        <location filename="ui/runningScriptsWidget.ui" line="95"/>
        <location filename="../build/interface/ui_runningScriptsWidget.h" line="131"/>
        <source>Stop All</source>
        <translation type="unfinished"></translation>
    </message>
    <message>
        <location filename="ui/runningScriptsWidget.ui" line="115"/>
        <location filename="../build/interface/ui_runningScriptsWidget.h" line="132"/>
        <source>&lt;html&gt;&lt;head/&gt;&lt;body&gt;&lt;p&gt;&lt;span style=&quot; font-weight:600;&quot;&gt;Recently loaded&lt;/span&gt;&lt;/p&gt;&lt;/body&gt;&lt;/html&gt;</source>
        <translation type="unfinished"></translation>
    </message>
    <message>
        <location filename="ui/runningScriptsWidget.ui" line="147"/>
        <location filename="../build/interface/ui_runningScriptsWidget.h" line="133"/>
        <source>(click a script or use the 1-9 keys to load and run it)</source>
        <translation type="unfinished"></translation>
    </message>
    <message>
        <location filename="ui/runningScriptsWidget.ui" line="237"/>
        <location filename="../build/interface/ui_runningScriptsWidget.h" line="135"/>
        <source>There are no scripts currently running.</source>
        <translation type="unfinished"></translation>
    </message>
</context>
</TS><|MERGE_RESOLUTION|>--- conflicted
+++ resolved
@@ -4,46 +4,22 @@
 <context>
     <name>Application</name>
     <message>
-<<<<<<< HEAD
-        <location filename="src/Application.cpp" line="1389"/>
-=======
-        <location filename="src/Application.cpp" line="1366"/>
->>>>>>> db40a955
+        <location filename="src/Application.cpp" line="1370"/>
         <source>Export Voxels</source>
         <translation type="unfinished"></translation>
     </message>
     <message>
-<<<<<<< HEAD
-        <location filename="src/Application.cpp" line="1390"/>
-=======
-        <location filename="src/Application.cpp" line="1367"/>
->>>>>>> db40a955
+        <location filename="src/Application.cpp" line="1371"/>
         <source>Sparse Voxel Octree Files (*.svo)</source>
         <translation type="unfinished"></translation>
     </message>
     <message>
-<<<<<<< HEAD
-<<<<<<< HEAD
-        <location filename="src/Application.cpp" line="3722"/>
-=======
-        <location filename="src/Application.cpp" line="3734"/>
->>>>>>> 0fa910c61fd4ffb4e4eb4b7c53f1e67da9ac0913
-=======
-        <location filename="src/Application.cpp" line="3703"/>
->>>>>>> db40a955
+        <location filename="src/Application.cpp" line="3723"/>
         <source>Open Script</source>
         <translation type="unfinished"></translation>
     </message>
     <message>
-<<<<<<< HEAD
-<<<<<<< HEAD
-        <location filename="src/Application.cpp" line="3723"/>
-=======
-        <location filename="src/Application.cpp" line="3735"/>
->>>>>>> 0fa910c61fd4ffb4e4eb4b7c53f1e67da9ac0913
-=======
-        <location filename="src/Application.cpp" line="3704"/>
->>>>>>> db40a955
+        <location filename="src/Application.cpp" line="3724"/>
         <source>JavaScript Files (*.js)</source>
         <translation type="unfinished"></translation>
     </message>
