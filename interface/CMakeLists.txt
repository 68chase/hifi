--- conflicted
+++ resolved
@@ -182,9 +182,6 @@
 # use system flag so warnings are supressed
 include_directories(SYSTEM "${FACESHIFT_INCLUDE_DIRS}")
 
-<<<<<<< HEAD
-target_link_libraries(${TARGET_NAME} "${FACESHIFT_LIBRARIES}" "${ZLIB_LIBRARIES}")
-=======
 target_link_libraries(
   ${TARGET_NAME}
   "${FACESHIFT_LIBRARIES}"
@@ -192,7 +189,6 @@
   Qt5::Core Qt5::Gui Qt5::Multimedia Qt5::Network Qt5::OpenGL 
   Qt5::Script Qt5::Svg Qt5::WebKit Qt5::WebKitWidgets Qt5::Xml Qt5::UiTools
 )
->>>>>>> 78479b33
 
 if (APPLE)
     # link in required OS X frameworks and include the right GL headers
