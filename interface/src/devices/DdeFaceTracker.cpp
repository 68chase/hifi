//
//  DdeFaceTracker.cpp
//
//
//  Created by Clement on 8/2/14.
//  Copyright 2014 High Fidelity, Inc.
//
//  Distributed under the Apache License, Version 2.0.
//  See the accompanying file LICENSE or http://www.apache.org/licenses/LICENSE-2.0.html
//

#include <SharedUtil.h>

#include <QCoreApplication>
#include <QJsonDocument>
#include <QJsonArray>
#include <QJsonObject>
#include <QTimer>

#include <GLMHelpers.h>

#include "DdeFaceTracker.h"
#include "FaceshiftConstants.h"
#include "InterfaceLogging.h"
#include "Menu.h"


static const QHostAddress DDE_SERVER_ADDR("127.0.0.1");
static const quint16 DDE_SERVER_PORT = 64204;
static const quint16 DDE_CONTROL_PORT = 64205;
#if defined(Q_OS_WIN)
static const QString DDE_PROGRAM_PATH = "/dde/dde.exe";
#elif defined(Q_OS_MAC)
static const QString DDE_PROGRAM_PATH = "/dde.app/Contents/MacOS/dde";
#endif
static const QStringList DDE_ARGUMENTS = QStringList() 
    << "--udp=" + DDE_SERVER_ADDR.toString() + ":" + QString::number(DDE_SERVER_PORT) 
    << "--receiver=" + QString::number(DDE_CONTROL_PORT)
    << "--headless";

static const int NUM_EXPRESSIONS = 46;
static const int MIN_PACKET_SIZE = (8 + NUM_EXPRESSIONS) * sizeof(float) + sizeof(int);
static const int MAX_NAME_SIZE = 31;

// There's almost but not quite a 1-1 correspondence between DDE's 46 and Faceshift 1.3's 48 packets.
// The best guess at mapping is to:
// - Swap L and R values
// - Skip two Faceshift values: JawChew (22) and LipsLowerDown (37)
static const int DDE_TO_FACESHIFT_MAPPING[] = {
    1, 0, 3, 2, 5, 4, 7, 6, 9, 8, 11, 10, 13, 12, 15, 14,
    16,
    18, 17,
    19,
    23,
    21,
    // Skip JawChew
    20,
    25, 24, 27, 26, 29, 28, 31, 30, 33, 32,
    34, 35, 36,
    // Skip LipsLowerDown
    38, 39, 40, 41, 42, 43, 44, 45,
    47, 46
};

// The DDE coefficients, overall, range from -0.2 to 1.5 or so. However, individual coefficients typically vary much 
// less than this.
static const float DDE_COEFFICIENT_SCALES[] = {
    1.0f, // EyeBlink_L
    1.0f, // EyeBlink_R
    1.0f, // EyeSquint_L
    1.0f, // EyeSquint_R
    1.0f, // EyeDown_L
    1.0f, // EyeDown_R
    1.0f, // EyeIn_L
    1.0f, // EyeIn_R
    1.0f, // EyeOpen_L
    1.0f, // EyeOpen_R
    1.0f, // EyeOut_L
    1.0f, // EyeOut_R
    1.0f, // EyeUp_L
    1.0f, // EyeUp_R
    3.0f, // BrowsD_L
    3.0f, // BrowsD_R
    3.0f, // BrowsU_C
    3.0f, // BrowsU_L
    3.0f, // BrowsU_R
    1.0f, // JawFwd
    1.5f, // JawLeft
    1.8f, // JawOpen
    1.0f, // JawChew
    1.5f, // JawRight
    1.5f, // MouthLeft
    1.5f, // MouthRight
    1.5f, // MouthFrown_L
    1.5f, // MouthFrown_R
    1.5f, // MouthSmile_L
    1.5f, // MouthSmile_R
    1.0f, // MouthDimple_L
    1.0f, // MouthDimple_R
    1.0f, // LipsStretch_L
    1.0f, // LipsStretch_R
    1.0f, // LipsUpperClose
    1.0f, // LipsLowerClose
    1.0f, // LipsUpperUp
    1.0f, // LipsLowerDown
    1.0f, // LipsUpperOpen
    1.0f, // LipsLowerOpen
    2.5f, // LipsFunnel
    2.0f, // LipsPucker
    1.5f, // ChinLowerRaise
    1.5f, // ChinUpperRaise
    1.0f, // Sneer
    3.0f, // Puff
    1.0f, // CheekSquint_L
    1.0f  // CheekSquint_R
};

struct Packet {
    //roughly in mm
    float focal_length[1];
    float translation[3];
    
    //quaternion
    float rotation[4];
    
    // The DDE coefficients, overall, range from -0.2 to 1.5 or so. However, individual coefficients typically vary much 
    // less than this.
    float expressions[NUM_EXPRESSIONS];
    
    //avatar id selected on the UI
    int avatar_id;
    
    //client name, arbitrary length
    char name[MAX_NAME_SIZE + 1];
};

const float STARTING_DDE_MESSAGE_TIME = 0.033f;

const int FPS_TIMER_DELAY = 2000;  // ms
const int FPS_TIMER_DURATION = 2000;  // ms

#ifdef WIN32
//  warning C4351: new behavior: elements of array 'DdeFaceTracker::_lastEyeBlinks' will be default initialized 
//  warning C4351: new behavior: elements of array 'DdeFaceTracker::_filteredEyeBlinks' will be default initialized
//  warning C4351: new behavior: elements of array 'DdeFaceTracker::_lastEyeCoefficients' will be default initialized
#pragma warning(disable:4351) 
#endif

DdeFaceTracker::DdeFaceTracker() :
    DdeFaceTracker(QHostAddress::Any, DDE_SERVER_PORT, DDE_CONTROL_PORT)
{

}

DdeFaceTracker::DdeFaceTracker(const QHostAddress& host, quint16 serverPort, quint16 controlPort) :
    _ddeProcess(NULL),
    _ddeStopping(false),
    _host(host),
    _serverPort(serverPort),
    _controlPort(controlPort),
    _lastReceiveTimestamp(0),
    _reset(false),
    _leftBlinkIndex(0), // see http://support.faceshift.com/support/articles/35129-export-of-blendshapes
    _rightBlinkIndex(1),
    _leftEyeOpenIndex(8),
    _rightEyeOpenIndex(9),
    _browDownLeftIndex(14),
    _browDownRightIndex(15),
    _browUpCenterIndex(16),
    _browUpLeftIndex(17),
    _browUpRightIndex(18),
    _mouthSmileLeftIndex(28),
    _mouthSmileRightIndex(29),
    _jawOpenIndex(21),
    _lastMessageReceived(0),
    _averageMessageTime(STARTING_DDE_MESSAGE_TIME),
    _lastHeadTranslation(glm::vec3(0.0f)),
    _filteredHeadTranslation(glm::vec3(0.0f)),
<<<<<<< HEAD
    _lastEyeBlinks(),
    _filteredEyeBlinks(),
    _lastEyeCoefficients(),
    _isCalculatingFPS(false),
    _frameCount(0)
=======
    _lastLeftEyeBlink(0.0f),
    _filteredLeftEyeBlink(0.0f),
    _lastRightEyeBlink(0.0f),
    _filteredRightEyeBlink(0.0f),
    _lastBrowUp(0.0f),
    _filteredBrowUp(0.0f)
>>>>>>> d16b9ebc
{
    _coefficients.resize(NUM_FACESHIFT_BLENDSHAPES);

    _blendshapeCoefficients.resize(NUM_FACESHIFT_BLENDSHAPES);

    _eyeStates[0] = EYE_OPEN;
    _eyeStates[1] = EYE_OPEN;

    connect(&_udpSocket, SIGNAL(readyRead()), SLOT(readPendingDatagrams()));
    connect(&_udpSocket, SIGNAL(error(QAbstractSocket::SocketError)), SLOT(socketErrorOccurred(QAbstractSocket::SocketError)));
    connect(&_udpSocket, SIGNAL(stateChanged(QAbstractSocket::SocketState)), 
        SLOT(socketStateChanged(QAbstractSocket::SocketState)));
}

DdeFaceTracker::~DdeFaceTracker() {
    setEnabled(false);
}

#ifdef WIN32
#pragma warning(default:4351) 
#endif

void DdeFaceTracker::setEnabled(bool enabled) {
#ifdef HAVE_DDE
    // isOpen() does not work as one might expect on QUdpSocket; don't test isOpen() before closing socket.
    _udpSocket.close();
    if (enabled) {
        _udpSocket.bind(_host, _serverPort);
    }

    const char* DDE_EXIT_COMMAND = "exit";

    if (enabled && !_ddeProcess) {
        // Terminate any existing DDE process, perhaps left running after an Interface crash
        _udpSocket.writeDatagram(DDE_EXIT_COMMAND, DDE_SERVER_ADDR, _controlPort);
        _ddeStopping = false;

        qCDebug(interfaceapp) << "DDE Face Tracker: Starting";
        _ddeProcess = new QProcess(qApp);
        connect(_ddeProcess, SIGNAL(finished(int, QProcess::ExitStatus)), SLOT(processFinished(int, QProcess::ExitStatus)));
        _ddeProcess->start(QCoreApplication::applicationDirPath() + DDE_PROGRAM_PATH, DDE_ARGUMENTS);
    }

    if (!enabled && _ddeProcess) {
        _ddeStopping = true;
        _udpSocket.writeDatagram(DDE_EXIT_COMMAND, DDE_SERVER_ADDR, _controlPort);
        qCDebug(interfaceapp) << "DDE Face Tracker: Stopping";
    }
#endif
}

void DdeFaceTracker::processFinished(int exitCode, QProcess::ExitStatus exitStatus) {
    if (_ddeProcess) {
        if (_ddeStopping) {
            qCDebug(interfaceapp) << "DDE Face Tracker: Stopped";

        } else {
            qCWarning(interfaceapp) << "DDE Face Tracker: Stopped unexpectedly";
            Menu::getInstance()->setIsOptionChecked(MenuOption::NoFaceTracking, true);
        }
        _udpSocket.close();
        delete _ddeProcess;
        _ddeProcess = NULL;
    }
}

void DdeFaceTracker::reset() {
    if (_udpSocket.state() == QAbstractSocket::BoundState) {
        _reset = true;

        qCDebug(interfaceapp) << "DDE Face Tracker: Reset";

        const char* DDE_RESET_COMMAND = "reset";
        _udpSocket.writeDatagram(DDE_RESET_COMMAND, DDE_SERVER_ADDR, _controlPort);

        FaceTracker::reset();

        _reset = true;
    }
}

bool DdeFaceTracker::isActive() const {
    static const quint64 ACTIVE_TIMEOUT_USECS = 3000000; //3 secs
    return (usecTimestampNow() - _lastReceiveTimestamp < ACTIVE_TIMEOUT_USECS);
}

//private slots and methods
void DdeFaceTracker::socketErrorOccurred(QAbstractSocket::SocketError socketError) {
    qCWarning(interfaceapp) << "DDE Face Tracker: Socket error: " << _udpSocket.errorString();
}

void DdeFaceTracker::socketStateChanged(QAbstractSocket::SocketState socketState) {
    QString state;
    switch(socketState) {
        case QAbstractSocket::BoundState:
            state = "Bound";
            break;
        case QAbstractSocket::ClosingState:
            state = "Closing";
            break;
        case QAbstractSocket::ConnectedState:
            state = "Connected";
            break;
        case QAbstractSocket::ConnectingState:
            state = "Connecting";
            break;
        case QAbstractSocket::HostLookupState:
            state = "Host Lookup";
            break;
        case QAbstractSocket::ListeningState:
            state = "Listening";
            break;
        case QAbstractSocket::UnconnectedState:
            state = "Unconnected";
            break;
    }
    qCDebug(interfaceapp) << "DDE Face Tracker: Socket: " << state;
}

void DdeFaceTracker::readPendingDatagrams() {
    QByteArray buffer;
    while (_udpSocket.hasPendingDatagrams()) {
        buffer.resize(_udpSocket.pendingDatagramSize());
        _udpSocket.readDatagram(buffer.data(), buffer.size());
    }
    decodePacket(buffer);
}

float DdeFaceTracker::getBlendshapeCoefficient(int index) const {
    return (index >= 0 && index < (int)_blendshapeCoefficients.size()) ? _blendshapeCoefficients[index] : 0.0f;
}

void DdeFaceTracker::decodePacket(const QByteArray& buffer) {
    if(buffer.size() > MIN_PACKET_SIZE) {
        bool isFiltering = Menu::getInstance()->isOptionChecked(MenuOption::VelocityFilter);

        Packet packet;
        int bytesToCopy = glm::min((int)sizeof(packet), buffer.size());
        memset(&packet.name, '\n', MAX_NAME_SIZE + 1);
        memcpy(&packet, buffer.data(), bytesToCopy);
        
        glm::vec3 translation;
        memcpy(&translation, packet.translation, sizeof(packet.translation));
        glm::quat rotation;
        memcpy(&rotation, &packet.rotation, sizeof(packet.rotation));
        if (_reset || (_lastReceiveTimestamp == 0)) {
            memcpy(&_referenceTranslation, &translation, sizeof(glm::vec3));
            memcpy(&_referenceRotation, &rotation, sizeof(glm::quat));
            _reset = false;
        }

        // Compute relative translation
        float LEAN_DAMPING_FACTOR = 75.0f;
        translation -= _referenceTranslation;
        translation /= LEAN_DAMPING_FACTOR;
        translation.x *= -1;
        if (isFiltering) {
            glm::vec3 linearVelocity = (translation - _lastHeadTranslation) / _averageMessageTime;
            const float LINEAR_VELOCITY_FILTER_STRENGTH = 0.3f;
            float velocityFilter = glm::clamp(1.0f - glm::length(linearVelocity) *
                LINEAR_VELOCITY_FILTER_STRENGTH, 0.0f, 1.0f);
            _filteredHeadTranslation = velocityFilter * _filteredHeadTranslation + (1.0f - velocityFilter) * translation;
            _lastHeadTranslation = translation;
            _headTranslation = _filteredHeadTranslation;
        } else {
            _headTranslation = translation;
        }

        // Compute relative rotation
        rotation = glm::inverse(_referenceRotation) * rotation;
        if (isFiltering) {
            glm::quat r = rotation * glm::inverse(_headRotation);
            float theta = 2 * acos(r.w);
            glm::vec3 angularVelocity;
            if (theta > EPSILON) {
                float rMag = glm::length(glm::vec3(r.x, r.y, r.z));
                angularVelocity = theta / _averageMessageTime * glm::vec3(r.x, r.y, r.z) / rMag;
            } else {
                angularVelocity = glm::vec3(0, 0, 0);
            }
            const float ANGULAR_VELOCITY_FILTER_STRENGTH = 0.3f;
            _headRotation = safeMix(_headRotation, rotation, glm::clamp(glm::length(angularVelocity) *
                ANGULAR_VELOCITY_FILTER_STRENGTH, 0.0f, 1.0f));
        } else {
            _headRotation = rotation;
        }

        // Translate DDE coefficients to Faceshift compatible coefficients
        for (int i = 0; i < NUM_EXPRESSIONS; i++) {
            _coefficients[DDE_TO_FACESHIFT_MAPPING[i]] = packet.expressions[i];
        }

        // Use BrowsU_C to control both brows' up and down
        float browUp = _coefficients[_browUpCenterIndex];
        if (isFiltering) {
            const float BROW_VELOCITY_FILTER_STRENGTH = 0.75f;
            float velocity = fabs(browUp - _lastBrowUp) / _averageMessageTime;
            float velocityFilter = glm::clamp(velocity * BROW_VELOCITY_FILTER_STRENGTH, 0.0f, 1.0f);
            _filteredBrowUp = velocityFilter * browUp + (1.0f - velocityFilter) * _filteredBrowUp;
            _lastBrowUp = browUp;
            browUp = _filteredBrowUp;
            _coefficients[_browUpCenterIndex] = browUp;
        }
        _coefficients[_browUpLeftIndex] = browUp;
        _coefficients[_browUpRightIndex] = browUp;
        _coefficients[_browDownLeftIndex] = -browUp;
        _coefficients[_browDownRightIndex] = -browUp;

        // Offset jaw open coefficient
        static const float JAW_OPEN_THRESHOLD = 0.16f;
        _coefficients[_jawOpenIndex] = _coefficients[_jawOpenIndex] - JAW_OPEN_THRESHOLD;

        // Offset smile coefficients
        static const float SMILE_THRESHOLD = 0.18f;
        _coefficients[_mouthSmileLeftIndex] = _coefficients[_mouthSmileLeftIndex] - SMILE_THRESHOLD;
        _coefficients[_mouthSmileRightIndex] = _coefficients[_mouthSmileRightIndex] - SMILE_THRESHOLD;

        // Velocity filter EyeBlink values
        const float DDE_EYEBLINK_SCALE = 3.0f;
        float eyeBlinks[] = { DDE_EYEBLINK_SCALE * _coefficients[_leftBlinkIndex], DDE_EYEBLINK_SCALE * _coefficients[_rightBlinkIndex] };
        if (isFiltering) {
            const float BLINK_VELOCITY_FILTER_STRENGTH = 0.3f;
            for (int i = 0; i < 2; i++) {
                float velocity = fabs(eyeBlinks[i] - _lastEyeBlinks[i]) / _averageMessageTime;
                float velocityFilter = glm::clamp(velocity * BLINK_VELOCITY_FILTER_STRENGTH, 0.0f, 1.0f);
                _filteredEyeBlinks[i] = velocityFilter * eyeBlinks[i] + (1.0f - velocityFilter) * _filteredEyeBlinks[i];
                _lastEyeBlinks[i] = eyeBlinks[i];
            }
        }

        // Finesse EyeBlink values
        float eyeCoefficients[2];
        for (int i = 0; i < 2; i++) {
            // Scale EyeBlink values so that they can be used to control both EyeBlink and EyeOpen
            // -ve values control EyeOpen; +ve values control EyeBlink
            static const float EYE_CONTROL_THRESHOLD = 0.5f;  // Resting eye value
            eyeCoefficients[i] = (_filteredEyeBlinks[i] - EYE_CONTROL_THRESHOLD) / (1.0f - EYE_CONTROL_THRESHOLD);

            // Change to closing or opening states
            const float EYE_CONTROL_HYSTERISIS = 0.25f;
            const float EYE_CLOSING_THRESHOLD = 0.95f;
            const float EYE_OPENING_THRESHOLD = EYE_CONTROL_THRESHOLD - EYE_CONTROL_HYSTERISIS;
            if ((_eyeStates[i] == EYE_OPEN || _eyeStates[i] == EYE_OPENING) && eyeCoefficients[i] > EYE_CLOSING_THRESHOLD) {
                _eyeStates[i] = EYE_CLOSING;
            } else if ((_eyeStates[i] == EYE_CLOSED || _eyeStates[i] == EYE_CLOSING) 
                    && eyeCoefficients[i] < EYE_OPENING_THRESHOLD) {
                _eyeStates[i] = EYE_OPENING;
            }

            const float EYELID_MOVEMENT_RATE = 10.0f;  // units/second
            const float EYE_OPEN_SCALE = 0.2f;
            if (_eyeStates[i] == EYE_CLOSING) {
                // Close eyelid until it's fully closed
                float closingValue = _lastEyeCoefficients[i] + EYELID_MOVEMENT_RATE * _averageMessageTime;
                if (closingValue >= 1.0) {
                    _eyeStates[i] = EYE_CLOSED;
                    eyeCoefficients[i] = 1.0;
                } else {
                    eyeCoefficients[i] = closingValue;
                }
            } else if (_eyeStates[i] == EYE_OPENING) {
                // Open eyelid until it meets the current adjusted value
                float openingValue = _lastEyeCoefficients[i] - EYELID_MOVEMENT_RATE * _averageMessageTime;
                if (openingValue < eyeCoefficients[i] * EYE_OPEN_SCALE) {
                    _eyeStates[i] = EYE_OPEN;
                    eyeCoefficients[i] = eyeCoefficients[i] * EYE_OPEN_SCALE;
                } else {
                    eyeCoefficients[i] = openingValue;
                }
            } else  if (_eyeStates[i] == EYE_OPEN) {
                // Reduce eyelid movement
                eyeCoefficients[i] = eyeCoefficients[i] * EYE_OPEN_SCALE;
            } else if (_eyeStates[i] == EYE_CLOSED) {
                // Keep eyelid fully closed
                eyeCoefficients[i] = 1.0;
            }
        }
        if (_eyeStates[0] == EYE_OPEN && _eyeStates[1] == EYE_OPEN) {
            // Couple eyelids
            eyeCoefficients[0] = eyeCoefficients[1] = (eyeCoefficients[0] + eyeCoefficients[0]) / 2.0f;
        }
        _lastEyeCoefficients[0] = eyeCoefficients[0];
        _lastEyeCoefficients[1] = eyeCoefficients[1];

        // Use EyeBlink values to control both EyeBlink and EyeOpen
        if (eyeCoefficients[0] > 0) {
            _coefficients[_leftBlinkIndex] = eyeCoefficients[0];
            _coefficients[_leftEyeOpenIndex] = 0.0f;
        } else {
            _coefficients[_leftBlinkIndex] = 0.0f;
            _coefficients[_leftEyeOpenIndex] = -eyeCoefficients[0];
        }
        if (eyeCoefficients[1] > 0) {
            _coefficients[_rightBlinkIndex] = eyeCoefficients[1];
            _coefficients[_rightEyeOpenIndex] = 0.0f;
        } else {
            _coefficients[_rightBlinkIndex] = 0.0f;
            _coefficients[_rightEyeOpenIndex] = -eyeCoefficients[1];
        }

        // Scale all coefficients
        for (int i = 0; i < NUM_EXPRESSIONS; i++) {
            _blendshapeCoefficients[i]
                = glm::clamp(DDE_COEFFICIENT_SCALES[i] * _coefficients[i], 0.0f, 1.0f);
        }

        // Calculate average frame time
        const float FRAME_AVERAGING_FACTOR = 0.99f;
        quint64 usecsNow = usecTimestampNow();
        if (_lastMessageReceived != 0) {
            _averageMessageTime = FRAME_AVERAGING_FACTOR * _averageMessageTime 
                + (1.0f - FRAME_AVERAGING_FACTOR) * (float)(usecsNow - _lastMessageReceived) / 1000000.0f;
        }
        _lastMessageReceived = usecsNow;

        FaceTracker::countFrame();
        
    } else {
        qCWarning(interfaceapp) << "DDE Face Tracker: Decode error";
    }
    _lastReceiveTimestamp = usecTimestampNow();
}<|MERGE_RESOLUTION|>--- conflicted
+++ resolved
@@ -176,20 +176,13 @@
     _averageMessageTime(STARTING_DDE_MESSAGE_TIME),
     _lastHeadTranslation(glm::vec3(0.0f)),
     _filteredHeadTranslation(glm::vec3(0.0f)),
-<<<<<<< HEAD
+    _lastBrowUp(0.0f),
+    _filteredBrowUp(0.0f),
     _lastEyeBlinks(),
     _filteredEyeBlinks(),
     _lastEyeCoefficients(),
     _isCalculatingFPS(false),
     _frameCount(0)
-=======
-    _lastLeftEyeBlink(0.0f),
-    _filteredLeftEyeBlink(0.0f),
-    _lastRightEyeBlink(0.0f),
-    _filteredRightEyeBlink(0.0f),
-    _lastBrowUp(0.0f),
-    _filteredBrowUp(0.0f)
->>>>>>> d16b9ebc
 {
     _coefficients.resize(NUM_FACESHIFT_BLENDSHAPES);
 
