--- conflicted
+++ resolved
@@ -132,12 +132,9 @@
     const QString AddRemoveFriends = "Add/Remove Friends...";
     const QString AddressBar = "Show Address Bar";
     const QString Animations = "Animations...";
-<<<<<<< HEAD
     const QString AnimDebugDrawAnimPose = "Debug Draw Animation";
     const QString AnimDebugDrawBindPose = "Debug Draw Bind Pose";
-=======
     const QString Antialiasing = "Antialiasing";
->>>>>>> 762bed82
     const QString Atmosphere = "Atmosphere";
     const QString Attachments = "Attachments...";
     const QString AudioNoiseReduction = "Audio Noise Reduction";
