--- conflicted
+++ resolved
@@ -17,12 +17,7 @@
 const float EYE_FRONT_OFFSET        =  0.8f;
 const float EAR_RIGHT_OFFSET        =  1.0;
 const float MOUTH_FRONT_OFFSET      =  1.0f;
-<<<<<<< HEAD
-const float MOUTH_UP_OFFSET         = -0.2f;
-=======
 const float MOUTH_UP_OFFSET         = -0.3f;
-const float HEAD_MOTION_DECAY       = 0.1;
->>>>>>> af0d7b3c
 const float MINIMUM_EYE_ROTATION    = 0.7f; // based on a dot product: 1.0 is straight ahead, 0.0 is 90 degrees off
 const float EYEBALL_RADIUS          = 0.02; 
 const float EYEBALL_COLOR[3]        = { 0.9f, 0.9f, 0.8f };
