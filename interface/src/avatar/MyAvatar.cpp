--- conflicted
+++ resolved
@@ -138,8 +138,6 @@
     connect(DependencyManager::get<AddressManager>().data(), &AddressManager::locationChangeRequired,
             this, static_cast<SlotType>(&MyAvatar::goToLocation));
 
-<<<<<<< HEAD
-=======
     // handle scale constraints imposed on us by the domain-server
     auto& domainHandler = DependencyManager::get<NodeList>()->getDomainHandler();
 
@@ -149,9 +147,6 @@
     // when we leave a domain we lift whatever restrictions that domain may have placed on our scale
     connect(&domainHandler, &DomainHandler::disconnectedFromDomain, this, &MyAvatar::clearScaleRestriction);
 
-    _characterController.setEnabled(true);
-
->>>>>>> 786d0979
     _bodySensorMatrix = deriveBodyFromHMDSensor();
 
     using namespace recording;
@@ -2024,16 +2019,10 @@
     return false;
 }
 
-<<<<<<< HEAD
 glm::vec3 MyAvatar::getPreActionVelocity() const {
     return _characterController.getPreActionLinearVelocity();
 }
 
-void MyAvatar::increaseSize() {
-    if ((1.0f + SCALING_RATIO) * _targetScale < MAX_AVATAR_SCALE) {
-        _targetScale *= (1.0f + SCALING_RATIO);
-        qCDebug(interfaceapp, "Changed scale to %f", (double)_targetScale);
-=======
 // There can be a separation between the _targetScale and the actual scale of the rendered avatar in a domain.
 // When the avatar enters a domain where their target scale is not allowed according to the min/max
 // we do not change their saved target scale. Instead, we use getDomainLimitedScale() to render the avatar
@@ -2053,7 +2042,6 @@
                 (double)clampedTargetScale, (double)_targetScale);
 
         setTargetScale(clampedTargetScale);
->>>>>>> 786d0979
     }
 }
 
