--- conflicted
+++ resolved
@@ -343,12 +343,7 @@
     Visage* visage = Application::getInstance()->getVisage();
     glm::vec3 estimatedPosition, estimatedRotation;
 
-<<<<<<< HEAD
-    Head* head = getHead();
-
-=======
     bool trackerActive = false;
->>>>>>> 6c8291cc
     if (faceshift->isActive()) {
         estimatedPosition = faceshift->getHeadTranslation();
         estimatedRotation = safeEulerAngles(faceshift->getHeadRotation());
@@ -359,6 +354,8 @@
         estimatedRotation = safeEulerAngles(visage->getHeadRotation());
         trackerActive = true;
     }
+
+    Head* head = getHead();
     if (trackerActive) {
         //  Rotate the body if the head is turned beyond the screen
         if (Menu::getInstance()->isOptionChecked(MenuOption::TurnWithHead)) {
