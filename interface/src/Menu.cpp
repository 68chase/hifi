--- conflicted
+++ resolved
@@ -555,139 +555,12 @@
 #endif
 }
 
-<<<<<<< HEAD
-void Menu::loadSettings(QSettings* settings) {
-    bool lockedSettings = false;
-    if (!settings) {
-        settings = Application::getInstance()->lockSettings();
-        lockedSettings = true;
-    }
-
-    _receivedAudioStreamSettings._dynamicJitterBuffers = settings->value("dynamicJitterBuffers", DEFAULT_DYNAMIC_JITTER_BUFFERS).toBool();
-    _receivedAudioStreamSettings._maxFramesOverDesired = settings->value("maxFramesOverDesired", DEFAULT_MAX_FRAMES_OVER_DESIRED).toInt();
-    _receivedAudioStreamSettings._staticDesiredJitterBufferFrames = settings->value("staticDesiredJitterBufferFrames", DEFAULT_STATIC_DESIRED_JITTER_BUFFER_FRAMES).toInt();
-    _receivedAudioStreamSettings._useStDevForJitterCalc = settings->value("useStDevForJitterCalc", DEFAULT_USE_STDEV_FOR_JITTER_CALC).toBool();
-    _receivedAudioStreamSettings._windowStarveThreshold = settings->value("windowStarveThreshold", DEFAULT_WINDOW_STARVE_THRESHOLD).toInt();
-    _receivedAudioStreamSettings._windowSecondsForDesiredCalcOnTooManyStarves = settings->value("windowSecondsForDesiredCalcOnTooManyStarves", DEFAULT_WINDOW_SECONDS_FOR_DESIRED_CALC_ON_TOO_MANY_STARVES).toInt();
-    _receivedAudioStreamSettings._windowSecondsForDesiredReduction = settings->value("windowSecondsForDesiredReduction", DEFAULT_WINDOW_SECONDS_FOR_DESIRED_REDUCTION).toInt();
-    _receivedAudioStreamSettings._repetitionWithFade = settings->value("repetitionWithFade", DEFAULT_REPETITION_WITH_FADE).toBool();
-
-    auto audio = DependencyManager::get<AudioClient>();
-    audio->setOutputStarveDetectionEnabled(settings->value("audioOutputStarveDetectionEnabled", DEFAULT_AUDIO_OUTPUT_STARVE_DETECTION_ENABLED).toBool());
-    audio->setOutputStarveDetectionThreshold(settings->value("audioOutputStarveDetectionThreshold", DEFAULT_AUDIO_OUTPUT_STARVE_DETECTION_THRESHOLD).toInt());
-    audio->setOutputStarveDetectionPeriod(settings->value("audioOutputStarveDetectionPeriod", DEFAULT_AUDIO_OUTPUT_STARVE_DETECTION_PERIOD).toInt());
-    int bufferSize = settings->value("audioOutputBufferSize", DEFAULT_AUDIO_OUTPUT_BUFFER_SIZE_FRAMES).toInt();
-    QMetaObject::invokeMethod(audio.data(), "setOutputBufferSize", Q_ARG(int, bufferSize));
-    
-    _fieldOfView = loadSetting(settings, "fieldOfView", DEFAULT_FIELD_OF_VIEW_DEGREES);
-    _realWorldFieldOfView = loadSetting(settings, "realWorldFieldOfView", DEFAULT_REAL_WORLD_FIELD_OF_VIEW_DEGREES);
-    _faceshiftEyeDeflection = loadSetting(settings, "faceshiftEyeDeflection", DEFAULT_FACESHIFT_EYE_DEFLECTION);
-    _faceshiftHostname = settings->value("faceshiftHostname", DEFAULT_FACESHIFT_HOSTNAME).toString();
-    _maxOctreePacketsPerSecond = loadSetting(settings, "maxOctreePPS", DEFAULT_MAX_OCTREE_PPS);
-    _octreeSizeScale = loadSetting(settings, "octreeSizeScale", DEFAULT_OCTREE_SIZE_SCALE);
-    _automaticAvatarLOD = settings->value("automaticAvatarLOD", true).toBool();
-    _avatarLODDecreaseFPS = loadSetting(settings, "avatarLODDecreaseFPS", DEFAULT_ADJUST_AVATAR_LOD_DOWN_FPS);
-    _avatarLODIncreaseFPS = loadSetting(settings, "avatarLODIncreaseFPS", ADJUST_LOD_UP_FPS);
-    _avatarLODDistanceMultiplier = loadSetting(settings, "avatarLODDistanceMultiplier",
-        DEFAULT_AVATAR_LOD_DISTANCE_MULTIPLIER);
-    _boundaryLevelAdjust = loadSetting(settings, "boundaryLevelAdjust", 0);
-    _snapshotsLocation = settings->value("snapshotsLocation",
-                                         QStandardPaths::writableLocation(QStandardPaths::DesktopLocation)).toString();
-    setScriptsLocation(settings->value("scriptsLocation", QString()).toString());
-
-#if defined(Q_OS_MAC) || defined(Q_OS_WIN)
-    _speechRecognizer.setEnabled(settings->value("speechRecognitionEnabled", false).toBool());
-#endif
-
-    _walletPrivateKey = settings->value("privateKey").toByteArray();
-
-    scanMenuBar(&loadAction, settings);
-    Application::getInstance()->getAvatar()->loadData(settings);
-    Application::getInstance()->updateWindowTitle();
-
-    // notify that a settings has changed
-    connect(&DependencyManager::get<NodeList>()->getDomainHandler(), &DomainHandler::hostnameChanged, this, &Menu::bumpSettings);
-
-    // MyAvatar caches some menu options, so we have to update them whenever we load settings.
-    // TODO: cache more settings in MyAvatar that are checked with very high frequency.
-    setIsOptionChecked(MenuOption::KeyboardMotorControl , true);
-    MyAvatar* myAvatar = Application::getInstance()->getAvatar();
-    myAvatar->updateCollisionGroups();
-    myAvatar->onToggleRagdoll();
-    myAvatar->updateMotionBehavior();
-
-    if (lockedSettings) {
-        Application::getInstance()->unlockSettings();
-    }
-}
-
-void Menu::saveSettings(QSettings* settings) {
-    bool lockedSettings = false;
-    if (!settings) {
-        settings = Application::getInstance()->lockSettings();
-        lockedSettings = true;
-    }
-
-    settings->setValue("dynamicJitterBuffers", _receivedAudioStreamSettings._dynamicJitterBuffers);
-    settings->setValue("maxFramesOverDesired", _receivedAudioStreamSettings._maxFramesOverDesired);
-    settings->setValue("staticDesiredJitterBufferFrames", _receivedAudioStreamSettings._staticDesiredJitterBufferFrames);
-    settings->setValue("useStDevForJitterCalc", _receivedAudioStreamSettings._useStDevForJitterCalc);
-    settings->setValue("windowStarveThreshold", _receivedAudioStreamSettings._windowStarveThreshold);
-    settings->setValue("windowSecondsForDesiredCalcOnTooManyStarves", _receivedAudioStreamSettings._windowSecondsForDesiredCalcOnTooManyStarves);
-    settings->setValue("windowSecondsForDesiredReduction", _receivedAudioStreamSettings._windowSecondsForDesiredReduction);
-    settings->setValue("repetitionWithFade", _receivedAudioStreamSettings._repetitionWithFade);
-
-    auto audio = DependencyManager::get<AudioClient>();
-    settings->setValue("audioOutputStarveDetectionEnabled", audio->getOutputStarveDetectionEnabled());
-    settings->setValue("audioOutputStarveDetectionThreshold", audio->getOutputStarveDetectionThreshold());
-    settings->setValue("audioOutputStarveDetectionPeriod", audio->getOutputStarveDetectionPeriod());
-    settings->setValue("audioOutputBufferSize", audio->getOutputBufferSize());
-
-    settings->setValue("fieldOfView", _fieldOfView);
-    settings->setValue("faceshiftEyeDeflection", _faceshiftEyeDeflection);
-    settings->setValue("faceshiftHostname", _faceshiftHostname);
-    settings->setValue("maxOctreePPS", _maxOctreePacketsPerSecond);
-    settings->setValue("octreeSizeScale", _octreeSizeScale);
-    settings->setValue("automaticAvatarLOD", _automaticAvatarLOD);
-    settings->setValue("avatarLODDecreaseFPS", _avatarLODDecreaseFPS);
-    settings->setValue("avatarLODIncreaseFPS", _avatarLODIncreaseFPS);
-    settings->setValue("avatarLODDistanceMultiplier", _avatarLODDistanceMultiplier);
-    settings->setValue("boundaryLevelAdjust", _boundaryLevelAdjust);
-    settings->setValue("snapshotsLocation", _snapshotsLocation);
-    settings->setValue("scriptsLocation", _scriptsLocation);
-#if defined(Q_OS_MAC) || defined(Q_OS_WIN)
-    settings->setValue("speechRecognitionEnabled", _speechRecognizer.getEnabled());
-#endif
-    settings->setValue("privateKey", _walletPrivateKey);
-
-    scanMenuBar(&saveAction, settings);
-    Application::getInstance()->getAvatar()->saveData(settings);
-    
-    DependencyManager::get<AddressManager>()->storeCurrentAddress();
-
-    if (lockedSettings) {
-        Application::getInstance()->unlockSettings();
-    }
-}
-
-void Menu::importSettings() {
-    QString locationDir(QStandardPaths::displayName(QStandardPaths::DesktopLocation));
-    QString fileName = QFileDialog::getOpenFileName(Application::getInstance()->getWindow(),
-                                                    tr("Open .ini config file"),
-                                                    locationDir,
-                                                    tr("Text files (*.ini)"));
-    if (fileName != "") {
-        QSettings tmp(fileName, QSettings::IniFormat);
-        loadSettings(&tmp);
-    }
-=======
 void Menu::loadSettings() {
     scanMenuBar(&Menu::loadAction);
 }
 
 void Menu::saveSettings() {
     scanMenuBar(&Menu::saveAction);
->>>>>>> 347c74eb
 }
 
 void Menu::loadAction(Settings& settings, QAction& action) {
@@ -860,617 +733,6 @@
     return _actionHash.value(menuOption);
 }
 
-<<<<<<< HEAD
-void Menu::aboutApp() {
-    InfoView::forcedShow(INFO_HELP_PATH);
-}
-
-void Menu::showEditEntitiesHelp() {
-    InfoView::forcedShow(INFO_EDIT_ENTITIES_PATH);
-}
-
-void Menu::bumpSettings() {
-    Application::getInstance()->bumpSettings();
-}
-
-void sendFakeEnterEvent() {
-    QPoint lastCursorPosition = QCursor::pos();
-    auto glCanvas = DependencyManager::get<GLCanvas>();
-
-    QPoint windowPosition = glCanvas->mapFromGlobal(lastCursorPosition);
-    QEnterEvent enterEvent = QEnterEvent(windowPosition, windowPosition, lastCursorPosition);
-    QCoreApplication::sendEvent(glCanvas.data(), &enterEvent);
-}
-
-const float DIALOG_RATIO_OF_WINDOW = 0.30f;
-
-void Menu::clearLoginDialogDisplayedFlag() {
-    // Needed for domains that don't require login.
-    _hasLoginDialogDisplayed = false;
-}
-
-void Menu::loginForCurrentDomain() {
-    if (!_loginDialog && !_hasLoginDialogDisplayed) {
-        _loginDialog = new LoginDialog(Application::getInstance()->getWindow());
-        _loginDialog->show();
-        _loginDialog->resizeAndPosition(false);
-    }
-
-    _hasLoginDialogDisplayed = true;
-}
-
-void Menu::showLoginForCurrentDomain() {
-    _hasLoginDialogDisplayed = false;
-    loginForCurrentDomain();
-}
-
-void Menu::editPreferences() {
-    if (!_preferencesDialog) {
-        _preferencesDialog = new PreferencesDialog();
-        _preferencesDialog->show();
-    } else {
-        _preferencesDialog->close();
-    }
-}
-
-void Menu::editAttachments() {
-    if (!_attachmentsDialog) {
-        _attachmentsDialog = new AttachmentsDialog();
-        _attachmentsDialog->show();
-    } else {
-        _attachmentsDialog->close();
-    }
-}
-
-void Menu::editAnimations() {
-    if (!_animationsDialog) {
-        _animationsDialog = new AnimationsDialog();
-        _animationsDialog->show();
-    } else {
-        _animationsDialog->close();
-    }
-}
-
-void Menu::toggleSixense(bool shouldEnable) {
-    SixenseManager& sixenseManager = SixenseManager::getInstance();
-    
-    if (shouldEnable && !sixenseManager.isInitialized()) {
-        sixenseManager.initialize();
-        sixenseManager.setFilter(isOptionChecked(MenuOption::FilterSixense));
-        sixenseManager.setLowVelocityFilter(isOptionChecked(MenuOption::LowVelocityFilter));
-    }
-    
-    sixenseManager.setIsEnabled(shouldEnable);
-}
-
-void Menu::changePrivateKey() {
-    // setup the dialog
-    QInputDialog privateKeyDialog(Application::getInstance()->getWindow());
-    privateKeyDialog.setWindowTitle("Change Private Key");
-    privateKeyDialog.setLabelText("RSA 2048-bit Private Key:");
-    privateKeyDialog.setWindowFlags(Qt::Sheet);
-    privateKeyDialog.setTextValue(QString(_walletPrivateKey));
-    privateKeyDialog.resize(privateKeyDialog.parentWidget()->size().width() * DIALOG_RATIO_OF_WINDOW,
-                            privateKeyDialog.size().height());
-    
-    int dialogReturn = privateKeyDialog.exec();
-    if (dialogReturn == QDialog::Accepted) {
-        // pull the private key from the dialog
-        _walletPrivateKey = privateKeyDialog.textValue().toUtf8();
-    }
-
-    bumpSettings();
-    
-    sendFakeEnterEvent();
-}
-
-void Menu::toggleAddressBar() {
-    if (!_addressBarDialog) {
-        _addressBarDialog = new AddressBarDialog();
-    }
-    
-    if (!_addressBarDialog->isVisible()) {
-        _addressBarDialog->show();
-    }
-}
-
-void Menu::copyAddress() {
-    auto addressManager = DependencyManager::get<AddressManager>();
-    QString address = addressManager->currentAddress().toString();
-    QClipboard* clipboard = QApplication::clipboard();
-    clipboard->setText(address);
-}
-
-void Menu::copyPath() {
-    auto addressManager = DependencyManager::get<AddressManager>();
-    QString path = addressManager->currentPath();
-    QClipboard* clipboard = QApplication::clipboard();
-    clipboard->setText(path);
-}
-
-void Menu::changeVSync() {
-    Application::getInstance()->setVSyncEnabled(isOptionChecked(MenuOption::RenderTargetFramerateVSyncOn));
-}
-
-void Menu::loadBookmarks() {
-    QVariantMap* bookmarks = Application::getInstance()->getBookmarks()->getBookmarks();
-    if (bookmarks->count() > 0) {
-
-        QMapIterator<QString, QVariant> i(*bookmarks);
-        while (i.hasNext()) {
-            i.next();
-
-            QString bookmarkName = i.key();
-            QString bookmarkAddress = i.value().toString();
-
-            QAction* teleportAction = new QAction(getMenu(MenuOption::Bookmarks));
-            teleportAction->setData(bookmarkAddress);
-            connect(teleportAction, SIGNAL(triggered()), this, SLOT(teleportToBookmark()));
-
-            addActionToQMenuAndActionHash(_bookmarksMenu, teleportAction, bookmarkName, 0, QAction::NoRole);
-        }
-
-        _bookmarksMenu->setEnabled(true);
-        _deleteBookmarksMenu->setEnabled(true);
-    }
-}
-
-void Menu::bookmarkLocation() {
-
-    QInputDialog bookmarkLocationDialog(Application::getInstance()->getWindow());
-    bookmarkLocationDialog.setWindowTitle("Bookmark Location");
-    bookmarkLocationDialog.setLabelText("Name:");
-    bookmarkLocationDialog.setInputMode(QInputDialog::TextInput);
-    bookmarkLocationDialog.resize(400, 200);
-
-    if (bookmarkLocationDialog.exec() == QDialog::Rejected) {
-        return;
-    }
-
-    QString bookmarkName = bookmarkLocationDialog.textValue().trimmed();
-    bookmarkName = bookmarkName.replace(QRegExp("(\r\n|[\r\n\t\v ])+"), " ");
-    if (bookmarkName.length() == 0) {
-        return;
-    }
-
-    auto addressManager = DependencyManager::get<AddressManager>();
-    QString bookmarkAddress = addressManager->currentAddress().toString();
-
-    Bookmarks* bookmarks = Application::getInstance()->getBookmarks();
-    if (bookmarks->contains(bookmarkName)) {
-        QMessageBox duplicateBookmarkMessage;
-        duplicateBookmarkMessage.setIcon(QMessageBox::Warning);
-        duplicateBookmarkMessage.setText("The bookmark name you entered already exists in your list.");
-        duplicateBookmarkMessage.setInformativeText("Would you like to overwrite it?");
-        duplicateBookmarkMessage.setStandardButtons(QMessageBox::Yes | QMessageBox::No);
-        duplicateBookmarkMessage.setDefaultButton(QMessageBox::Yes);
-        if (duplicateBookmarkMessage.exec() == QMessageBox::No) {
-            return;
-        }
-        removeAction(_bookmarksMenu, bookmarkName);
-    }
-    
-    QAction* teleportAction = new QAction(getMenu(MenuOption::Bookmarks));
-    teleportAction->setData(bookmarkAddress);
-    connect(teleportAction, SIGNAL(triggered()), this, SLOT(teleportToBookmark()));
-
-    QList<QAction*> menuItems = _bookmarksMenu->actions();
-    int position = 0;
-    while (position < menuItems.count() && bookmarkName > menuItems[position]->text()) {
-        position += 1;
-    }
-
-    addActionToQMenuAndActionHash(_bookmarksMenu, teleportAction, bookmarkName, 0,
-                                  QAction::NoRole, position);
-
-    bookmarks->insert(bookmarkName, bookmarkAddress);  // Overwrites any item with the same bookmarkName.
-
-    _bookmarksMenu->setEnabled(true);
-    _deleteBookmarksMenu->setEnabled(true);
-}
-
-void Menu::teleportToBookmark() {
-    QAction *action = qobject_cast<QAction *>(sender());
-    QString address = action->data().toString();
-    DependencyManager::get<AddressManager>()->handleLookupString(address);
-}
-
-void Menu::deleteBookmark() {
-
-    QStringList bookmarkList;
-    QList<QAction*> menuItems = _bookmarksMenu->actions();
-    for (int i = 0; i < menuItems.count(); i += 1) {
-        bookmarkList.append(menuItems[i]->text());
-    }
-
-    QInputDialog deleteBookmarkDialog(Application::getInstance()->getWindow());
-    deleteBookmarkDialog.setWindowTitle("Delete Bookmark");
-    deleteBookmarkDialog.setLabelText("Select the bookmark to delete");
-    deleteBookmarkDialog.resize(400, 400);
-    deleteBookmarkDialog.setOption(QInputDialog::UseListViewForComboBoxItems);
-    deleteBookmarkDialog.setComboBoxItems(bookmarkList);
-    deleteBookmarkDialog.setOkButtonText("Delete");
-
-    if (deleteBookmarkDialog.exec() == QDialog::Rejected) {
-        return;
-    }
-
-    QString bookmarkName = deleteBookmarkDialog.textValue().trimmed();
-    if (bookmarkName.length() == 0) {
-        return;
-    }
-
-    removeAction(_bookmarksMenu, bookmarkName);
-
-    Bookmarks* bookmarks = Application::getInstance()->getBookmarks();
-    bookmarks->remove(bookmarkName);
-
-    if (_bookmarksMenu->actions().count() == 0) {
-        _bookmarksMenu->setEnabled(false);
-        _deleteBookmarksMenu->setEnabled(false);
-    }
-}
-
-void Menu::displayNameLocationResponse(const QString& errorString) {
-
-    if (!errorString.isEmpty()) {
-        QMessageBox msgBox;
-        msgBox.setText(errorString);
-        msgBox.exec();
-    }    
-}
-
-void Menu::toggleLoginMenuItem() {
-    AccountManager& accountManager = AccountManager::getInstance();
-
-    disconnect(_loginAction, 0, 0, 0);
-
-    if (accountManager.isLoggedIn()) {
-        // change the menu item to logout
-        _loginAction->setText("Logout " + accountManager.getAccountInfo().getUsername());
-        connect(_loginAction, &QAction::triggered, &accountManager, &AccountManager::logout);
-    } else {
-        // change the menu item to login
-        _loginAction->setText("Login");
-
-        connect(_loginAction, &QAction::triggered, this, &Menu::showLoginForCurrentDomain);
-    }
-}
-
-void Menu::bandwidthDetails() {
-    if (! _bandwidthDialog) {
-        _bandwidthDialog = new BandwidthDialog(DependencyManager::get<GLCanvas>().data(),
-                                               Application::getInstance()->getBandwidthMeter());
-        connect(_bandwidthDialog, SIGNAL(closed()), _bandwidthDialog, SLOT(deleteLater()));
-
-        _bandwidthDialog->show();
-        
-        if (_hmdToolsDialog) {
-            _hmdToolsDialog->watchWindow(_bandwidthDialog->windowHandle());
-        }
-    }
-    _bandwidthDialog->raise();
-}
-
-void Menu::showMetavoxelEditor() {
-    if (!_MetavoxelEditor) {
-        _MetavoxelEditor = new MetavoxelEditor();
-    }
-    _MetavoxelEditor->raise();
-}
-
-void Menu::showMetavoxelNetworkSimulator() {
-    if (!_metavoxelNetworkSimulator) {
-        _metavoxelNetworkSimulator = new MetavoxelNetworkSimulator();
-    }
-    _metavoxelNetworkSimulator->raise();
-}
-
-void Menu::showScriptEditor() {
-    if(!_ScriptEditor || !_ScriptEditor->isVisible()) {
-        _ScriptEditor = new ScriptEditorWindow();
-    }
-    _ScriptEditor->raise();
-}
-
-void Menu::showChat() {
-    if (AccountManager::getInstance().isLoggedIn()) {
-        QMainWindow* mainWindow = Application::getInstance()->getWindow();
-        if (!_chatWindow) {
-            _chatWindow = new ChatWindow(mainWindow);
-        }
-
-        if (_chatWindow->isHidden()) {
-            _chatWindow->show();
-        }
-        _chatWindow->raise();
-        _chatWindow->activateWindow();
-        _chatWindow->setFocus();
-    } else {
-        Application::getInstance()->getTrayIcon()->showMessage("Interface", "You need to login to be able to chat with others on this domain.");
-    }
-}
-
-void Menu::loadRSSDKFile() {
-    RealSense::getInstance()->loadRSSDKFile();
-}
-
-void Menu::toggleChat() {
-#ifdef HAVE_QXMPP
-    _chatAction->setEnabled(XmppClient::getInstance().getXMPPClient().isConnected());
-    if (!_chatAction->isEnabled() && _chatWindow && AccountManager::getInstance().isLoggedIn()) {
-        if (_chatWindow->isHidden()) {
-            _chatWindow->show();
-            _chatWindow->raise();
-            _chatWindow->activateWindow();
-            _chatWindow->setFocus();
-        } else {
-            _chatWindow->hide();
-        }
-    }
-#endif
-}
-
-void Menu::toggleConsole() {
-    QMainWindow* mainWindow = Application::getInstance()->getWindow();
-    if (!_jsConsole) {
-        QDialog* dialog = new QDialog(mainWindow, Qt::WindowStaysOnTopHint);
-        QVBoxLayout* layout = new QVBoxLayout(dialog);
-        dialog->setLayout(new QVBoxLayout(dialog));
-
-        dialog->resize(QSize(CONSOLE_WIDTH, CONSOLE_HEIGHT));
-        layout->setMargin(0);
-        layout->setSpacing(0);
-        layout->addWidget(new JSConsole(dialog));
-        dialog->setWindowOpacity(CONSOLE_WINDOW_OPACITY);
-        dialog->setWindowTitle(CONSOLE_TITLE);
-
-        _jsConsole = dialog;
-    }
-    _jsConsole->setVisible(!_jsConsole->isVisible());
-}
-
-void Menu::toggleToolWindow() {
-    QMainWindow* toolWindow = Application::getInstance()->getToolWindow();
-    toolWindow->setVisible(!toolWindow->isVisible());
-    if (_hmdToolsDialog) {
-        _hmdToolsDialog->watchWindow(toolWindow->windowHandle());
-    }
-}
-
-void Menu::audioMuteToggled() {
-    QAction *muteAction = _actionHash.value(MenuOption::MuteAudio);
-    if (muteAction) {
-        muteAction->setChecked(DependencyManager::get<AudioClient>()->isMuted());
-    }
-}
-
-void Menu::octreeStatsDetails() {
-    if (!_octreeStatsDialog) {
-        _octreeStatsDialog = new OctreeStatsDialog(DependencyManager::get<GLCanvas>().data(),
-                                                 Application::getInstance()->getOcteeSceneStats());
-        connect(_octreeStatsDialog, SIGNAL(closed()), _octreeStatsDialog, SLOT(deleteLater()));
-        _octreeStatsDialog->show();
-        if (_hmdToolsDialog) {
-            _hmdToolsDialog->watchWindow(_octreeStatsDialog->windowHandle());
-        }
-    }
-    _octreeStatsDialog->raise();
-}
-
-QString Menu::getLODFeedbackText() {
-    // determine granularity feedback
-    int boundaryLevelAdjust = getBoundaryLevelAdjust();
-    QString granularityFeedback;
-
-    switch (boundaryLevelAdjust) {
-        case 0: {
-            granularityFeedback = QString("at standard granularity.");
-        } break;
-        case 1: {
-            granularityFeedback = QString("at half of standard granularity.");
-        } break;
-        case 2: {
-            granularityFeedback = QString("at a third of standard granularity.");
-        } break;
-        default: {
-            granularityFeedback = QString("at 1/%1th of standard granularity.").arg(boundaryLevelAdjust + 1);
-        } break;
-    }
-
-    // distance feedback
-    float octreeSizeScale = getOctreeSizeScale();
-    float relativeToDefault = octreeSizeScale / DEFAULT_OCTREE_SIZE_SCALE;
-    QString result;
-    if (relativeToDefault > 1.01) {
-        result = QString("%1 further %2").arg(relativeToDefault,8,'f',2).arg(granularityFeedback);
-    } else if (relativeToDefault > 0.99) {
-            result = QString("the default distance %1").arg(granularityFeedback);
-    } else {
-        result = QString("%1 of default %2").arg(relativeToDefault,8,'f',3).arg(granularityFeedback);
-    }
-    return result;
-}
-
-void Menu::autoAdjustLOD(float currentFPS) {
-    // NOTE: our first ~100 samples at app startup are completely all over the place, and we don't
-    // really want to count them in our average, so we will ignore the real frame rates and stuff
-    // our moving average with simulated good data
-    const int IGNORE_THESE_SAMPLES = 100;
-    const float ASSUMED_FPS = 60.0f;
-    if (_fpsAverage.getSampleCount() < IGNORE_THESE_SAMPLES) {
-        currentFPS = ASSUMED_FPS;
-    }
-    _fpsAverage.updateAverage(currentFPS);
-    _fastFPSAverage.updateAverage(currentFPS);
-
-    quint64 now = usecTimestampNow();
-
-    const quint64 ADJUST_AVATAR_LOD_DOWN_DELAY = 1000 * 1000;
-    if (_automaticAvatarLOD) {
-        if (_fastFPSAverage.getAverage() < _avatarLODDecreaseFPS) {
-            if (now - _lastAvatarDetailDrop > ADJUST_AVATAR_LOD_DOWN_DELAY) {
-                // attempt to lower the detail in proportion to the fps difference
-                float targetFps = (_avatarLODDecreaseFPS + _avatarLODIncreaseFPS) * 0.5f;
-                float averageFps = _fastFPSAverage.getAverage();
-                const float MAXIMUM_MULTIPLIER_SCALE = 2.0f;
-                _avatarLODDistanceMultiplier = qMin(MAXIMUM_AVATAR_LOD_DISTANCE_MULTIPLIER, _avatarLODDistanceMultiplier *
-                    (averageFps < EPSILON ? MAXIMUM_MULTIPLIER_SCALE :
-                        qMin(MAXIMUM_MULTIPLIER_SCALE, targetFps / averageFps)));
-                _lastAvatarDetailDrop = now;
-            }
-        } else if (_fastFPSAverage.getAverage() > _avatarLODIncreaseFPS) {
-            // let the detail level creep slowly upwards
-            const float DISTANCE_DECREASE_RATE = 0.05f;
-            _avatarLODDistanceMultiplier = qMax(MINIMUM_AVATAR_LOD_DISTANCE_MULTIPLIER,
-                _avatarLODDistanceMultiplier - DISTANCE_DECREASE_RATE);
-        }
-    }
-
-    bool changed = false;
-    quint64 elapsed = now - _lastAdjust;
-
-    if (elapsed > ADJUST_LOD_DOWN_DELAY && _fpsAverage.getAverage() < ADJUST_LOD_DOWN_FPS
-            && _octreeSizeScale > ADJUST_LOD_MIN_SIZE_SCALE) {
-
-        _octreeSizeScale *= ADJUST_LOD_DOWN_BY;
-
-        if (_octreeSizeScale < ADJUST_LOD_MIN_SIZE_SCALE) {
-            _octreeSizeScale = ADJUST_LOD_MIN_SIZE_SCALE;
-        }
-        changed = true;
-        _lastAdjust = now;
-        qDebug() << "adjusting LOD down... average fps for last approximately 5 seconds=" << _fpsAverage.getAverage()
-                     << "_octreeSizeScale=" << _octreeSizeScale;
-    }
-
-    if (elapsed > ADJUST_LOD_UP_DELAY && _fpsAverage.getAverage() > ADJUST_LOD_UP_FPS
-            && _octreeSizeScale < ADJUST_LOD_MAX_SIZE_SCALE) {
-        _octreeSizeScale *= ADJUST_LOD_UP_BY;
-        if (_octreeSizeScale > ADJUST_LOD_MAX_SIZE_SCALE) {
-            _octreeSizeScale = ADJUST_LOD_MAX_SIZE_SCALE;
-        }
-        changed = true;
-        _lastAdjust = now;
-        qDebug() << "adjusting LOD up... average fps for last approximately 5 seconds=" << _fpsAverage.getAverage()
-                     << "_octreeSizeScale=" << _octreeSizeScale;
-    }
-
-    if (changed) {
-        _shouldRenderTableNeedsRebuilding = true;
-        if (_lodToolsDialog) {
-            _lodToolsDialog->reloadSliders();
-        }
-    }
-}
-
-void Menu::resetLODAdjust() {
-    _fpsAverage.reset();
-    _fastFPSAverage.reset();
-    _lastAvatarDetailDrop = _lastAdjust = usecTimestampNow();
-}
-
-void Menu::setOctreeSizeScale(float sizeScale) {
-    _octreeSizeScale = sizeScale;
-    _shouldRenderTableNeedsRebuilding = true;
-    bumpSettings();
-}
-
-void Menu::setBoundaryLevelAdjust(int boundaryLevelAdjust) {
-    _boundaryLevelAdjust = boundaryLevelAdjust;
-    _shouldRenderTableNeedsRebuilding = true;
-    bumpSettings();
-}
-
-// TODO: This is essentially the same logic used to render octree cells, but since models are more detailed then octree cells
-//       I've added a voxelToModelRatio that adjusts how much closer to a model you have to be to see it.
-bool Menu::shouldRenderMesh(float largestDimension, float distanceToCamera) {
-    const float octreeToMeshRatio = 4.0f; // must be this many times closer to a mesh than a voxel to see it.
-    float octreeSizeScale = getOctreeSizeScale();
-    int boundaryLevelAdjust = getBoundaryLevelAdjust();
-    float maxScale = (float)TREE_SCALE;
-    float visibleDistanceAtMaxScale = boundaryDistanceForRenderLevel(boundaryLevelAdjust, octreeSizeScale) / octreeToMeshRatio;
-    
-    if (_shouldRenderTableNeedsRebuilding) {
-        _shouldRenderTable.clear();
-
-        float SMALLEST_SCALE_IN_TABLE = 0.001f; // 1mm is plenty small
-        float scale = maxScale;
-        float visibleDistanceAtScale = visibleDistanceAtMaxScale;
-
-        while (scale > SMALLEST_SCALE_IN_TABLE) {
-            scale /= 2.0f;
-            visibleDistanceAtScale /= 2.0f;
-            _shouldRenderTable[scale] = visibleDistanceAtScale;
-        }
-        _shouldRenderTableNeedsRebuilding = false;
-    }
-
-    float closestScale = maxScale;
-    float visibleDistanceAtClosestScale = visibleDistanceAtMaxScale;
-    QMap<float, float>::const_iterator lowerBound = _shouldRenderTable.lowerBound(largestDimension);
-    if (lowerBound != _shouldRenderTable.constEnd()) {
-        closestScale = lowerBound.key();
-        visibleDistanceAtClosestScale = lowerBound.value();
-    }
-    
-    if (closestScale < largestDimension) {
-        visibleDistanceAtClosestScale *= 2.0f;
-    }
-
-    return (distanceToCamera <= visibleDistanceAtClosestScale);
-}
-
-void Menu::cachesSizeDialog() {
-    qDebug() << "Caches size:" << _cachesSizeDialog.isNull();
-    if (!_cachesSizeDialog) {
-        _cachesSizeDialog = new CachesSizeDialog(DependencyManager::get<GLCanvas>().data());
-        connect(_cachesSizeDialog, SIGNAL(closed()), _cachesSizeDialog, SLOT(deleteLater()));
-        _cachesSizeDialog->show();
-        if (_hmdToolsDialog) {
-            _hmdToolsDialog->watchWindow(_cachesSizeDialog->windowHandle());
-        }
-    }
-    _cachesSizeDialog->raise();
-}
-
-void Menu::lodTools() {
-    if (!_lodToolsDialog) {
-        _lodToolsDialog = new LodToolsDialog(DependencyManager::get<GLCanvas>().data());
-        connect(_lodToolsDialog, SIGNAL(closed()), _lodToolsDialog, SLOT(deleteLater()));
-        _lodToolsDialog->show();
-        if (_hmdToolsDialog) {
-            _hmdToolsDialog->watchWindow(_lodToolsDialog->windowHandle());
-        }
-    }
-    _lodToolsDialog->raise();
-}
-
-void Menu::hmdTools(bool showTools) {
-    if (showTools) {
-        if (!_hmdToolsDialog) {
-            _hmdToolsDialog = new HMDToolsDialog(DependencyManager::get<GLCanvas>().data());
-            connect(_hmdToolsDialog, SIGNAL(closed()), SLOT(hmdToolsClosed()));
-        }
-        _hmdToolsDialog->show();
-        _hmdToolsDialog->raise();
-    } else {
-        hmdToolsClosed();
-    }
-    Application::getInstance()->getWindow()->activateWindow();
-}
-
-void Menu::hmdToolsClosed() {
-    Menu::getInstance()->getActionForOption(MenuOption::HMDTools)->setChecked(false);
-    _hmdToolsDialog->hide();
-}
-
-void Menu::runTests() {
-    runTimingTests();
-}
-
-=======
->>>>>>> 347c74eb
 QAction* Menu::getActionFromName(const QString& menuName, QMenu* menu) {
     QList<QAction*> menuActions;
     if (menu) {
