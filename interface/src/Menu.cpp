--- conflicted
+++ resolved
@@ -535,13 +535,9 @@
     addCheckableActionToQMenuAndActionHash(avatarDebugMenu, MenuOption::EnableInverseKinematics, 0, true,
         avatar.get(), SLOT(setEnableInverseKinematics(bool)));
     addCheckableActionToQMenuAndActionHash(avatarDebugMenu, MenuOption::RenderSensorToWorldMatrix, 0, false,
-<<<<<<< HEAD
-        avatar, SLOT(setEnableDebugDrawSensorToWorldMatrix(bool)));
+        avatar.get(), SLOT(setEnableDebugDrawSensorToWorldMatrix(bool)));
     addCheckableActionToQMenuAndActionHash(avatarDebugMenu, MenuOption::RenderIKTargets, 0, false,
-        avatar, SLOT(setEnableDebugDrawIKTargets(bool)));
-=======
-        avatar.get(), SLOT(setEnableDebugDrawSensorToWorldMatrix(bool)));
->>>>>>> 808419d9
+        avatar.get(), SLOT(setEnableDebugDrawIKTargets(bool)));
 
     addCheckableActionToQMenuAndActionHash(avatarDebugMenu, MenuOption::ActionMotorControl,
         Qt::CTRL | Qt::SHIFT | Qt::Key_K, true, avatar.get(), SLOT(updateMotionBehaviorFromMenu()),
@@ -551,13 +547,8 @@
         avatar.get(), SLOT(updateMotionBehaviorFromMenu()),
         UNSPECIFIED_POSITION, "Developer");
 
-<<<<<<< HEAD
     addCheckableActionToQMenuAndActionHash(avatarDebugMenu, MenuOption::EnableAvatarCollisions, 0, true,
-        avatar, SLOT(updateMotionBehaviorFromMenu()),
-=======
-    addCheckableActionToQMenuAndActionHash(avatarDebugMenu, MenuOption::EnableCharacterController, 0, true,
         avatar.get(), SLOT(updateMotionBehaviorFromMenu()),
->>>>>>> 808419d9
         UNSPECIFIED_POSITION, "Developer");
 
     // KINEMATIC_CONTROLLER_HACK
