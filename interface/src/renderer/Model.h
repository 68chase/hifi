--- conflicted
+++ resolved
@@ -173,12 +173,8 @@
     int getLastFreeJointIndex(int jointIndex) const;
     
     bool getJointPosition(int jointIndex, glm::vec3& position) const;
-<<<<<<< HEAD
     bool getJointRotationInWorldFrame(int jointIndex, glm::quat& rotation, bool fromBind = false) const;
-=======
-    bool getJointRotation(int jointIndex, glm::quat& rotation, bool fromBind = false) const;
     bool getJointCombinedRotation(int jointIndex, glm::quat& rotation) const;
->>>>>>> 8e7daed2
 
     QStringList getJointNames() const;
     
