//
//  Model.h
//  interface
//
//  Created by Andrzej Kapolka on 10/18/13.
//  Copyright (c) 2013 High Fidelity, Inc. All rights reserved.
//

#ifndef __interface__Model__
#define __interface__Model__

#include <QObject>
#include <QUrl>

#include "GeometryCache.h"
#include "InterfaceConfig.h"
#include "ProgramObject.h"
#include "TextureCache.h"

class Shape;

/// A generic 3D model displaying geometry loaded from a URL.
class Model : public QObject {
    Q_OBJECT
    
public:

    Model(QObject* parent = NULL);
    virtual ~Model();
    
    void setTranslation(const glm::vec3& translation) { _translation = translation; }
    const glm::vec3& getTranslation() const { return _translation; }
    
    void setRotation(const glm::quat& rotation) { _rotation = rotation; }
    const glm::quat& getRotation() const { return _rotation; }
    
    void setScale(const glm::vec3& scale) { _scale = scale; }
    const glm::vec3& getScale() const { return _scale; }
    
    void setOffset(const glm::vec3& offset) { _offset = offset; }
    const glm::vec3& getOffset() const { return _offset; }
    
    void setPupilDilation(float dilation) { _pupilDilation = dilation; }
    float getPupilDilation() const { return _pupilDilation; }
    
    void setBlendshapeCoefficients(const QVector<float>& coefficients) { _blendshapeCoefficients = coefficients; }
    const QVector<float>& getBlendshapeCoefficients() const { return _blendshapeCoefficients; }
    
    bool isActive() const { return _geometry && _geometry->isLoaded(); }
    
    bool isRenderable() const { return !_meshStates.isEmpty(); }
    
    bool isLoadedWithTextures() const { return _geometry && _geometry->isLoadedWithTextures(); }
    
    void init();
    void reset();
    void clearShapes();
    void createCollisionShapes();
    void updateShapePositions();
    void simulate(float deltaTime, bool fullUpdate = true);
    bool render(float alpha = 1.0f, bool forShadowMap = false);
    
    /// Sets the URL of the model to render.
    /// \param fallback the URL of a fallback model to render if the requested model fails to load
    /// \param retainCurrent if true, keep rendering the current model until the new one is loaded
    /// \param delayLoad if true, don't load the model immediately; wait until actually requested
    Q_INVOKABLE void setURL(const QUrl& url, const QUrl& fallback = QUrl(),
        bool retainCurrent = false, bool delayLoad = false);
    
    const QUrl& getURL() const { return _url; }
    
    /// Sets the distance parameter used for LOD computations.
    void setLODDistance(float distance) { _lodDistance = distance; }
    
    /// Returns the extents of the model in its bind pose.
    Extents getBindExtents() const;

    /// Returns the extents of the unmovable joints of the model.
    Extents getStaticExtents() const;
    
    /// Returns a reference to the shared geometry.
    const QSharedPointer<NetworkGeometry>& getGeometry() const { return _geometry; }
    
    /// Returns the number of joint states in the model.
    int getJointStateCount() const { return _jointStates.size(); }
    
    /// Fetches the joint state at the specified index.
    /// \return whether or not the joint state is "valid" (that is, non-default)
    bool getJointState(int index, glm::quat& rotation) const;
    
    /// Sets the joint state at the specified index.
    void setJointState(int index, bool valid, const glm::quat& rotation = glm::quat());
    
    /// Returns the index of the left hand joint, or -1 if not found.
    int getLeftHandJointIndex() const { return isActive() ? _geometry->getFBXGeometry().leftHandJointIndex : -1; }
    
    /// Returns the index of the right hand joint, or -1 if not found.
    int getRightHandJointIndex() const { return isActive() ? _geometry->getFBXGeometry().rightHandJointIndex : -1; }
    
    /// Returns the index of the parent of the indexed joint, or -1 if not found.
    int getParentJointIndex(int jointIndex) const;
    
    /// Returns the index of the last free ancestor of the indexed joint, or -1 if not found.
    int getLastFreeJointIndex(int jointIndex) const;
    
    /// Returns the position of the head joint.
    /// \return whether or not the head was found
    bool getHeadPosition(glm::vec3& headPosition) const;
    
    /// Returns the position of the neck joint.
    /// \return whether or not the neck was found
    bool getNeckPosition(glm::vec3& neckPosition) const;
    
    /// Returns the rotation of the neck joint.
    /// \return whether or not the neck was found
    bool getNeckRotation(glm::quat& neckRotation) const;
    
    /// Retrieve the positions of up to two eye meshes.
    /// \return whether or not both eye meshes were found
    bool getEyePositions(glm::vec3& firstEyePosition, glm::vec3& secondEyePosition) const;
    
    /// Retrieve the position of the left hand
    /// \return true whether or not the position was found
    bool getLeftHandPosition(glm::vec3& position) const;
    
    /// Retrieve the rotation of the left hand
    /// \return true whether or not the rotation was found
    bool getLeftHandRotation(glm::quat& rotation) const;
    
    /// Retrieve the position of the right hand
    /// \return true whether or not the position was found
    bool getRightHandPosition(glm::vec3& position) const;
    
    /// Retrieve the rotation of the right hand
    /// \return true whether or not the rotation was found
    bool getRightHandRotation(glm::quat& rotation) const;
    
    /// Restores some percentage of the default position of the left hand.
    /// \param percent the percentage of the default position to restore
    /// \return whether or not the left hand joint was found
    bool restoreLeftHandPosition(float percent = 1.0f);
    
    /// Gets the position of the left shoulder.
    /// \return whether or not the left shoulder joint was found
    bool getLeftShoulderPosition(glm::vec3& position) const;
    
    /// Returns the extended length from the left hand to its last free ancestor.
    float getLeftArmLength() const;
    
    /// Restores some percentage of the default position of the right hand.
    /// \param percent the percentage of the default position to restore
    /// \return whether or not the right hand joint was found
    bool restoreRightHandPosition(float percent = 1.0f);
    
    /// Gets the position of the right shoulder.
    /// \return whether or not the right shoulder joint was found
    bool getRightShoulderPosition(glm::vec3& position) const;
    
    /// Returns the extended length from the right hand to its first free ancestor.
    float getRightArmLength() const;
    
    bool findRayIntersection(const glm::vec3& origin, const glm::vec3& direction, float& distance) const;
    
    /// \param shapes list of pointers shapes to test against Model
    /// \param collisions list to store collision results
    /// \return true if at least one shape collided agains Model
    bool findCollisions(const QVector<const Shape*> shapes, CollisionList& collisions);

    bool findSphereCollisions(const glm::vec3& penetratorCenter, float penetratorRadius,
        CollisionList& collisions, int skipIndex = -1);
    
    void renderCollisionProxies(float alpha);

    /// \param collision details about the collisions
    /// \return true if the collision is against a moveable joint
    bool collisionHitsMoveableJoint(CollisionInfo& collision) const;

    /// \param collision details about the collision
    /// Use the collision to affect the model
    void applyCollision(CollisionInfo& collision);

<<<<<<< HEAD
    float getBoundingRadius() const { return _boundingRadius; }
=======
    /// Sets blended vertices computed in a separate thread.
    void setBlendedVertices(const QVector<glm::vec3>& vertices, const QVector<glm::vec3>& normals);
>>>>>>> 746630b3

protected:

    QSharedPointer<NetworkGeometry> _geometry;
    
    glm::vec3 _translation;
    glm::quat _rotation;
    glm::vec3 _scale;
    glm::vec3 _offset;
    
    class JointState {
    public:
        glm::vec3 translation;  // translation relative to parent
        glm::quat rotation;     // rotation relative to parent
        glm::mat4 transform;    // rotation to world frame + translation in model frame
        glm::quat combinedRotation; // rotation from joint local to world frame
    };
    
    bool _shapesAreDirty;
    QVector<JointState> _jointStates;
    QVector<Shape*> _shapes;
    
    class MeshState {
    public:
        QVector<glm::mat4> clusterMatrices;
    };
    
    QVector<MeshState> _meshStates;
    
    QVector<JointState> updateGeometry();
    void simulate(float deltaTime, bool fullUpdate, const QVector<JointState>& newJointStates);
    
    /// Updates the state of the joint at the specified index.
    virtual void updateJointState(int index);
    
    virtual void maybeUpdateLeanRotation(const JointState& parentState, const FBXJoint& joint, JointState& state);
    virtual void maybeUpdateNeckRotation(const JointState& parentState, const FBXJoint& joint, JointState& state);
    virtual void maybeUpdateEyeRotation(const JointState& parentState, const FBXJoint& joint, JointState& state);
    
    bool getJointPosition(int jointIndex, glm::vec3& position) const;
    bool getJointRotation(int jointIndex, glm::quat& rotation, bool fromBind = false) const;
    
    bool setJointPosition(int jointIndex, const glm::vec3& position, int lastFreeIndex = -1,
        bool allIntermediatesFree = false, const glm::vec3& alignment = glm::vec3(0.0f, -1.0f, 0.0f));
    bool setJointRotation(int jointIndex, const glm::quat& rotation, bool fromBind = false);
    
    void setJointTranslation(int jointIndex, const glm::vec3& translation);
    
    /// Restores the indexed joint to its default position.
    /// \param percent the percentage of the default position to apply (i.e., 0.25f to slerp one fourth of the way to
    /// the original position
    /// \return true if the joint was found
    bool restoreJointPosition(int jointIndex, float percent = 1.0f);
    
    /// Computes and returns the extended length of the limb terminating at the specified joint and starting at the joint's
    /// first free ancestor.
    float getLimbLength(int jointIndex) const;

    void applyRotationDelta(int jointIndex, const glm::quat& delta, bool constrain = true);
    
private:
    
    void applyNextGeometry();
    void deleteGeometry();
    void renderMeshes(float alpha, bool forShadowMap, bool translucent);
    
    QSharedPointer<NetworkGeometry> _baseGeometry; ///< reference required to prevent collection of base
    QSharedPointer<NetworkGeometry> _nextBaseGeometry;
    QSharedPointer<NetworkGeometry> _nextGeometry;
    float _lodDistance;
    float _lodHysteresis;
    float _nextLODHysteresis;
    
    float _pupilDilation;
    QVector<float> _blendshapeCoefficients;
    
    QUrl _url;
        
    QVector<QOpenGLBuffer> _blendedVertexBuffers;
    
    QVector<QVector<QSharedPointer<Texture> > > _dilatedTextures;
    
    QVector<Model*> _attachments;

    float _boundingRadius;
    
    static ProgramObject _program;
    static ProgramObject _normalMapProgram;
    static ProgramObject _shadowProgram;
    static ProgramObject _skinProgram;
    static ProgramObject _skinNormalMapProgram;
    static ProgramObject _skinShadowProgram;
    
    static int _normalMapTangentLocation;
    
    class SkinLocations {
    public:
        int clusterMatrices;
        int clusterIndices;
        int clusterWeights;
        int tangent;
    };
    
    static SkinLocations _skinLocations;
    static SkinLocations _skinNormalMapLocations;
    static SkinLocations _skinShadowLocations;
    
    static void initSkinProgram(ProgramObject& program, SkinLocations& locations);
    static QVector<JointState> createJointStates(const FBXGeometry& geometry);
};

Q_DECLARE_METATYPE(QPointer<Model>)
Q_DECLARE_METATYPE(QWeakPointer<NetworkGeometry>)
Q_DECLARE_METATYPE(QVector<glm::vec3>)

#endif /* defined(__interface__Model__) */<|MERGE_RESOLUTION|>--- conflicted
+++ resolved
@@ -179,12 +179,10 @@
     /// Use the collision to affect the model
     void applyCollision(CollisionInfo& collision);
 
-<<<<<<< HEAD
     float getBoundingRadius() const { return _boundingRadius; }
-=======
+
     /// Sets blended vertices computed in a separate thread.
     void setBlendedVertices(const QVector<glm::vec3>& vertices, const QVector<glm::vec3>& normals);
->>>>>>> 746630b3
 
 protected:
 
