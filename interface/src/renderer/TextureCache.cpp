//
//  TextureCache.cpp
//  interface/src/renderer
//
//  Created by Andrzej Kapolka on 8/6/13.
//  Copyright 2013 High Fidelity, Inc.
//
//  Distributed under the Apache License, Version 2.0.
//  See the accompanying file LICENSE or http://www.apache.org/licenses/LICENSE-2.0.html
//

// include this before QGLWidget, which includes an earlier version of OpenGL
#include "InterfaceConfig.h"

#include <QEvent>
#include <QGLWidget>
#include <QNetworkReply>
#include <QOpenGLFramebufferObject>
#include <QResizeEvent>
#include <QRunnable>
#include <QThreadPool>

#include <glm/glm.hpp>
#include <glm/gtc/random.hpp>

#include "TextureCache.h"

TextureCache::TextureCache() :
    _permutationNormalTextureID(0),
    _whiteTextureID(0),
    _blueTextureID(0),
    _primaryDepthTextureID(0),
    _primaryNormalTextureID(0),
    _primarySpecularTextureID(0),
    _primaryFramebufferObject(NULL),
    _secondaryFramebufferObject(NULL),
    _tertiaryFramebufferObject(NULL),
    _shadowFramebufferObject(NULL),
    _frameBufferSize(100, 100),
    _associatedWidget(NULL)
{
}

TextureCache::~TextureCache() {
    if (_permutationNormalTextureID != 0) {
        glDeleteTextures(1, &_permutationNormalTextureID);
    }
    if (_whiteTextureID != 0) {
        glDeleteTextures(1, &_whiteTextureID);
    }
    if (_primaryFramebufferObject) {
        glDeleteTextures(1, &_primaryDepthTextureID);
        glDeleteTextures(1, &_primaryNormalTextureID);
        glDeleteTextures(1, &_primarySpecularTextureID);
    }
    
    if (_primaryFramebufferObject) {
        delete _primaryFramebufferObject;
    }

    if (_secondaryFramebufferObject) {
        delete _secondaryFramebufferObject;
    }

    if (_tertiaryFramebufferObject) {
        delete _tertiaryFramebufferObject;
    }
}

void TextureCache::setFrameBufferSize(QSize frameBufferSize) {
    //If the size changed, we need to delete our FBOs
    if (_frameBufferSize != frameBufferSize) {
        _frameBufferSize = frameBufferSize;

        if (_primaryFramebufferObject) {
            delete _primaryFramebufferObject;
            _primaryFramebufferObject = NULL;
            glDeleteTextures(1, &_primaryDepthTextureID);
            _primaryDepthTextureID = 0;
            glDeleteTextures(1, &_primaryNormalTextureID);
            _primaryNormalTextureID = 0;
            glDeleteTextures(1, &_primarySpecularTextureID);
            _primarySpecularTextureID = 0;
        }

        if (_secondaryFramebufferObject) {
            delete _secondaryFramebufferObject;
            _secondaryFramebufferObject = NULL;
        }

        if (_tertiaryFramebufferObject) {
            delete _tertiaryFramebufferObject;
            _tertiaryFramebufferObject = NULL;
        }
    }
}

// use fixed table of permutations. Could also make ordered list programmatically
// and then shuffle algorithm. For testing, this ensures consistent behavior in each run.
// this list taken from Ken Perlin's Improved Noise reference implementation (orig. in Java) at
// http://mrl.nyu.edu/~perlin/noise/

const int permutation[256] = 
{
    151, 160, 137,  91,  90,  15, 131,  13, 201,  95,  96,  53, 194, 233,   7, 225,
    140,  36, 103,  30,  69, 142,   8,  99,  37, 240,  21,  10,  23, 190,   6, 148,
    247, 120, 234,  75,   0,  26, 197,  62,  94, 252, 219, 203, 117,  35,  11,  32,
     57, 177,  33,  88, 237, 149,  56,  87, 174,  20, 125, 136, 171, 168,  68, 175,
     74, 165,  71, 134, 139,  48,  27, 166,  77, 146, 158, 231,  83, 111, 229, 122,
     60, 211, 133, 230, 220, 105,  92,  41,  55,  46, 245,  40, 244, 102, 143,  54,
     65,  25,  63, 161,   1, 216,  80,  73, 209,  76, 132, 187, 208,  89,  18, 169,
     200, 196, 135, 130, 116, 188, 159, 86, 164, 100, 109, 198, 173, 186,   3,  64,
     52, 217, 226, 250, 124, 123,   5, 202,  38, 147, 118, 126, 255,  82,  85, 212,
    207, 206,  59, 227,  47,  16,  58,  17, 182, 189,  28,  42, 223, 183, 170, 213,
    119, 248, 152,   2,  44, 154, 163,  70, 221, 153, 101, 155, 167,  43, 172,   9,
    129,  22,  39, 253,  19,  98, 108, 110,  79, 113, 224, 232, 178, 185, 112, 104,
    218, 246,  97, 228, 251,  34, 242, 193, 238, 210, 144,  12, 191, 179, 162, 241,
     81,  51, 145, 235, 249,  14, 239, 107,  49, 192, 214,  31, 181, 199, 106, 157,
    184,  84, 204, 176, 115, 121,  50,  45, 127,   4, 150, 254, 138, 236, 205,  93,
    222, 114,  67,  29,  24,  72, 243, 141, 128, 195,  78,  66, 215,  61, 156, 180
};

#define USE_CHRIS_NOISE 1

GLuint TextureCache::getPermutationNormalTextureID() {
    if (_permutationNormalTextureID == 0) {
        glGenTextures(1, &_permutationNormalTextureID);
        glBindTexture(GL_TEXTURE_2D, _permutationNormalTextureID);
        
        // the first line consists of random permutation offsets
        unsigned char data[256 * 2 * 3];
#if (USE_CHRIS_NOISE==1)
        for (int i = 0; i < 256; i++) {
            data[3*i+0] = permutation[i];
            data[3*i+1] = permutation[i];
            data[3*i+2] = permutation[i];
#else
        for (int i = 0; i < 256 * 3; i++) {
            data[i] = rand() % 256;
#endif
        }

        for (int i = 256 * 3; i < 256 * 3 * 2; i += 3) {
            glm::vec3 randvec = glm::sphericalRand(1.0f);
            data[i] = ((randvec.x + 1.0f) / 2.0f) * 255.0f;
            data[i + 1] = ((randvec.y + 1.0f) / 2.0f) * 255.0f;
            data[i + 2] = ((randvec.z + 1.0f) / 2.0f) * 255.0f;
        }
        glTexImage2D(GL_TEXTURE_2D, 0, GL_RGB, 256, 2, 0, GL_RGB, GL_UNSIGNED_BYTE, data);
        glTexParameteri(GL_TEXTURE_2D, GL_TEXTURE_MAG_FILTER, GL_NEAREST);
        glTexParameteri(GL_TEXTURE_2D, GL_TEXTURE_MIN_FILTER, GL_NEAREST);
        glBindTexture(GL_TEXTURE_2D, 0);
    }
    return _permutationNormalTextureID;
}

const unsigned char OPAQUE_WHITE[] = { 0xFF, 0xFF, 0xFF, 0xFF };
const unsigned char TRANSPARENT_WHITE[] = { 0xFF, 0xFF, 0xFF, 0x0 };
const unsigned char OPAQUE_BLACK[] = { 0x0, 0x0, 0x0, 0xFF };
const unsigned char OPAQUE_BLUE[] = { 0x80, 0x80, 0xFF, 0xFF };

static void loadSingleColorTexture(const unsigned char* color) {
    glTexImage2D(GL_TEXTURE_2D, 0, GL_RGBA, 1, 1, 0, GL_RGBA, GL_UNSIGNED_BYTE, color);
    glTexParameteri(GL_TEXTURE_2D, GL_TEXTURE_MIN_FILTER, GL_LINEAR);
}

GLuint TextureCache::getWhiteTextureID() {
    if (_whiteTextureID == 0) {
        glGenTextures(1, &_whiteTextureID);
        glBindTexture(GL_TEXTURE_2D, _whiteTextureID);
        loadSingleColorTexture(OPAQUE_WHITE);
        glBindTexture(GL_TEXTURE_2D, 0);
    }
    return _whiteTextureID;
}

GLuint TextureCache::getBlueTextureID() {
    if (_blueTextureID == 0) {
        glGenTextures(1, &_blueTextureID);
        glBindTexture(GL_TEXTURE_2D, _blueTextureID);
        loadSingleColorTexture(OPAQUE_BLUE);
        glBindTexture(GL_TEXTURE_2D, 0);
    }
    return _blueTextureID;
}

/// Extra data for creating textures.
class TextureExtra {
public:
    TextureType type;
    const QByteArray& content;
};

NetworkTexturePointer TextureCache::getTexture(const QUrl& url, TextureType type, bool dilatable, const QByteArray& content) {
    if (!dilatable) {
        TextureExtra extra = { type, content };
        return ResourceCache::getResource(url, QUrl(), false, &extra).staticCast<NetworkTexture>();
    }
    NetworkTexturePointer texture = _dilatableNetworkTextures.value(url);
    if (texture.isNull()) {
        texture = NetworkTexturePointer(new DilatableNetworkTexture(url, content), &Resource::allReferencesCleared);
        texture->setSelf(texture);
        texture->setCache(this);
        _dilatableNetworkTextures.insert(url, texture);
    } else {
        _unusedResources.remove(texture->getLRUKey());
    }
    return texture;
}

QOpenGLFramebufferObject* TextureCache::getPrimaryFramebufferObject() {

    if (!_primaryFramebufferObject) {
        _primaryFramebufferObject = createFramebufferObject();

        glGenTextures(1, &_primaryDepthTextureID);
        glBindTexture(GL_TEXTURE_2D, _primaryDepthTextureID);
        glTexImage2D(GL_TEXTURE_2D, 0, GL_DEPTH_COMPONENT, _frameBufferSize.width(), _frameBufferSize.height(),
            0, GL_DEPTH_COMPONENT, GL_UNSIGNED_BYTE, 0);
        glTexParameteri(GL_TEXTURE_2D, GL_TEXTURE_MAG_FILTER, GL_NEAREST);
        glTexParameteri(GL_TEXTURE_2D, GL_TEXTURE_MIN_FILTER, GL_NEAREST);
        
        glGenTextures(1, &_primaryNormalTextureID);
        glBindTexture(GL_TEXTURE_2D, _primaryNormalTextureID);
        glTexImage2D(GL_TEXTURE_2D, 0, GL_RGBA, _frameBufferSize.width(), _frameBufferSize.height(),
            0, GL_RGBA, GL_UNSIGNED_BYTE, 0);
        glTexParameteri(GL_TEXTURE_2D, GL_TEXTURE_MAG_FILTER, GL_NEAREST);
        glTexParameteri(GL_TEXTURE_2D, GL_TEXTURE_MIN_FILTER, GL_NEAREST);
        glBindTexture(GL_TEXTURE_2D, 0);
        
        glGenTextures(1, &_primarySpecularTextureID);
        glBindTexture(GL_TEXTURE_2D, _primarySpecularTextureID);
        glTexImage2D(GL_TEXTURE_2D, 0, GL_RGBA, _frameBufferSize.width(), _frameBufferSize.height(),
            0, GL_RGBA, GL_UNSIGNED_BYTE, 0);
        glTexParameteri(GL_TEXTURE_2D, GL_TEXTURE_MAG_FILTER, GL_NEAREST);
        glTexParameteri(GL_TEXTURE_2D, GL_TEXTURE_MIN_FILTER, GL_NEAREST);
        glBindTexture(GL_TEXTURE_2D, 0);
        
        _primaryFramebufferObject->bind();
        glFramebufferTexture2D(GL_DRAW_FRAMEBUFFER, GL_DEPTH_ATTACHMENT, GL_TEXTURE_2D, _primaryDepthTextureID, 0);
        glFramebufferTexture2D(GL_DRAW_FRAMEBUFFER, GL_COLOR_ATTACHMENT1, GL_TEXTURE_2D, _primaryNormalTextureID, 0);
        glFramebufferTexture2D(GL_DRAW_FRAMEBUFFER, GL_COLOR_ATTACHMENT2, GL_TEXTURE_2D, _primarySpecularTextureID, 0);
        _primaryFramebufferObject->release();
    }
    return _primaryFramebufferObject;
}

GLuint TextureCache::getPrimaryDepthTextureID() {
    // ensure that the primary framebuffer object is initialized before returning the depth texture id
    getPrimaryFramebufferObject();
    return _primaryDepthTextureID;
}

GLuint TextureCache::getPrimaryNormalTextureID() {
    // ensure that the primary framebuffer object is initialized before returning the normal texture id
    getPrimaryFramebufferObject();
    return _primaryNormalTextureID;
}

GLuint TextureCache::getPrimarySpecularTextureID() {
    getPrimaryFramebufferObject();
    return _primarySpecularTextureID;
}

void TextureCache::setPrimaryDrawBuffers(bool color, bool normal, bool specular) {
    GLenum buffers[3];
    int bufferCount = 0;
    if (color) {
        buffers[bufferCount++] = GL_COLOR_ATTACHMENT0;
    }
    if (normal) {
        buffers[bufferCount++] = GL_COLOR_ATTACHMENT1;
    }
    if (specular) {
        buffers[bufferCount++] = GL_COLOR_ATTACHMENT2;
    }
    glDrawBuffers(bufferCount, buffers);
}

QOpenGLFramebufferObject* TextureCache::getSecondaryFramebufferObject() {
    if (!_secondaryFramebufferObject) {
        _secondaryFramebufferObject = createFramebufferObject();
    }
    return _secondaryFramebufferObject;
}

QOpenGLFramebufferObject* TextureCache::getTertiaryFramebufferObject() {
    if (!_tertiaryFramebufferObject) {
        _tertiaryFramebufferObject = createFramebufferObject();
    }
    return _tertiaryFramebufferObject;
}

QOpenGLFramebufferObject* TextureCache::getShadowFramebufferObject() {
    if (!_shadowFramebufferObject) {
        const int SHADOW_MAP_SIZE = 2048;
        _shadowFramebufferObject = new QOpenGLFramebufferObject(SHADOW_MAP_SIZE, SHADOW_MAP_SIZE,
            QOpenGLFramebufferObject::NoAttachment, GL_TEXTURE_2D, GL_RGB);
        
        glGenTextures(1, &_shadowDepthTextureID);
        glBindTexture(GL_TEXTURE_2D, _shadowDepthTextureID);
        glTexImage2D(GL_TEXTURE_2D, 0, GL_DEPTH_COMPONENT, SHADOW_MAP_SIZE, SHADOW_MAP_SIZE,
            0, GL_DEPTH_COMPONENT, GL_UNSIGNED_BYTE, 0);
        glTexParameteri(GL_TEXTURE_2D, GL_TEXTURE_MAG_FILTER, GL_LINEAR);
        glTexParameteri(GL_TEXTURE_2D, GL_TEXTURE_MIN_FILTER, GL_LINEAR);
        glTexParameteri(GL_TEXTURE_2D, GL_TEXTURE_WRAP_S, GL_CLAMP_TO_BORDER);
        glTexParameteri(GL_TEXTURE_2D, GL_TEXTURE_WRAP_T, GL_CLAMP_TO_BORDER);
        const float DISTANT_BORDER[] = { 1.0f, 1.0f, 1.0f, 1.0f };
        glTexParameterfv(GL_TEXTURE_2D, GL_TEXTURE_BORDER_COLOR, DISTANT_BORDER);
        glTexParameteri(GL_TEXTURE_2D, GL_TEXTURE_COMPARE_MODE, GL_COMPARE_R_TO_TEXTURE);
        glBindTexture(GL_TEXTURE_2D, 0);
        
        _shadowFramebufferObject->bind();
        glFramebufferTexture2D(GL_DRAW_FRAMEBUFFER, GL_DEPTH_ATTACHMENT, GL_TEXTURE_2D, _shadowDepthTextureID, 0);
        _shadowFramebufferObject->release();
    }
    return _shadowFramebufferObject;
}

GLuint TextureCache::getShadowDepthTextureID() {
    // ensure that the shadow framebuffer object is initialized before returning the depth texture id
    getShadowFramebufferObject();
    return _shadowDepthTextureID;
}

bool TextureCache::eventFilter(QObject* watched, QEvent* event) {
    if (event->type() == QEvent::Resize) {
        QSize size = static_cast<QResizeEvent*>(event)->size();
        if (_primaryFramebufferObject && _primaryFramebufferObject->size() != size) {
            delete _primaryFramebufferObject;
            _primaryFramebufferObject = NULL;
            glDeleteTextures(1, &_primaryDepthTextureID);
            glDeleteTextures(1, &_primaryNormalTextureID);
            glDeleteTextures(1, &_primarySpecularTextureID);
        }
        if (_secondaryFramebufferObject && _secondaryFramebufferObject->size() != size) {
            delete _secondaryFramebufferObject;
            _secondaryFramebufferObject = NULL;
        }
        if (_tertiaryFramebufferObject && _tertiaryFramebufferObject->size() != size) {
            delete _tertiaryFramebufferObject;
            _tertiaryFramebufferObject = NULL;
        }
    }
    return false;
}

QSharedPointer<Resource> TextureCache::createResource(const QUrl& url,
        const QSharedPointer<Resource>& fallback, bool delayLoad, const void* extra) {
    const TextureExtra* textureExtra = static_cast<const TextureExtra*>(extra);
    return QSharedPointer<Resource>(new NetworkTexture(url, textureExtra->type, textureExtra->content),
        &Resource::allReferencesCleared);
}

void TextureCache::associateWithWidget(QGLWidget* widget) {
    if (_associatedWidget) {
        _associatedWidget->removeEventFilter(this);
    }
    _associatedWidget = widget;
    _associatedWidget->installEventFilter(this);
}

QOpenGLFramebufferObject* TextureCache::createFramebufferObject() {
    QOpenGLFramebufferObject* fbo = new QOpenGLFramebufferObject(_frameBufferSize);
<<<<<<< HEAD
    DependencyManager::get<GLCanvas>()->installEventFilter(this);
=======
>>>>>>> d322f587
    
    glBindTexture(GL_TEXTURE_2D, fbo->texture());
    glTexParameteri(GL_TEXTURE_2D, GL_TEXTURE_MAG_FILTER, GL_LINEAR);
    glTexParameteri(GL_TEXTURE_2D, GL_TEXTURE_MIN_FILTER, GL_LINEAR);
    glBindTexture(GL_TEXTURE_2D, 0);
    
    return fbo;
}

Texture::Texture() {
    glGenTextures(1, &_id);
}

Texture::~Texture() {
    glDeleteTextures(1, &_id);
}

NetworkTexture::NetworkTexture(const QUrl& url, TextureType type, const QByteArray& content) :
    Resource(url, !content.isEmpty()),
    _type(type),
    _translucent(false) {
    
    if (!url.isValid()) {
        _loaded = true;
    }
    
    // default to white/blue/black
    glBindTexture(GL_TEXTURE_2D, getID());
    switch (type) {
        case NORMAL_TEXTURE:
            loadSingleColorTexture(OPAQUE_BLUE);  
            break;
        
        case SPECULAR_TEXTURE:
            loadSingleColorTexture(OPAQUE_BLACK);  
            break;
            
        case SPLAT_TEXTURE:
            loadSingleColorTexture(TRANSPARENT_WHITE);   
            break;
            
        default:
            loadSingleColorTexture(OPAQUE_WHITE);        
            break;
    }
    glBindTexture(GL_TEXTURE_2D, 0);
    
    // if we have content, load it after we have our self pointer
    if (!content.isEmpty()) {
        _startedLoading = true;
        QMetaObject::invokeMethod(this, "loadContent", Qt::QueuedConnection, Q_ARG(const QByteArray&, content));
    }
}

class ImageReader : public QRunnable {
public:

    ImageReader(const QWeakPointer<Resource>& texture, QNetworkReply* reply, const QUrl& url = QUrl(),
        const QByteArray& content = QByteArray());
    
    virtual void run();

private:
    
    QWeakPointer<Resource> _texture;
    QNetworkReply* _reply;
    QUrl _url;
    QByteArray _content;
};

ImageReader::ImageReader(const QWeakPointer<Resource>& texture, QNetworkReply* reply,
        const QUrl& url, const QByteArray& content) :
    _texture(texture),
    _reply(reply),
    _url(url),
    _content(content) {
}

void ImageReader::run() {
    QSharedPointer<Resource> texture = _texture.toStrongRef();
    if (texture.isNull()) {
        if (_reply) {
            _reply->deleteLater();
        }
        return;
    }
    if (_reply) {
        _url = _reply->url();
        _content = _reply->readAll();
        _reply->deleteLater();
    }
    QImage image = QImage::fromData(_content);
    
    // enforce a fixed maximum
    const int MAXIMUM_SIZE = 1024;
    if (image.width() > MAXIMUM_SIZE || image.height() > MAXIMUM_SIZE) {
        qDebug() << "Image greater than maximum size:" << _url << image.width() << image.height();
        image = image.scaled(MAXIMUM_SIZE, MAXIMUM_SIZE, Qt::KeepAspectRatio);
    }
    int imageArea = image.width() * image.height();
    
    const int EIGHT_BIT_MAXIMUM = 255;
    if (!image.hasAlphaChannel()) {
        if (image.format() != QImage::Format_RGB888) {
            image = image.convertToFormat(QImage::Format_RGB888);
        }
        int redTotal = 0, greenTotal = 0, blueTotal = 0;
        for (int y = 0; y < image.height(); y++) {
            for (int x = 0; x < image.width(); x++) {
                QRgb rgb = image.pixel(x, y);
                redTotal += qRed(rgb);
                greenTotal += qGreen(rgb);
                blueTotal += qBlue(rgb);
            }
        }
        QColor averageColor(EIGHT_BIT_MAXIMUM, EIGHT_BIT_MAXIMUM, EIGHT_BIT_MAXIMUM);
        if (imageArea > 0) {
            averageColor.setRgb(redTotal / imageArea, greenTotal / imageArea, blueTotal / imageArea);
        }
        QMetaObject::invokeMethod(texture.data(), "setImage", Q_ARG(const QImage&, image), Q_ARG(bool, false),
            Q_ARG(const QColor&, averageColor));
        return;
    }
    if (image.format() != QImage::Format_ARGB32) {
        image = image.convertToFormat(QImage::Format_ARGB32);
    }
    
    // check for translucency/false transparency
    int opaquePixels = 0;
    int translucentPixels = 0;
    int redTotal = 0, greenTotal = 0, blueTotal = 0, alphaTotal = 0;
    for (int y = 0; y < image.height(); y++) {
        for (int x = 0; x < image.width(); x++) {
            QRgb rgb = image.pixel(x, y);
            redTotal += qRed(rgb);
            greenTotal += qGreen(rgb);
            blueTotal += qBlue(rgb);
            int alpha = qAlpha(rgb);
            alphaTotal += alpha;
            if (alpha == EIGHT_BIT_MAXIMUM) {
                opaquePixels++;
            } else if (alpha != 0) {
                translucentPixels++;
            }
        }
    }
    if (opaquePixels == imageArea) {
        qDebug() << "Image with alpha channel is completely opaque:" << _url;
        image = image.convertToFormat(QImage::Format_RGB888);
    }
    QMetaObject::invokeMethod(texture.data(), "setImage", Q_ARG(const QImage&, image),
        Q_ARG(bool, translucentPixels >= imageArea / 2), Q_ARG(const QColor&, QColor(redTotal / imageArea,
            greenTotal / imageArea, blueTotal / imageArea, alphaTotal / imageArea)));
}

void NetworkTexture::downloadFinished(QNetworkReply* reply) {
    // send the reader off to the thread pool
    QThreadPool::globalInstance()->start(new ImageReader(_self, reply));
}

void NetworkTexture::loadContent(const QByteArray& content) {
    QThreadPool::globalInstance()->start(new ImageReader(_self, NULL, _url, content));
}

void NetworkTexture::setImage(const QImage& image, bool translucent, const QColor& averageColor) {
    _translucent = translucent;
    _averageColor = averageColor;
    
    finishedLoading(true);
    imageLoaded(image);
    glBindTexture(GL_TEXTURE_2D, getID());
    if (image.hasAlphaChannel()) {
        glTexImage2D(GL_TEXTURE_2D, 0, GL_RGBA, image.width(), image.height(), 0,
            GL_BGRA, GL_UNSIGNED_BYTE, image.constBits());
    } else {
        glTexImage2D(GL_TEXTURE_2D, 0, GL_RGB, image.width(), image.height(), 0,
            GL_RGB, GL_UNSIGNED_BYTE, image.constBits());
    }
    // generate mipmaps
    glGenerateMipmap(GL_TEXTURE_2D);
    glTexParameteri(GL_TEXTURE_2D, GL_TEXTURE_MIN_FILTER, GL_LINEAR_MIPMAP_LINEAR);
    glBindTexture(GL_TEXTURE_2D, 0);
}

void NetworkTexture::imageLoaded(const QImage& image) {
    // nothing by default
}

DilatableNetworkTexture::DilatableNetworkTexture(const QUrl& url, const QByteArray& content) :
    NetworkTexture(url, DEFAULT_TEXTURE, content),
    _innerRadius(0),
    _outerRadius(0)
{
}

QSharedPointer<Texture> DilatableNetworkTexture::getDilatedTexture(float dilation) {
    QSharedPointer<Texture> texture = _dilatedTextures.value(dilation);
    if (texture.isNull()) {
        texture = QSharedPointer<Texture>(new Texture());
        
        if (!_image.isNull()) {
            QImage dilatedImage = _image;
            QPainter painter;
            painter.begin(&dilatedImage);
            QPainterPath path;
            qreal radius = glm::mix((float) _innerRadius, (float) _outerRadius, dilation);
            path.addEllipse(QPointF(_image.width() / 2.0, _image.height() / 2.0), radius, radius);
            painter.fillPath(path, Qt::black);
            painter.end();
            
            glBindTexture(GL_TEXTURE_2D, texture->getID());
            if (dilatedImage.hasAlphaChannel()) {
                glTexImage2D(GL_TEXTURE_2D, 0, GL_RGBA, dilatedImage.width(), dilatedImage.height(), 0,
                    GL_BGRA, GL_UNSIGNED_BYTE, dilatedImage.constBits());
            } else {
                glTexImage2D(GL_TEXTURE_2D, 0, GL_RGB, dilatedImage.width(), dilatedImage.height(), 0,
                    GL_RGB, GL_UNSIGNED_BYTE, dilatedImage.constBits());
            }
            glGenerateMipmap(GL_TEXTURE_2D);
            glTexParameteri(GL_TEXTURE_2D, GL_TEXTURE_MIN_FILTER, GL_LINEAR_MIPMAP_LINEAR);
            glBindTexture(GL_TEXTURE_2D, 0);
        }
        
        _dilatedTextures.insert(dilation, texture);
    }
    return texture;
}

void DilatableNetworkTexture::imageLoaded(const QImage& image) {
    _image = image;
    
    // scan out from the center to find inner and outer radii
    int halfWidth = image.width() / 2;
    int halfHeight = image.height() / 2;
    const int BLACK_THRESHOLD = 32;
    while (_innerRadius < halfWidth && qGray(image.pixel(halfWidth + _innerRadius, halfHeight)) < BLACK_THRESHOLD) {
        _innerRadius++;
    }
    _outerRadius = _innerRadius;
    const int TRANSPARENT_THRESHOLD = 32;
    while (_outerRadius < halfWidth && qAlpha(image.pixel(halfWidth + _outerRadius, halfHeight)) > TRANSPARENT_THRESHOLD) {
        _outerRadius++;
    }
    
    // clear out any textures we generated before loading
    _dilatedTextures.clear();
}

void DilatableNetworkTexture::reinsert() {
    static_cast<TextureCache*>(_cache.data())->_dilatableNetworkTextures.insert(_url,
        qWeakPointerCast<NetworkTexture, Resource>(_self));    
}
<|MERGE_RESOLUTION|>--- conflicted
+++ resolved
@@ -362,10 +362,6 @@
 
 QOpenGLFramebufferObject* TextureCache::createFramebufferObject() {
     QOpenGLFramebufferObject* fbo = new QOpenGLFramebufferObject(_frameBufferSize);
-<<<<<<< HEAD
-    DependencyManager::get<GLCanvas>()->installEventFilter(this);
-=======
->>>>>>> d322f587
     
     glBindTexture(GL_TEXTURE_2D, fbo->texture());
     glTexParameteri(GL_TEXTURE_2D, GL_TEXTURE_MAG_FILTER, GL_LINEAR);
