--- conflicted
+++ resolved
@@ -311,7 +311,6 @@
     }
 }
 
-<<<<<<< HEAD
 bool ChatWindow::isAtBottom() {
     QScrollBar* verticalScrollBar = ui->messagesScrollArea->verticalScrollBar();
     return verticalScrollBar->sliderPosition() == verticalScrollBar->maximum();
@@ -323,8 +322,6 @@
     verticalScrollBar->setSliderPosition(verticalScrollBar->maximum());
 }
 
-#endif
-=======
 #endif
 
 void ChatWindow::togglePinned() {
@@ -338,5 +335,4 @@
     }
     this->setFloating(!ui->togglePinnedButton->isChecked());
     setTitleBarWidget(ui->togglePinnedButton->isChecked()?new QWidget():titleBar);
-}
->>>>>>> 0f9a00aa
+}