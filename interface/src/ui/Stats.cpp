--- conflicted
+++ resolved
@@ -323,17 +323,10 @@
         pingAvatar = avatarMixerNode ? avatarMixerNode->getPingMs() : -1;
 
         // Now handle voxel servers, since there could be more than one, we average their ping times
-<<<<<<< HEAD
-        unsigned long totalPingVoxel = 0;
-        int voxelServerCount = 0;
-        
-        nodeList->eachNode([&totalPingVoxel, &pingVoxelMax, &voxelServerCount](const SharedNodePointer& node){
-=======
         unsigned long totalPingOctree = 0;
         int octreeServerCount = 0;
         
         nodeList->eachNode([&totalPingOctree, &pingOctreeMax, &octreeServerCount](const SharedNodePointer& node){
->>>>>>> 3ccb8180
             // TODO: this should also support entities
             if (node->getType() == NodeType::EntityServer) {
                 totalPingOctree += node->getPingMs();
