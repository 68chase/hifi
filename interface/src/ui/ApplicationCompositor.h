--- conflicted
+++ resolved
@@ -92,14 +92,10 @@
     glm::vec2 getReticlePosition();
     void setReticlePosition(glm::vec2 position, bool sendFakeEvent = true);
 
-<<<<<<< HEAD
-    Q_INVOKABLE void setReticleApparentPosition(glm::vec3 position) { _drawAt3D = true; _drawAt3DPosition = position; }
-    Q_INVOKABLE void restoreReticleApparentPosition() { _drawAt3D = false; }
+    void setReticleApparentPosition(glm::vec3 position) { _drawAt3D = true; _drawAt3DPosition = position; }
+    void restoreReticleApparentPosition() { _drawAt3D = false; }
 
-    Q_INVOKABLE glm::vec2 getReticleMaximumPosition() const;
-=======
     glm::vec2 getReticleMaximumPosition() const;
->>>>>>> f35c1694
 
     ReticleInterface* getReticleInterface() { return _reticleInterface; }
 
@@ -147,21 +143,17 @@
 
     std::unique_ptr<QPropertyAnimation> _alphaPropertyAnimation;
 
-<<<<<<< HEAD
-    bool _reticleVisible { true };
-    float _reticleDepth { 1.0f };
-    bool _drawAt3D { false };
-    glm::vec3 _drawAt3DPosition;
-=======
     std::atomic<bool> _reticleVisible { true };
     std::atomic<float> _reticleDepth { 1.0f };
->>>>>>> f35c1694
 
     // NOTE: when the compositor is running in HMD mode, it will control the reticle position as a custom
     // application specific position, when it's in desktop mode, the reticle position will simply move
     // the system mouse.
     glm::vec2 _reticlePositionInHMD { 0.0f, 0.0f };
-    mutable QMutex _reticlePositionInHMDLock{ QMutex::Recursive };
+    mutable QMutex _reticlePositionInHMDLock { QMutex::Recursive };
+
+    bool _drawAt3D { false };
+    glm::vec3 _drawAt3DPosition;
 
     QPointF _lastKnownRealMouse;
     bool _ignoreMouseMove { false };
