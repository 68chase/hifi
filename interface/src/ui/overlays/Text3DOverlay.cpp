//
//  Text3DOverlay.cpp
//  interface/src/ui/overlays
//
//  Copyright 2014 High Fidelity, Inc.
//
//  Distributed under the Apache License, Version 2.0.
//  See the accompanying file LICENSE or http://www.apache.org/licenses/LICENSE-2.0.html
//

// include this before QGLWidget, which includes an earlier version of OpenGL
#include "InterfaceConfig.h"

#include "Application.h"
#include "Text3DOverlay.h"
#include "ui/TextRenderer.h"

const xColor DEFAULT_BACKGROUND_COLOR = { 0, 0, 0 };
const float DEFAULT_MARGIN = 0.1f;
const int FIXED_FONT_POINT_SIZE = 40;
const float LINE_SCALE_RATIO = 1.2f;

Text3DOverlay::Text3DOverlay() :
    _backgroundColor(DEFAULT_BACKGROUND_COLOR),
    _lineHeight(0.1f),
    _leftMargin(DEFAULT_MARGIN),
    _topMargin(DEFAULT_MARGIN),
    _rightMargin(DEFAULT_MARGIN),
    _bottomMargin(DEFAULT_MARGIN),
    _isFacingAvatar(false)
{
}

Text3DOverlay::~Text3DOverlay() {
}

xColor Text3DOverlay::getBackgroundColor() {
    if (_colorPulse == 0.0f) {
        return _backgroundColor; 
    }

    float pulseLevel = updatePulse();
    xColor result = _backgroundColor;
    if (_colorPulse < 0.0f) {
        result.red *= (1.0f - pulseLevel);
        result.green *= (1.0f - pulseLevel);
        result.blue *= (1.0f - pulseLevel);
    } else {
        result.red *= pulseLevel;
        result.green *= pulseLevel;
        result.blue *= pulseLevel;
    }
    return result;
}


void Text3DOverlay::render(RenderArgs* args) {
    if (!_visible) {
        return; // do nothing if we're not visible
    }

    glPushMatrix(); {
        glTranslatef(_position.x, _position.y, _position.z);
        glm::quat rotation;
        if (_isFacingAvatar) {
            // rotate about vertical to face the camera
            rotation = Application::getInstance()->getCamera()->getRotation();
            rotation *= glm::angleAxis(glm::pi<float>(), glm::vec3(0.0f, 1.0f, 0.0f));
        } else {
            rotation = getRotation();
        }
        glm::vec3 axis = glm::axis(rotation);
        glRotatef(glm::degrees(glm::angle(rotation)), axis.x, axis.y, axis.z);

        const float MAX_COLOR = 255.0f;
        xColor backgroundColor = getBackgroundColor();
        float alpha = getAlpha();
        glColor4f(backgroundColor.red / MAX_COLOR, backgroundColor.green / MAX_COLOR, backgroundColor.blue / MAX_COLOR, alpha);

        glm::vec2 dimensions = getDimensions();
        glm::vec2 halfDimensions = dimensions * 0.5f;
        
        const float SLIGHTLY_BEHIND = -0.005f;

        glBegin(GL_QUADS);
            glVertex3f(-halfDimensions.x, -halfDimensions.y, SLIGHTLY_BEHIND);
            glVertex3f(halfDimensions.x, -halfDimensions.y, SLIGHTLY_BEHIND);
            glVertex3f(halfDimensions.x, halfDimensions.y, SLIGHTLY_BEHIND);
            glVertex3f(-halfDimensions.x, halfDimensions.y, SLIGHTLY_BEHIND);
        glEnd();
        
        const int FIXED_FONT_SCALING_RATIO = FIXED_FONT_POINT_SIZE * 40.0f; // this is a ratio determined through experimentation
        
        // Same font properties as textWidth()
        TextRenderer* textRenderer = TextRenderer::getInstance(SANS_FONT_FAMILY, FIXED_FONT_POINT_SIZE);
        float maxHeight = (float)textRenderer->calculateHeight("Xy") * LINE_SCALE_RATIO;
        
        float scaleFactor =  (maxHeight / FIXED_FONT_SCALING_RATIO) * _lineHeight; 

        glTranslatef(-(halfDimensions.x - _leftMargin), halfDimensions.y - _topMargin, 0.0f);

        glm::vec2 clipMinimum(0.0f, 0.0f);
        glm::vec2 clipDimensions((dimensions.x - (_leftMargin + _rightMargin)) / scaleFactor, 
                                 (dimensions.y - (_topMargin + _bottomMargin)) / scaleFactor);

        glScalef(scaleFactor, -scaleFactor, 1.0);
        enableClipPlane(GL_CLIP_PLANE0, -1.0f, 0.0f, 0.0f, clipMinimum.x + clipDimensions.x);
        enableClipPlane(GL_CLIP_PLANE1, 1.0f, 0.0f, 0.0f, -clipMinimum.x);
        enableClipPlane(GL_CLIP_PLANE2, 0.0f, -1.0f, 0.0f, clipMinimum.y + clipDimensions.y);
        enableClipPlane(GL_CLIP_PLANE3, 0.0f, 1.0f, 0.0f, -clipMinimum.y);
    
        glColor3f(_color.red / MAX_COLOR, _color.green / MAX_COLOR, _color.blue / MAX_COLOR);
        QStringList lines = _text.split("\n");
        int lineOffset = maxHeight;
        foreach(QString thisLine, lines) {
            textRenderer->draw(0, lineOffset, qPrintable(thisLine), alpha);
            lineOffset += maxHeight;
        }

        glDisable(GL_CLIP_PLANE0);
        glDisable(GL_CLIP_PLANE1);
        glDisable(GL_CLIP_PLANE2);
        glDisable(GL_CLIP_PLANE3);
        
    } glPopMatrix();
    
}

void Text3DOverlay::enableClipPlane(GLenum plane, float x, float y, float z, float w) {
    GLdouble coefficients[] = { x, y, z, w };
    glClipPlane(plane, coefficients);
    glEnable(plane);
}

void Text3DOverlay::setProperties(const QScriptValue& properties) {
    Planar3DOverlay::setProperties(properties);
    
    QScriptValue text = properties.property("text");
    if (text.isValid()) {
        setText(text.toVariant().toString());
    }

    QScriptValue backgroundColor = properties.property("backgroundColor");
    if (backgroundColor.isValid()) {
        QScriptValue red = backgroundColor.property("red");
        QScriptValue green = backgroundColor.property("green");
        QScriptValue blue = backgroundColor.property("blue");
        if (red.isValid() && green.isValid() && blue.isValid()) {
            _backgroundColor.red = red.toVariant().toInt();
            _backgroundColor.green = green.toVariant().toInt();
            _backgroundColor.blue = blue.toVariant().toInt();
        }
    }

    if (properties.property("lineHeight").isValid()) {
        setLineHeight(properties.property("lineHeight").toVariant().toFloat());
    }

    if (properties.property("leftMargin").isValid()) {
        setLeftMargin(properties.property("leftMargin").toVariant().toFloat());
    }

    if (properties.property("topMargin").isValid()) {
        setTopMargin(properties.property("topMargin").toVariant().toFloat());
    }

    if (properties.property("rightMargin").isValid()) {
        setRightMargin(properties.property("rightMargin").toVariant().toFloat());
    }

    if (properties.property("bottomMargin").isValid()) {
        setBottomMargin(properties.property("bottomMargin").toVariant().toFloat());
    }


    QScriptValue isFacingAvatarValue = properties.property("isFacingAvatar");
    if (isFacingAvatarValue.isValid()) {
        _isFacingAvatar = isFacingAvatarValue.toVariant().toBool();
    }

}

<<<<<<< HEAD
QScriptValue Text3DOverlay::getProperty(const QString& property) {
    if (property == "text") {
        return _text;
    }
    if (property == "backgroundColor") {
        return xColorToScriptValue(_scriptEngine, _backgroundColor);
    }
    if (property == "lineHeight") {
        return _lineHeight;
    }
    if (property == "leftMargin") {
        return _leftMargin;
    }
    if (property == "topMargin") {
        return _topMargin;
    }
    if (property == "rightMargin") {
        return _rightMargin;
    }
    if (property == "bottomMargin") {
        return _bottomMargin;
    }
    if (property == "isFacingAvatar") {
        return _isFacingAvatar;
    }

    return Planar3DOverlay::getProperty(property);
=======
float Text3DOverlay::textWidth(const QString& text) const {
    QFont font(SANS_FONT_FAMILY, FIXED_FONT_POINT_SIZE);  // Same font properties as render()
    QFontMetrics fontMetrics(font);
    float scaleFactor = _lineHeight * LINE_SCALE_RATIO / (float)FIXED_FONT_POINT_SIZE;
    return scaleFactor * (float)fontMetrics.width(qPrintable(text));
>>>>>>> e509a4c4
}<|MERGE_RESOLUTION|>--- conflicted
+++ resolved
@@ -180,7 +180,6 @@
 
 }
 
-<<<<<<< HEAD
 QScriptValue Text3DOverlay::getProperty(const QString& property) {
     if (property == "text") {
         return _text;
@@ -206,13 +205,12 @@
     if (property == "isFacingAvatar") {
         return _isFacingAvatar;
     }
-
     return Planar3DOverlay::getProperty(property);
-=======
+}
+
 float Text3DOverlay::textWidth(const QString& text) const {
     QFont font(SANS_FONT_FAMILY, FIXED_FONT_POINT_SIZE);  // Same font properties as render()
     QFontMetrics fontMetrics(font);
     float scaleFactor = _lineHeight * LINE_SCALE_RATIO / (float)FIXED_FONT_POINT_SIZE;
     return scaleFactor * (float)fontMetrics.width(qPrintable(text));
->>>>>>> e509a4c4
-}+}
