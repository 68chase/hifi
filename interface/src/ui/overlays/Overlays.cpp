--- conflicted
+++ resolved
@@ -33,50 +33,6 @@
 #include "Text3DOverlay.h"
 
 
-<<<<<<< HEAD
-namespace render {
-    template <> const ItemKey payloadGetKey(const Overlay::Pointer& overlay) {
-        if (overlay->is3D() && !static_cast<Base3DOverlay*>(overlay.get())->getDrawOnHUD()) {
-            if (static_cast<Base3DOverlay*>(overlay.get())->getDrawInFront()) {
-                return ItemKey::Builder().withTypeShape().withNoDepthSort().build();
-            } else {
-                return ItemKey::Builder::opaqueShape();
-            }
-        } else {
-            return ItemKey::Builder().withTypeShape().withViewSpace().build();
-        }
-    }
-    template <> const Item::Bound payloadGetBound(const Overlay::Pointer& overlay) {
-        if (overlay->is3D()) {
-            return static_cast<Base3DOverlay*>(overlay.get())->getBounds();
-        } else {
-            QRect bounds = static_cast<Overlay2D*>(overlay.get())->getBounds();
-            return AABox(glm::vec3(bounds.x(), bounds.y(), 0.0f), glm::vec3(bounds.width(), bounds.height(), 0.1f));
-        }
-    }
-    template <> void payloadRender(const Overlay::Pointer& overlay, RenderArgs* args) {
-        if (args) {
-            glPushMatrix();
-            if (overlay->getAnchor() == Overlay::MY_AVATAR) {
-                MyAvatar* avatar = DependencyManager::get<AvatarManager>()->getMyAvatar();
-                glm::quat myAvatarRotation = avatar->getOrientation();
-                glm::vec3 myAvatarPosition = avatar->getPosition();
-                float angle = glm::degrees(glm::angle(myAvatarRotation));
-                glm::vec3 axis = glm::axis(myAvatarRotation);
-                float myAvatarScale = avatar->getScale();
-
-                glTranslatef(myAvatarPosition.x, myAvatarPosition.y, myAvatarPosition.z);
-                glRotatef(angle, axis.x, axis.y, axis.z);
-                glScalef(myAvatarScale, myAvatarScale, myAvatarScale);
-            }
-            overlay->render(args);
-            glPopMatrix();
-        }
-    }
-}
-
-=======
->>>>>>> 7ffe7b31
 Overlays::Overlays() : _nextOverlayID(1) {
 }
 
