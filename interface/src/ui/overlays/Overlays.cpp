--- conflicted
+++ resolved
@@ -231,14 +231,7 @@
 
     Overlay::Pointer thisOverlay = getOverlay(id);
     if (thisOverlay) {
-<<<<<<< HEAD
-        thisOverlay->setProperties(properties);
-=======
-        if (thisOverlay->is3D()) {
-            render::ItemKey oldItemKey = render::payloadGetKey(thisOverlay);
-
-            thisOverlay->setProperties(properties.toMap());
->>>>>>> 9db528d7
+        thisOverlay->setProperties(properties.toMap());
 
         if (thisOverlay->is3D()) {
             auto itemID = thisOverlay->getRenderItemID();
@@ -251,11 +244,6 @@
                     scene->enqueuePendingChanges(pendingChanges);
                 }
             }
-<<<<<<< HEAD
-=======
-        } else {
-            thisOverlay->setProperties(properties.toMap());
->>>>>>> 9db528d7
         }
 
         return true;
