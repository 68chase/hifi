--- conflicted
+++ resolved
@@ -41,12 +41,8 @@
 #include <Preferences.h>
 #include <ScriptEngines.h>
 #include "FileDialogHelper.h"
-<<<<<<< HEAD
 #include "avatar/AvatarManager.h"
-=======
 #include "AudioClient.h"
->>>>>>> 10ce732e
-
 
 static const float DPI = 30.47f;
 static const float INCHES_TO_METERS = 1.0f / 39.3701f;
@@ -184,12 +180,8 @@
             _webSurface->getRootContext()->setContextProperty("HMD", DependencyManager::get<HMDScriptingInterface>().data());
             _webSurface->getRootContext()->setContextProperty("fileDialogHelper", new FileDialogHelper());
             _webSurface->getRootContext()->setContextProperty("ScriptDiscoveryService", DependencyManager::get<ScriptEngines>().data());
-<<<<<<< HEAD
             _webSurface->getRootContext()->setContextProperty("Assets", DependencyManager::get<AssetMappingsScriptingInterface>().data());
-            _webSurface->getRootContext()->setContextProperty("pathToFonts", "../../../");
-=======
             _webSurface->getRootContext()->setContextProperty("pathToFonts", "../../");
->>>>>>> 10ce732e
             tabletScriptingInterface->setQmlTabletRoot("com.highfidelity.interface.tablet.system", _webSurface->getRootItem(), _webSurface.data());
 
             // Override min fps for tablet UI, for silky smooth scrolling
