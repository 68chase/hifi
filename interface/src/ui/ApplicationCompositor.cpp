//
//  ApplicationCompositor.cpp
//  interface/src/ui/overlays
//
//  Created by Benjamin Arnold on 5/27/14.
//  Copyright 2014 High Fidelity, Inc.
//
//  Distributed under the Apache License, Version 2.0.
//  See the accompanying file LICENSE or http://www.apache.org/licenses/LICENSE-2.0.html
//

#include "ApplicationCompositor.h"

#include <glm/gtc/type_ptr.hpp>

#include <avatar/AvatarManager.h>
#include <gpu/GLBackend.h>
#include <NumericalConstants.h>

#include "CursorManager.h"
#include "Tooltip.h"

#include "Application.h"
#include <input-plugins/SixenseManager.h> // TODO: any references to sixense should be removed here
#include <input-plugins/InputDevice.h>


// Used to animate the magnification windows

static const quint64 MSECS_TO_USECS = 1000ULL;
static const quint64 TOOLTIP_DELAY = 500 * MSECS_TO_USECS;

static const float RETICLE_COLOR[] = { 0.0f, 198.0f / 255.0f, 244.0f / 255.0f };
static const float reticleSize = TWO_PI / 100.0f;

static const float CURSOR_PIXEL_SIZE = 32.0f;
static const float MOUSE_PITCH_RANGE = 1.0f * PI;
static const float MOUSE_YAW_RANGE = 0.5f * TWO_PI;
static const glm::vec2 MOUSE_RANGE(MOUSE_YAW_RANGE, MOUSE_PITCH_RANGE);

static gpu::BufferPointer _hemiVertices;
static gpu::BufferPointer _hemiIndices;
static int _hemiIndexCount{ 0 };
EntityItemID ApplicationCompositor::_noItemId;
static QString _tooltipId;

// Return a point's cartesian coordinates on a sphere from pitch and yaw
glm::vec3 getPoint(float yaw, float pitch) {
    return glm::vec3(glm::cos(-pitch) * (-glm::sin(yaw)),
                     glm::sin(-pitch),
                     glm::cos(-pitch) * (-glm::cos(yaw)));
}

//Checks if the given ray intersects the sphere at the origin. result will store a multiplier that should
//be multiplied by dir and added to origin to get the location of the collision
bool raySphereIntersect(const glm::vec3 &dir, const glm::vec3 &origin, float r, float* result)
{
    //Source: http://wiki.cgsociety.org/index.php/Ray_Sphere_Intersection

    //Compute A, B and C coefficients
    float a = glm::dot(dir, dir);
    float b = 2 * glm::dot(dir, origin);
    float c = glm::dot(origin, origin) - (r * r);

    //Find discriminant
    float disc = b * b - 4 * a * c;

    // if discriminant is negative there are no real roots, so return
    // false as ray misses sphere
    if (disc < 0) {
        return false;
    }

    // compute q as described above
    float distSqrt = sqrtf(disc);
    float q;
    if (b < 0) {
        q = (-b - distSqrt) / 2.0f;
    } else {
        q = (-b + distSqrt) / 2.0f;
    }

    // compute t0 and t1
    float t0 = q / a;
    float t1 = c / q;

    // make sure t0 is smaller than t1
    if (t0 > t1) {
        // if t0 is bigger than t1 swap them around
        float temp = t0;
        t0 = t1;
        t1 = temp;
    }

    // if t1 is less than zero, the object is in the ray's negative direction
    // and consequently the ray misses the sphere
    if (t1 < 0) {
        return false;
    }

    // if t0 is less than zero, the intersection point is at t1
    if (t0 < 0) {
        *result = t1;
        return true;
    } else { // else the intersection point is at t0
        *result = t0;
        return true;
    }
}

ApplicationCompositor::ApplicationCompositor() {
    memset(_reticleActive, 0, sizeof(_reticleActive));
    memset(_magActive, 0, sizeof(_reticleActive));
    memset(_magSizeMult, 0, sizeof(_magSizeMult));

    auto geometryCache = DependencyManager::get<GeometryCache>();

    _reticleQuad = geometryCache->allocateID();
    _magnifierQuad = geometryCache->allocateID();
    _magnifierBorder = geometryCache->allocateID();

    auto entityScriptingInterface = DependencyManager::get<EntityScriptingInterface>();
    connect(entityScriptingInterface.data(), &EntityScriptingInterface::hoverEnterEntity, [=](const EntityItemID& entityItemID, const MouseEvent& event) {
        if (_hoverItemId != entityItemID) {
            _hoverItemId = entityItemID;
            _hoverItemEnterUsecs = usecTimestampNow();
            auto properties = entityScriptingInterface->getEntityProperties(_hoverItemId);

            // check the format of this href string before we parse it
            QString hrefString = properties.getHref();

            auto cursor = Cursor::Manager::instance().getCursor();
            if (!hrefString.isEmpty()) {
                if (!hrefString.startsWith("hifi:")) {
                    hrefString.prepend("hifi://");
                }

                // parse out a QUrl from the hrefString
                QUrl href = QUrl(hrefString);

                _hoverItemTitle = href.host();
                _hoverItemDescription = properties.getDescription();
                cursor->setIcon(Cursor::Icon::LINK);
            } else {
                _hoverItemTitle.clear();
                _hoverItemDescription.clear();
                cursor->setIcon(Cursor::Icon::DEFAULT);
            }
        }
    });

    connect(entityScriptingInterface.data(), &EntityScriptingInterface::hoverLeaveEntity, [=](const EntityItemID& entityItemID, const MouseEvent& event) {
        if (_hoverItemId == entityItemID) {
            _hoverItemId = _noItemId;

            _hoverItemTitle.clear();
            _hoverItemDescription.clear();

            auto cursor = Cursor::Manager::instance().getCursor();
            cursor->setIcon(Cursor::Icon::DEFAULT);
            if (!_tooltipId.isEmpty()) {
                qDebug() << "Closing tooltip " << _tooltipId;
                Tooltip::closeTip(_tooltipId);
                _tooltipId.clear();
            }
        }
    });

    _alphaPropertyAnimation = std::make_unique<QPropertyAnimation>(this, "alpha");
}

ApplicationCompositor::~ApplicationCompositor() {
}


void ApplicationCompositor::bindCursorTexture(gpu::Batch& batch, uint8_t cursorIndex) {
    auto& cursorManager = Cursor::Manager::instance();
    auto cursor = cursorManager.getCursor(cursorIndex);
    auto iconId = cursor->getIcon();
    if (!_cursors.count(iconId)) {
        auto iconPath = cursorManager.getIconImage(cursor->getIcon());
        _cursors[iconId] = DependencyManager::get<TextureCache>()->
            getImageTexture(iconPath);
    }
    batch.setResourceTexture(0, _cursors[iconId]);
}

// Draws the FBO texture for the screen
void ApplicationCompositor::displayOverlayTexture(RenderArgs* renderArgs) {
    PROFILE_RANGE(__FUNCTION__);

    if (_alpha <= 0.0f) {
        return;
    }

    gpu::FramebufferPointer overlayFramebuffer = qApp->getApplicationOverlay().getOverlayFramebuffer();
    if (!overlayFramebuffer) {
        return;
    }

    updateTooltips();

    auto deviceSize = qApp->getDeviceSize();

    //Handle fading and deactivation/activation of UI
    gpu::Batch batch;

    renderArgs->_context->syncCache();
    auto geometryCache = DependencyManager::get<GeometryCache>();

    geometryCache->useSimpleDrawPipeline(batch);
    batch.setViewportTransform(glm::ivec4(0, 0, deviceSize.width(), deviceSize.height()));
    batch.setModelTransform(Transform());
    batch.setViewTransform(Transform());
    batch.setProjectionTransform(mat4());
    batch.setResourceTexture(0, overlayFramebuffer->getRenderBuffer(0));
    geometryCache->renderUnitQuad(batch, vec4(vec3(1), _alpha));

    // Doesn't actually render
    renderPointers(batch);

    //draw the mouse pointer
    // Get the mouse coordinates and convert to NDC [-1, 1]
    vec2 canvasSize = qApp->getCanvasSize();
    vec2 mousePosition = toNormalizedDeviceScale(vec2(qApp->getMouse()), canvasSize);
    // Invert the Y axis
    mousePosition.y *= -1.0f;

    Transform model;
    model.setTranslation(vec3(mousePosition, 0));
    vec2 mouseSize = CURSOR_PIXEL_SIZE / canvasSize;
    model.setScale(vec3(mouseSize, 1.0f));
    batch.setModelTransform(model);
    bindCursorTexture(batch);
    geometryCache->renderUnitQuad(batch, vec4(1));
    renderArgs->_context->render(batch);
}


vec2 getPolarCoordinates(const PalmData& palm) {
    MyAvatar* myAvatar = DependencyManager::get<AvatarManager>()->getMyAvatar();
    auto avatarOrientation = myAvatar->getOrientation();
    auto eyePos = myAvatar->getDefaultEyePosition();
    glm::vec3 tip = myAvatar->getLaserPointerTipPosition(&palm);
    // Direction of the tip relative to the eye
    glm::vec3 tipDirection = tip - eyePos;
    // orient into avatar space
    tipDirection = glm::inverse(avatarOrientation) * tipDirection;
    // Normalize for trig functions
    tipDirection = glm::normalize(tipDirection);
    // Convert to polar coordinates
    glm::vec2 polar(glm::atan(tipDirection.x, -tipDirection.z), glm::asin(tipDirection.y));
    return polar;
}

// Draws the FBO texture for Oculus rift.
void ApplicationCompositor::displayOverlayTextureHmd(RenderArgs* renderArgs, int eye) {
    PROFILE_RANGE(__FUNCTION__);

    if (_alpha <= 0.0f) {
        return;
    }

    gpu::FramebufferPointer overlayFramebuffer = qApp->getApplicationOverlay().getOverlayFramebuffer();
    if (!overlayFramebuffer) {
        return;
    }

    updateTooltips();

    vec2 canvasSize = qApp->getCanvasSize();
    _textureAspectRatio = aspect(canvasSize);

    renderArgs->_context->syncCache();
    auto geometryCache = DependencyManager::get<GeometryCache>();

    gpu::Batch batch;
    geometryCache->useSimpleDrawPipeline(batch);
    //batch._glDisable(GL_DEPTH_TEST);
    //batch._glDisable(GL_CULL_FACE);
    //batch._glBindTexture(GL_TEXTURE_2D, texture);
    //batch._glTexParameteri(GL_TEXTURE_2D, GL_TEXTURE_MAG_FILTER, GL_LINEAR);
    //batch._glTexParameteri(GL_TEXTURE_2D, GL_TEXTURE_MIN_FILTER, GL_LINEAR);

    batch.setResourceTexture(0, overlayFramebuffer->getRenderBuffer(0));

    mat4 camMat;
    _cameraBaseTransform.getMatrix(camMat);
    camMat = camMat * qApp->getEyePose(eye);
    batch.setViewTransform(camMat);

    batch.setProjectionTransform(qApp->getEyeProjection(eye));

#ifdef DEBUG_OVERLAY
    {
        batch.setModelTransform(glm::translate(mat4(), vec3(0, 0, -2)));
        geometryCache->renderUnitQuad(batch, glm::vec4(1));
    }
#else
    {
        //batch.setModelTransform(overlayXfm);

        batch.setModelTransform(_modelTransform);
        drawSphereSection(batch);
    }
#endif

    // Doesn't actually render
    renderPointers(batch);
    vec3 reticleScale = vec3(Cursor::Manager::instance().getScale() * reticleSize);

    bindCursorTexture(batch);

    //Controller Pointers
    glm::mat4 overlayXfm;
    _modelTransform.getMatrix(overlayXfm);

    MyAvatar* myAvatar = DependencyManager::get<AvatarManager>()->getMyAvatar();
    for (int i = 0; i < (int)myAvatar->getHand()->getNumPalms(); i++) {
        PalmData& palm = myAvatar->getHand()->getPalms()[i];
        if (palm.isActive()) {
            glm::vec2 polar = getPolarCoordinates(palm);
            // Convert to quaternion
            mat4 pointerXfm = glm::mat4_cast(quat(vec3(polar.y, -polar.x, 0.0f))) * glm::translate(mat4(), vec3(0, 0, -1));
            mat4 reticleXfm = overlayXfm * pointerXfm;
            reticleXfm = glm::scale(reticleXfm, reticleScale);
            batch.setModelTransform(reticleXfm);
            // Render reticle at location
            geometryCache->renderUnitQuad(batch, glm::vec4(1), _reticleQuad);
        }
    }

    //Mouse Pointer
    if (_reticleActive[MOUSE]) {
        glm::vec2 projection = screenToSpherical(glm::vec2(_reticlePosition[MOUSE].x(),
            _reticlePosition[MOUSE].y()));
        mat4 pointerXfm = glm::mat4_cast(quat(vec3(-projection.y, projection.x, 0.0f))) * glm::translate(mat4(), vec3(0, 0, -1));
        mat4 reticleXfm = overlayXfm * pointerXfm;
        reticleXfm = glm::scale(reticleXfm, reticleScale);
        batch.setModelTransform(reticleXfm);
        geometryCache->renderUnitQuad(batch, glm::vec4(1), _reticleQuad);
    }

    renderArgs->_context->render(batch);
}


void ApplicationCompositor::computeHmdPickRay(glm::vec2 cursorPos, glm::vec3& origin, glm::vec3& direction) const {
    cursorPos *= qApp->getCanvasSize();
    const glm::vec2 projection = screenToSpherical(cursorPos);
    // The overlay space orientation of the mouse coordinates
    const glm::quat orientation(glm::vec3(-projection.y, projection.x, 0.0f));
    // FIXME We now have the direction of the ray FROM THE DEFAULT HEAD POSE.
    // Now we need to account for the actual camera position relative to the overlay
    glm::vec3 overlaySpaceDirection = glm::normalize(orientation * IDENTITY_FRONT);


    // We need the RAW camera orientation and position, because this is what the overlay is
    // rendered relative to
    const glm::vec3 overlayPosition = qApp->getCamera()->getPosition();
    const glm::quat overlayOrientation = qApp->getCamera()->getRotation();

    // Intersection UI overlay space
    glm::vec3 worldSpaceDirection = overlayOrientation * overlaySpaceDirection;
    glm::vec3 worldSpaceIntersection = (glm::normalize(worldSpaceDirection) * _oculusUIRadius) + overlayPosition;
    glm::vec3 worldSpaceHeadPosition = (overlayOrientation * extractTranslation(qApp->getHMDSensorPose())) + overlayPosition;

    // Intersection in world space
    origin = worldSpaceHeadPosition;
    direction = glm::normalize(worldSpaceIntersection - worldSpaceHeadPosition);
}

//Caculate the click location using one of the sixense controllers. Scale is not applied
QPoint ApplicationCompositor::getPalmClickLocation(const PalmData *palm) const {
    QPoint rv;
    auto canvasSize = qApp->getCanvasSize();
    if (qApp->isHMDMode()) {
        glm::vec2 polar = getPolarCoordinates(*palm);
        glm::vec2 point = sphericalToScreen(-polar);
        rv.rx() = point.x;
        rv.ry() = point.y;
    } else {
        MyAvatar* myAvatar = DependencyManager::get<AvatarManager>()->getMyAvatar();
        glm::mat4 projection;
        qApp->getDisplayViewFrustum()->evalProjectionMatrix(projection);
        glm::quat invOrientation = glm::inverse(myAvatar->getOrientation());
        glm::vec3 eyePos = myAvatar->getDefaultEyePosition();
        glm::vec3 tip = myAvatar->getLaserPointerTipPosition(palm);
        glm::vec3 tipPos = invOrientation * (tip - eyePos);

        glm::vec4 clipSpacePos = glm::vec4(projection * glm::vec4(tipPos, 1.0f));
        glm::vec3 ndcSpacePos;
        if (clipSpacePos.w != 0) {
            ndcSpacePos = glm::vec3(clipSpacePos) / clipSpacePos.w;
        }

        rv.setX(((ndcSpacePos.x + 1.0f) / 2.0f) * canvasSize.x);
        rv.setY((1.0f - ((ndcSpacePos.y + 1.0f) / 2.0f)) * canvasSize.y);
    }
    return rv;
}

//Finds the collision point of a world space ray
bool ApplicationCompositor::calculateRayUICollisionPoint(const glm::vec3& position, const glm::vec3& direction, glm::vec3& result) const {
    MyAvatar* myAvatar = DependencyManager::get<AvatarManager>()->getMyAvatar();

    glm::quat inverseOrientation = glm::inverse(myAvatar->getOrientation());

    glm::vec3 relativePosition = inverseOrientation * (position - myAvatar->getDefaultEyePosition());
    glm::vec3 relativeDirection = glm::normalize(inverseOrientation * direction);

    float t;
    if (raySphereIntersect(relativeDirection, relativePosition, _oculusUIRadius * myAvatar->getScale(), &t)){
        result = position + direction * t;
        return true;
    }

    return false;
}

//Renders optional pointers
void ApplicationCompositor::renderPointers(gpu::Batch& batch) {
    if (qApp->isHMDMode() && !qApp->getLastMouseMoveWasSimulated() && !qApp->isMouseHidden()) {
        //If we are in oculus, render reticle later
        QPoint position = QPoint(qApp->getTrueMouseX(), qApp->getTrueMouseY());
        _reticlePosition[MOUSE] = position;
        _reticleActive[MOUSE] = true;
        _magActive[MOUSE] = _magnifier;
        _reticleActive[LEFT_CONTROLLER] = false;
        _reticleActive[RIGHT_CONTROLLER] = false;
    } else if (qApp->getLastMouseMoveWasSimulated() && Menu::getInstance()->isOptionChecked(MenuOption::HandMouseInput)) {
        //only render controller pointer if we aren't already rendering a mouse pointer
        _reticleActive[MOUSE] = false;
        _magActive[MOUSE] = false;
        renderControllerPointers(batch);
    }
}


void ApplicationCompositor::renderControllerPointers(gpu::Batch& batch) {
    MyAvatar* myAvatar = DependencyManager::get<AvatarManager>()->getMyAvatar();

    //Static variables used for storing controller state
    static quint64 pressedTime[NUMBER_OF_RETICLES] = { 0ULL, 0ULL, 0ULL };
    static bool isPressed[NUMBER_OF_RETICLES] = { false, false, false };
    static bool stateWhenPressed[NUMBER_OF_RETICLES] = { false, false, false };

    const HandData* handData = DependencyManager::get<AvatarManager>()->getMyAvatar()->getHandData();

    for (unsigned int palmIndex = 2; palmIndex < 4; palmIndex++) {
        const int index = palmIndex - 1;

        const PalmData* palmData = NULL;

        if (palmIndex >= handData->getPalms().size()) {
            return;
        }

        if (handData->getPalms()[palmIndex].isActive()) {
            palmData = &handData->getPalms()[palmIndex];
        } else {
            continue;
        }

        int controllerButtons = palmData->getControllerButtons();

        //Check for if we should toggle or drag the magnification window
        if (controllerButtons & BUTTON_3) {
            if (isPressed[index] == false) {
                //We are now dragging the window
                isPressed[index] = true;
                //set the pressed time in us
                pressedTime[index] = usecTimestampNow();
                stateWhenPressed[index] = _magActive[index];
            }
        } else if (isPressed[index]) {
            isPressed[index] = false;
            //If the button was only pressed for < 250 ms
            //then disable it.

            const int MAX_BUTTON_PRESS_TIME = 250 * MSECS_TO_USECS;
            if (usecTimestampNow() < pressedTime[index] + MAX_BUTTON_PRESS_TIME) {
                _magActive[index] = !stateWhenPressed[index];
            }
        }

        //if we have the oculus, we should make the cursor smaller since it will be
        //magnified
        if (qApp->isHMDMode()) {

            QPoint point = getPalmClickLocation(palmData);

            _reticlePosition[index] = point;

            //When button 2 is pressed we drag the mag window
            if (isPressed[index]) {
                _magActive[index] = true;
            }

            // If oculus is enabled, we draw the crosshairs later
            continue;
        }

        auto canvasSize = qApp->getCanvasSize();
        int mouseX, mouseY;
<<<<<<< HEAD
        if (Menu::getInstance()->isOptionChecked(MenuOption::HandLasers)) {
            QPoint res = getPalmClickLocation(palmData);
            mouseX = res.x();
            mouseY = res.y();
        } else {
            // Get directon relative to avatar orientation
            glm::vec3 direction = glm::inverse(myAvatar->getOrientation()) * palmData->getFingerDirection();
=======
        // Get directon relative to avatar orientation
        glm::vec3 direction = glm::inverse(myAvatar->getOrientation()) * palmData->getFingerDirection();
>>>>>>> f3dc159e

        // Get the angles, scaled between (-0.5,0.5)
        float xAngle = (atan2(direction.z, direction.x) + PI_OVER_TWO);
        float yAngle = 0.5f - ((atan2f(direction.z, direction.y) + (float)PI_OVER_TWO));

<<<<<<< HEAD
            // Get the pixel range over which the xAngle and yAngle are scaled
            float cursorRange = canvasSize.x * InputDevice::getCursorPixelRangeMult();
=======
        // Get the pixel range over which the xAngle and yAngle are scaled
        float cursorRange = canvasSize.x * SixenseManager::getInstance().getCursorPixelRangeMult();
>>>>>>> f3dc159e

        mouseX = (canvasSize.x / 2.0f + cursorRange * xAngle);
        mouseY = (canvasSize.y / 2.0f + cursorRange * yAngle);

        //If the cursor is out of the screen then don't render it
        if (mouseX < 0 || mouseX >= (int)canvasSize.x || mouseY < 0 || mouseY >= (int)canvasSize.y) {
            _reticleActive[index] = false;
            continue;
        }
        _reticleActive[index] = true;


        const float reticleSize = 40.0f;

        mouseX -= reticleSize / 2.0f;
        mouseY += reticleSize / 2.0f;


        glm::vec2 topLeft(mouseX, mouseY);
        glm::vec2 bottomRight(mouseX + reticleSize, mouseY - reticleSize);
        glm::vec2 texCoordTopLeft(0.0f, 0.0f);
        glm::vec2 texCoordBottomRight(1.0f, 1.0f);

        DependencyManager::get<GeometryCache>()->renderQuad(batch, topLeft, bottomRight, texCoordTopLeft, texCoordBottomRight,
                                                            glm::vec4(RETICLE_COLOR[0], RETICLE_COLOR[1], RETICLE_COLOR[2], 1.0f));

    }
}

void ApplicationCompositor::buildHemiVertices(
    const float fov, const float aspectRatio, const int slices, const int stacks) {
    static float textureFOV = 0.0f, textureAspectRatio = 1.0f;
    if (textureFOV == fov && textureAspectRatio == aspectRatio) {
        return;
    }

    textureFOV = fov;
    textureAspectRatio = aspectRatio;

    auto geometryCache = DependencyManager::get<GeometryCache>();

    _hemiVertices = std::make_shared<gpu::Buffer>();
    _hemiIndices = std::make_shared<gpu::Buffer>();


    if (fov >= PI) {
        qDebug() << "TexturedHemisphere::buildVBO(): FOV greater or equal than Pi will create issues";
    }

    //UV mapping source: http://www.mvps.org/directx/articles/spheremap.htm

    vec3 pos;
    vec2 uv;
    // Compute vertices positions and texture UV coordinate
    // Create and write to buffer
    for (int i = 0; i < stacks; i++) {
        uv.y = (float)i / (float)(stacks - 1); // First stack is 0.0f, last stack is 1.0f
        // abs(theta) <= fov / 2.0f
        float pitch = -fov * (uv.y - 0.5f);
        for (int j = 0; j < slices; j++) {
            uv.x = (float)j / (float)(slices - 1); // First slice is 0.0f, last slice is 1.0f
            // abs(phi) <= fov * aspectRatio / 2.0f
            float yaw = -fov * aspectRatio * (uv.x - 0.5f);
            pos = getPoint(yaw, pitch);
            static const vec4 color(1);
            _hemiVertices->append(sizeof(pos), (gpu::Byte*)&pos);
            _hemiVertices->append(sizeof(vec2), (gpu::Byte*)&uv);
            _hemiVertices->append(sizeof(vec4), (gpu::Byte*)&color);
        }
    }

    // Compute number of indices needed
    static const int VERTEX_PER_TRANGLE = 3;
    static const int TRIANGLE_PER_RECTANGLE = 2;
    int numberOfRectangles = (slices - 1) * (stacks - 1);
    _hemiIndexCount = numberOfRectangles * TRIANGLE_PER_RECTANGLE * VERTEX_PER_TRANGLE;

    // Compute indices order
    std::vector<GLushort> indices;
    for (int i = 0; i < stacks - 1; i++) {
        for (int j = 0; j < slices - 1; j++) {
            GLushort bottomLeftIndex = i * slices + j;
            GLushort bottomRightIndex = bottomLeftIndex + 1;
            GLushort topLeftIndex = bottomLeftIndex + slices;
            GLushort topRightIndex = topLeftIndex + 1;
            // FIXME make a z-order curve for better vertex cache locality
            indices.push_back(topLeftIndex);
            indices.push_back(bottomLeftIndex);
            indices.push_back(topRightIndex);

            indices.push_back(topRightIndex);
            indices.push_back(bottomLeftIndex);
            indices.push_back(bottomRightIndex);
        }
    }
    _hemiIndices->append(sizeof(GLushort) * indices.size(), (gpu::Byte*)&indices[0]);
}


void ApplicationCompositor::drawSphereSection(gpu::Batch& batch) {
    buildHemiVertices(_textureFov, _textureAspectRatio, 80, 80);
    static const int VERTEX_DATA_SLOT = 0;
    static const int TEXTURE_DATA_SLOT = 1;
    static const int COLOR_DATA_SLOT = 2;
    auto streamFormat = std::make_shared<gpu::Stream::Format>(); // 1 for everyone
    streamFormat->setAttribute(gpu::Stream::POSITION, VERTEX_DATA_SLOT, gpu::Element(gpu::VEC3, gpu::FLOAT, gpu::XYZ), 0);
    streamFormat->setAttribute(gpu::Stream::TEXCOORD, TEXTURE_DATA_SLOT, gpu::Element(gpu::VEC2, gpu::FLOAT, gpu::UV));
    streamFormat->setAttribute(gpu::Stream::COLOR, COLOR_DATA_SLOT, gpu::Element(gpu::VEC4, gpu::FLOAT, gpu::RGBA));
    batch.setInputFormat(streamFormat);

    static const int VERTEX_STRIDE = sizeof(vec3) + sizeof(vec2) + sizeof(vec4);

    if (_prevAlpha != _alpha) {
        // adjust alpha by munging vertex color alpha.
        // FIXME we should probably just use a uniform for this.
        float* floatPtr = reinterpret_cast<float*>(_hemiVertices->editData());
        const auto ALPHA_FLOAT_OFFSET = (sizeof(vec3) + sizeof(vec2) + sizeof(vec3)) / sizeof(float);
        const auto VERTEX_FLOAT_STRIDE = (sizeof(vec3) + sizeof(vec2) + sizeof(vec4)) / sizeof(float);
        const auto NUM_VERTS = _hemiVertices->getSize() / VERTEX_STRIDE;
        for (size_t i = 0; i < NUM_VERTS; i++) {
            floatPtr[i * VERTEX_FLOAT_STRIDE + ALPHA_FLOAT_OFFSET] = _alpha;
        }
    }

    gpu::BufferView posView(_hemiVertices, 0, _hemiVertices->getSize(), VERTEX_STRIDE, streamFormat->getAttributes().at(gpu::Stream::POSITION)._element);
    gpu::BufferView uvView(_hemiVertices, sizeof(vec3), _hemiVertices->getSize(), VERTEX_STRIDE, streamFormat->getAttributes().at(gpu::Stream::TEXCOORD)._element);
    gpu::BufferView colView(_hemiVertices, sizeof(vec3) + sizeof(vec2), _hemiVertices->getSize(), VERTEX_STRIDE, streamFormat->getAttributes().at(gpu::Stream::COLOR)._element);
    batch.setInputBuffer(VERTEX_DATA_SLOT, posView);
    batch.setInputBuffer(TEXTURE_DATA_SLOT, uvView);
    batch.setInputBuffer(COLOR_DATA_SLOT, colView);
    batch.setIndexBuffer(gpu::UINT16, _hemiIndices, 0);
    batch.drawIndexed(gpu::TRIANGLES, _hemiIndexCount);
}

glm::vec2 ApplicationCompositor::directionToSpherical(const glm::vec3& direction) {
    glm::vec2 result;
    // Compute yaw
    glm::vec3 normalProjection = glm::normalize(glm::vec3(direction.x, 0.0f, direction.z));
    result.x = glm::acos(glm::dot(IDENTITY_FRONT, normalProjection));
    if (glm::dot(IDENTITY_RIGHT, normalProjection) > 0.0f) {
        result.x = -glm::abs(result.x);
    } else {
        result.x = glm::abs(result.x);
    }
    // Compute pitch
    result.y = angleBetween(IDENTITY_UP, direction) - PI_OVER_TWO;

    return result;
}

glm::vec3 ApplicationCompositor::sphericalToDirection(const glm::vec2& sphericalPos) {
    glm::quat rotation(glm::vec3(sphericalPos.y, sphericalPos.x, 0.0f));
    return rotation * IDENTITY_FRONT;
}

glm::vec2 ApplicationCompositor::screenToSpherical(const glm::vec2& screenPos) {
    auto screenSize = qApp->getCanvasSize();
    glm::vec2 result;
    result.x = -(screenPos.x / screenSize.x - 0.5f);
    result.y = (screenPos.y / screenSize.y - 0.5f);
    result.x *= MOUSE_YAW_RANGE;
    result.y *= MOUSE_PITCH_RANGE;

    return result;
}

glm::vec2 ApplicationCompositor::sphericalToScreen(const glm::vec2& sphericalPos) {
    glm::vec2 result = sphericalPos;
    result.x *= -1.0f;
    result /= MOUSE_RANGE;
    result += 0.5f;
    result *= qApp->getCanvasSize();
    return result;
}

glm::vec2 ApplicationCompositor::sphericalToOverlay(const glm::vec2&  sphericalPos) const {
    glm::vec2 result = sphericalPos;
    result.x *= -1.0f;
    result /= _textureFov;
    result.x /= _textureAspectRatio;
    result += 0.5f;
    result *= qApp->getCanvasSize();
    return result;
}

glm::vec2 ApplicationCompositor::overlayToSpherical(const glm::vec2&  overlayPos) const {
    glm::vec2 result = overlayPos;
    result /= qApp->getCanvasSize();
    result -= 0.5f;
    result *= _textureFov;
    result.x *= _textureAspectRatio;
    result.x *= -1.0f;
    return result;
}

glm::vec2 ApplicationCompositor::screenToOverlay(const glm::vec2& screenPos) const {
    return sphericalToOverlay(screenToSpherical(screenPos));
}

glm::vec2 ApplicationCompositor::overlayToScreen(const glm::vec2& overlayPos) const {
    return sphericalToScreen(overlayToSpherical(overlayPos));
}

void ApplicationCompositor::updateTooltips() {
    if (_hoverItemId != _noItemId) {
        quint64 hoverDuration = usecTimestampNow() - _hoverItemEnterUsecs;
        if (_hoverItemEnterUsecs != UINT64_MAX && !_hoverItemTitle.isEmpty() && hoverDuration > TOOLTIP_DELAY) {
            // TODO Enable and position the tooltip
            _hoverItemEnterUsecs = UINT64_MAX;
            _tooltipId = Tooltip::showTip(_hoverItemTitle, _hoverItemDescription);
        }
    }
}

static const float FADE_DURATION = 500.0f;
void ApplicationCompositor::fadeIn() {
    _fadeInAlpha = true;

    _alphaPropertyAnimation->setDuration(FADE_DURATION);
    _alphaPropertyAnimation->setStartValue(_alpha);
    _alphaPropertyAnimation->setEndValue(1.0f);
    _alphaPropertyAnimation->start();
}
void ApplicationCompositor::fadeOut() {
    _fadeInAlpha = false;

    _alphaPropertyAnimation->setDuration(FADE_DURATION);
    _alphaPropertyAnimation->setStartValue(_alpha);
    _alphaPropertyAnimation->setEndValue(0.0f);
    _alphaPropertyAnimation->start();
}

void ApplicationCompositor::toggle() {
    if (_fadeInAlpha) {
        fadeOut();
    } else {
        fadeIn();
    }
}<|MERGE_RESOLUTION|>--- conflicted
+++ resolved
@@ -11,6 +11,10 @@
 
 #include "ApplicationCompositor.h"
 
+#include <memory>
+
+#include <QPropertyAnimation>
+
 #include <glm/gtc/type_ptr.hpp>
 
 #include <avatar/AvatarManager.h>
@@ -166,7 +170,7 @@
         }
     });
 
-    _alphaPropertyAnimation = std::make_unique<QPropertyAnimation>(this, "alpha");
+    _alphaPropertyAnimation.reset(new QPropertyAnimation(this, "alpha"));
 }
 
 ApplicationCompositor::~ApplicationCompositor() {
@@ -503,7 +507,6 @@
 
         auto canvasSize = qApp->getCanvasSize();
         int mouseX, mouseY;
-<<<<<<< HEAD
         if (Menu::getInstance()->isOptionChecked(MenuOption::HandLasers)) {
             QPoint res = getPalmClickLocation(palmData);
             mouseX = res.x();
@@ -511,25 +514,17 @@
         } else {
             // Get directon relative to avatar orientation
             glm::vec3 direction = glm::inverse(myAvatar->getOrientation()) * palmData->getFingerDirection();
-=======
-        // Get directon relative to avatar orientation
-        glm::vec3 direction = glm::inverse(myAvatar->getOrientation()) * palmData->getFingerDirection();
->>>>>>> f3dc159e
-
-        // Get the angles, scaled between (-0.5,0.5)
-        float xAngle = (atan2(direction.z, direction.x) + PI_OVER_TWO);
-        float yAngle = 0.5f - ((atan2f(direction.z, direction.y) + (float)PI_OVER_TWO));
-
-<<<<<<< HEAD
+
+            // Get the angles, scaled between (-0.5,0.5)
+            float xAngle = (atan2(direction.z, direction.x) + PI_OVER_TWO);
+            float yAngle = 0.5f - ((atan2f(direction.z, direction.y) + (float)PI_OVER_TWO));
+
             // Get the pixel range over which the xAngle and yAngle are scaled
             float cursorRange = canvasSize.x * InputDevice::getCursorPixelRangeMult();
-=======
-        // Get the pixel range over which the xAngle and yAngle are scaled
-        float cursorRange = canvasSize.x * SixenseManager::getInstance().getCursorPixelRangeMult();
->>>>>>> f3dc159e
-
-        mouseX = (canvasSize.x / 2.0f + cursorRange * xAngle);
-        mouseY = (canvasSize.y / 2.0f + cursorRange * yAngle);
+
+            mouseX = (canvasSize.x / 2.0f + cursorRange * xAngle);
+            mouseY = (canvasSize.y / 2.0f + cursorRange * yAngle);
+        }
 
         //If the cursor is out of the screen then don't render it
         if (mouseX < 0 || mouseX >= (int)canvasSize.x || mouseY < 0 || mouseY >= (int)canvasSize.y) {
