//
//  ApplicationOverlay.cpp
//  interface/src/ui/overlays
//
//  Created by Benjamin Arnold on 5/27/14.
//  Copyright 2014 High Fidelity, Inc.
//
//  Distributed under the Apache License, Version 2.0.
//  See the accompanying file LICENSE or http://www.apache.org/licenses/LICENSE-2.0.html
//

#include "InterfaceConfig.h"

#include <QOpenGLFramebufferObject>
#include <QOpenGLTexture>

#include <glm/gtc/type_ptr.hpp>

#include <avatar/AvatarManager.h>
#include <DeferredLightingEffect.h>
#include <GLMHelpers.h>
#include <gpu/GLBackend.h>
#include <gpu/GLBackendShared.h>
#include <GLMHelpers.h>
#include <OffscreenUi.h>
#include <CursorManager.h>
#include <PerfStat.h>

#include "AudioClient.h"
#include "audio/AudioScope.h"
#include "Application.h"
#include "ApplicationOverlay.h"

#include "Util.h"
#include "ui/Stats.h"
#include "ui/AvatarInputs.h"

const vec4 CONNECTION_STATUS_BORDER_COLOR{ 1.0f, 0.0f, 0.0f, 0.8f };
const float CONNECTION_STATUS_BORDER_LINE_WIDTH = 4.0f;
static const float ORTHO_NEAR_CLIP = -10000;
static const float ORTHO_FAR_CLIP = 10000;

// TODO move somewhere useful
static void fboViewport(QOpenGLFramebufferObject* fbo) {
    auto size = fbo->size();
    glViewport(0, 0, size.width(), size.height());
}

ApplicationOverlay::ApplicationOverlay()
{
    auto geometryCache = DependencyManager::get<GeometryCache>();
    _domainStatusBorder = geometryCache->allocateID();
    _magnifierBorder = geometryCache->allocateID();

    // Once we move UI rendering and screen rendering to different
    // threads, we need to use a sync object to deteremine when
    // the current UI texture is no longer being read from, and only
    // then release it back to the UI for re-use
    auto offscreenUi = DependencyManager::get<OffscreenUi>();
    connect(offscreenUi.data(), &OffscreenUi::textureUpdated, this, [&](GLuint textureId) {
        auto offscreenUi = DependencyManager::get<OffscreenUi>();
        offscreenUi->lockTexture(textureId);
        assert(!glGetError());
        std::swap(_uiTexture, textureId);
        if (textureId) {
            offscreenUi->releaseTexture(textureId);
        }
    });
}

ApplicationOverlay::~ApplicationOverlay() {
}

// Renders the overlays either to a texture or to the screen
void ApplicationOverlay::renderOverlay(RenderArgs* renderArgs) {
    PROFILE_RANGE(__FUNCTION__);
    CHECK_GL_ERROR();
    PerformanceWarning warn(Menu::getInstance()->isOptionChecked(MenuOption::PipelineWarnings), "ApplicationOverlay::displayOverlay()");

    // TODO move to Application::idle()?
    Stats::getInstance()->updateStats();
    AvatarInputs::getInstance()->update();

    buildFramebufferObject();

    // Execute the batch into our framebuffer
    _overlayFramebuffer->bind();
    glClear(GL_COLOR_BUFFER_BIT | GL_DEPTH_BUFFER_BIT);
    fboViewport(_overlayFramebuffer);

    // Now render the overlay components together into a single texture
    renderOverlays(renderArgs);
    renderStatsAndLogs(renderArgs);
    renderDomainConnectionStatusBorder(renderArgs);
    renderQmlUi(renderArgs);
    _overlayFramebuffer->release();
    CHECK_GL_ERROR();
}

void ApplicationOverlay::renderQmlUi(RenderArgs* renderArgs) {
    PROFILE_RANGE(__FUNCTION__);
    if (_uiTexture) {
        gpu::Batch batch;
        auto geometryCache = DependencyManager::get<GeometryCache>();
        geometryCache->useSimpleDrawPipeline(batch);
        batch.setProjectionTransform(mat4());
        batch.setModelTransform(mat4());
        batch._glBindTexture(GL_TEXTURE_2D, _uiTexture);
        geometryCache->renderUnitQuad(batch, glm::vec4(1));
        renderArgs->_context->syncCache();
        renderArgs->_context->render(batch);
    }
}

void ApplicationOverlay::renderOverlays(RenderArgs* renderArgs) {
    PROFILE_RANGE(__FUNCTION__);
    glm::vec2 size = qApp->getCanvasSize();

    mat4 legacyProjection = glm::ortho<float>(0, size.x, size.y, 0, ORTHO_NEAR_CLIP, ORTHO_FAR_CLIP);
    glMatrixMode(GL_PROJECTION);
    glPushMatrix();
    glLoadMatrixf(glm::value_ptr(legacyProjection));
    glMatrixMode(GL_MODELVIEW);

    glDisable(GL_DEPTH_TEST);
    glDisable(GL_LIGHTING);
    glEnable(GL_BLEND);
    glBlendFunc(GL_SRC_ALPHA, GL_ONE_MINUS_SRC_ALPHA);
    glUseProgram(0);

    // give external parties a change to hook in
    emit qApp->renderingOverlay();
    qApp->getOverlays().renderHUD(renderArgs);

    DependencyManager::get<AudioScope>()->render(renderArgs, _overlayFramebuffer->size().width(), _overlayFramebuffer->size().height());

    glMatrixMode(GL_PROJECTION);
    glPopMatrix();
    glMatrixMode(GL_MODELVIEW);

    fboViewport(_overlayFramebuffer);
}

void ApplicationOverlay::renderRearViewToFbo(RenderArgs* renderArgs) {
}

<<<<<<< HEAD
void ApplicationOverlay::renderAudioMeter() {
    auto audio = DependencyManager::get<AudioClient>();

    //  Audio VU Meter and Mute Icon
    const int MUTE_ICON_SIZE = 24;
    const int AUDIO_METER_HEIGHT = 8;
    const int INTER_ICON_GAP = 2;

    int cameraSpace = 0;
    int audioMeterWidth = MIRROR_VIEW_WIDTH - MUTE_ICON_SIZE - MUTE_ICON_PADDING;
    int audioMeterScaleWidth = audioMeterWidth - 2;
    int audioMeterX = MIRROR_VIEW_LEFT_PADDING + MUTE_ICON_SIZE + AUDIO_METER_GAP;
    if (!Menu::getInstance()->isOptionChecked(MenuOption::NoFaceTracking)) {
        cameraSpace = MUTE_ICON_SIZE + INTER_ICON_GAP;
        audioMeterWidth -= cameraSpace;
        audioMeterScaleWidth -= cameraSpace;
        audioMeterX += cameraSpace;
    }

    int audioMeterY;
    bool smallMirrorVisible = Menu::getInstance()->isOptionChecked(MenuOption::Mirror) && !qApp->isHMDMode();
    bool boxed = smallMirrorVisible &&
        !Menu::getInstance()->isOptionChecked(MenuOption::FullscreenMirror);
    if (boxed) {
        audioMeterY = MIRROR_VIEW_HEIGHT + AUDIO_METER_GAP + MUTE_ICON_PADDING;
    } else {
        audioMeterY = AUDIO_METER_GAP + MUTE_ICON_PADDING;
    }

    const glm::vec4 AUDIO_METER_BLUE = { 0.0, 0.0, 1.0, 1.0 };
    const glm::vec4 AUDIO_METER_GREEN = { 0.0, 1.0, 0.0, 1.0 };
    const glm::vec4 AUDIO_METER_RED = { 1.0, 0.0, 0.0, 1.0 };
    const float CLIPPING_INDICATOR_TIME = 1.0f;
    const float AUDIO_METER_AVERAGING = 0.5;
    const float LOG2 = log(2.0f);
    const float METER_LOUDNESS_SCALE = 2.8f / 5.0f;
    const float LOG2_LOUDNESS_FLOOR = 11.0f;
    float audioGreenStart = 0.25f * audioMeterScaleWidth;
    float audioRedStart = 0.8f * audioMeterScaleWidth;
    float audioLevel = 0.0f;
    float loudness = audio->getLastInputLoudness() + 1.0f;

    _trailingAudioLoudness = AUDIO_METER_AVERAGING * _trailingAudioLoudness + (1.0f - AUDIO_METER_AVERAGING) * loudness;
    float log2loudness = logf(_trailingAudioLoudness) / LOG2;

    if (log2loudness <= LOG2_LOUDNESS_FLOOR) {
        audioLevel = (log2loudness / LOG2_LOUDNESS_FLOOR) * METER_LOUDNESS_SCALE * audioMeterScaleWidth;
    } else {
        audioLevel = (log2loudness - (LOG2_LOUDNESS_FLOOR - 1.0f)) * METER_LOUDNESS_SCALE * audioMeterScaleWidth;
    }
    if (audioLevel > audioMeterScaleWidth) {
        audioLevel = audioMeterScaleWidth;
    }
    bool isClipping = ((audio->getTimeSinceLastClip() > 0.0f) && (audio->getTimeSinceLastClip() < CLIPPING_INDICATOR_TIME));

    DependencyManager::get<AudioToolBox>()->render(MIRROR_VIEW_LEFT_PADDING + AUDIO_METER_GAP, audioMeterY, cameraSpace, boxed);

    auto canvasSize = qApp->getCanvasSize();
    DependencyManager::get<AudioScope>()->render(canvasSize.x, canvasSize.y);

    audioMeterY += AUDIO_METER_HEIGHT;

    //  Draw audio meter background Quad
    DependencyManager::get<GeometryCache>()->renderQuad(audioMeterX, audioMeterY, audioMeterWidth, AUDIO_METER_HEIGHT,
                                                            glm::vec4(0.0f, 0.0f, 0.0f, 1.0f));

    if (audioLevel > audioRedStart) {
        glm::vec4 quadColor;
        if (!isClipping) {
            quadColor = AUDIO_METER_RED;
        } else {
            quadColor = glm::vec4(1, 1, 1, 1);
        }
        // Draw Red Quad
        DependencyManager::get<GeometryCache>()->renderQuad(audioMeterX + audioRedStart,
                                                            audioMeterY,
                                                            audioLevel - audioRedStart,
                                                            AUDIO_METER_HEIGHT, quadColor,
                                                            _audioRedQuad);

        audioLevel = audioRedStart;
    }

    if (audioLevel > audioGreenStart) {
        glm::vec4 quadColor;
        if (!isClipping) {
            quadColor = AUDIO_METER_GREEN;
        } else {
            quadColor = glm::vec4(1, 1, 1, 1);
        }
        // Draw Green Quad
        DependencyManager::get<GeometryCache>()->renderQuad(audioMeterX + audioGreenStart,
                                                            audioMeterY,
                                                            audioLevel - audioGreenStart,
                                                            AUDIO_METER_HEIGHT, quadColor,
                                                            _audioGreenQuad);

        audioLevel = audioGreenStart;
    }

    if (audioLevel >= 0) {
        glm::vec4 quadColor;
        if (!isClipping) {
            quadColor = AUDIO_METER_BLUE;
        } else {
            quadColor = glm::vec4(1, 1, 1, 1);
        }
        // Draw Blue (low level) quad
        DependencyManager::get<GeometryCache>()->renderQuad(audioMeterX,
                                                            audioMeterY,
                                                            audioLevel, AUDIO_METER_HEIGHT, quadColor,
                                                            _audioBlueQuad);
    }
}

void ApplicationOverlay::renderStatsAndLogs() {
    Application* application = Application::getInstance();
    
    SharedNodePointer audioMixerNodePointer = DependencyManager::get<NodeList>()->soloNodeOfType(NodeType::AudioMixer);
    
    QSharedPointer<BandwidthRecorder> bandwidthRecorder = DependencyManager::get<BandwidthRecorder>();

    const OctreePacketProcessor& octreePacketProcessor = application->getOctreePacketProcessor();
    NodeBounds& nodeBoundsDisplay = application->getNodeBoundsDisplay();

=======
void ApplicationOverlay::renderRearView(RenderArgs* renderArgs) {
}

void ApplicationOverlay::renderStatsAndLogs(RenderArgs* renderArgs) {
>>>>>>> 029af535
    //  Display stats and log text onscreen

    // Determine whether to compute timing details

    /*
    //  Show on-screen msec timer
    if (Menu::getInstance()->isOptionChecked(MenuOption::FrameTimer)) {
        auto canvasSize = qApp->getCanvasSize();
        quint64 mSecsNow = floor(usecTimestampNow() / 1000.0 + 0.5);
        QString frameTimer = QString("%1\n").arg((int)(mSecsNow % 1000));
        int timerBottom =
            (Menu::getInstance()->isOptionChecked(MenuOption::Stats))
            ? 80 : 20;
        drawText(canvasSize.x - 100, canvasSize.y - timerBottom,
            0.30f, 0.0f, 0, frameTimer.toUtf8().constData(), WHITE_TEXT);
    }
    */
}

void ApplicationOverlay::renderDomainConnectionStatusBorder(RenderArgs* renderArgs) {
    auto geometryCache = DependencyManager::get<GeometryCache>();
    static std::once_flag once;
    std::call_once(once, [&] {
        QVector<vec2> points;
        static const float B = 0.99f;
        points.push_back(vec2(-B));
        points.push_back(vec2(B, -B));
        points.push_back(vec2(B));
        points.push_back(vec2(-B, B));
        points.push_back(vec2(-B));
        geometryCache->updateVertices(_domainStatusBorder, points, CONNECTION_STATUS_BORDER_COLOR);
    });
    auto nodeList = DependencyManager::get<NodeList>();
    if (nodeList && !nodeList->getDomainHandler().isConnected()) {
        gpu::Batch batch;
        auto geometryCache = DependencyManager::get<GeometryCache>();
        geometryCache->useSimpleDrawPipeline(batch);
        batch.setProjectionTransform(mat4());
        batch.setModelTransform(mat4());
        batch.setResourceTexture(0, DependencyManager::get<TextureCache>()->getWhiteTexture());
        batch._glLineWidth(CONNECTION_STATUS_BORDER_LINE_WIDTH);

        // TODO animate the disconnect border for some excitement while not connected?
        //double usecs = usecTimestampNow();
        //double secs = usecs / 1000000.0;
        //float scaleAmount = 1.0f + (0.01f * sin(secs * 5.0f));
        //batch.setModelTransform(glm::scale(mat4(), vec3(scaleAmount)));

        geometryCache->renderVertices(batch, gpu::LINE_STRIP, _domainStatusBorder);
        renderArgs->_context->syncCache();
        renderArgs->_context->render(batch);
    }
}

GLuint ApplicationOverlay::getOverlayTexture() {
    if (!_overlayFramebuffer) {
        return 0;
    }
    return _overlayFramebuffer->texture();
}

void ApplicationOverlay::buildFramebufferObject() {
    PROFILE_RANGE(__FUNCTION__);
    QSize fboSize = qApp->getDeviceSize();
    if (_overlayFramebuffer && fboSize == _overlayFramebuffer->size()) {
        // Already built
        return;
    }
    
    if (_overlayFramebuffer) {
        delete _overlayFramebuffer;
    }
    
    _overlayFramebuffer = new QOpenGLFramebufferObject(fboSize, QOpenGLFramebufferObject::Depth);
    glBindTexture(GL_TEXTURE_2D, getOverlayTexture());
    glTexParameteri(GL_TEXTURE_2D, GL_TEXTURE_MAG_FILTER, GL_LINEAR);
    glTexParameteri(GL_TEXTURE_2D, GL_TEXTURE_MIN_FILTER, GL_LINEAR);
    glTexParameterf(GL_TEXTURE_2D, GL_TEXTURE_WRAP_S, GL_CLAMP_TO_BORDER);
    glTexParameterf(GL_TEXTURE_2D, GL_TEXTURE_WRAP_T, GL_CLAMP_TO_BORDER);
    GLfloat borderColor[4] = { 0.0f, 0.0f, 0.0f, 0.0f };
    glTexParameterfv(GL_TEXTURE_2D, GL_TEXTURE_BORDER_COLOR, borderColor);
    glBindTexture(GL_TEXTURE_2D, 0);
}<|MERGE_RESOLUTION|>--- conflicted
+++ resolved
@@ -144,138 +144,11 @@
 void ApplicationOverlay::renderRearViewToFbo(RenderArgs* renderArgs) {
 }
 
-<<<<<<< HEAD
-void ApplicationOverlay::renderAudioMeter() {
-    auto audio = DependencyManager::get<AudioClient>();
-
-    //  Audio VU Meter and Mute Icon
-    const int MUTE_ICON_SIZE = 24;
-    const int AUDIO_METER_HEIGHT = 8;
-    const int INTER_ICON_GAP = 2;
-
-    int cameraSpace = 0;
-    int audioMeterWidth = MIRROR_VIEW_WIDTH - MUTE_ICON_SIZE - MUTE_ICON_PADDING;
-    int audioMeterScaleWidth = audioMeterWidth - 2;
-    int audioMeterX = MIRROR_VIEW_LEFT_PADDING + MUTE_ICON_SIZE + AUDIO_METER_GAP;
-    if (!Menu::getInstance()->isOptionChecked(MenuOption::NoFaceTracking)) {
-        cameraSpace = MUTE_ICON_SIZE + INTER_ICON_GAP;
-        audioMeterWidth -= cameraSpace;
-        audioMeterScaleWidth -= cameraSpace;
-        audioMeterX += cameraSpace;
-    }
-
-    int audioMeterY;
-    bool smallMirrorVisible = Menu::getInstance()->isOptionChecked(MenuOption::Mirror) && !qApp->isHMDMode();
-    bool boxed = smallMirrorVisible &&
-        !Menu::getInstance()->isOptionChecked(MenuOption::FullscreenMirror);
-    if (boxed) {
-        audioMeterY = MIRROR_VIEW_HEIGHT + AUDIO_METER_GAP + MUTE_ICON_PADDING;
-    } else {
-        audioMeterY = AUDIO_METER_GAP + MUTE_ICON_PADDING;
-    }
-
-    const glm::vec4 AUDIO_METER_BLUE = { 0.0, 0.0, 1.0, 1.0 };
-    const glm::vec4 AUDIO_METER_GREEN = { 0.0, 1.0, 0.0, 1.0 };
-    const glm::vec4 AUDIO_METER_RED = { 1.0, 0.0, 0.0, 1.0 };
-    const float CLIPPING_INDICATOR_TIME = 1.0f;
-    const float AUDIO_METER_AVERAGING = 0.5;
-    const float LOG2 = log(2.0f);
-    const float METER_LOUDNESS_SCALE = 2.8f / 5.0f;
-    const float LOG2_LOUDNESS_FLOOR = 11.0f;
-    float audioGreenStart = 0.25f * audioMeterScaleWidth;
-    float audioRedStart = 0.8f * audioMeterScaleWidth;
-    float audioLevel = 0.0f;
-    float loudness = audio->getLastInputLoudness() + 1.0f;
-
-    _trailingAudioLoudness = AUDIO_METER_AVERAGING * _trailingAudioLoudness + (1.0f - AUDIO_METER_AVERAGING) * loudness;
-    float log2loudness = logf(_trailingAudioLoudness) / LOG2;
-
-    if (log2loudness <= LOG2_LOUDNESS_FLOOR) {
-        audioLevel = (log2loudness / LOG2_LOUDNESS_FLOOR) * METER_LOUDNESS_SCALE * audioMeterScaleWidth;
-    } else {
-        audioLevel = (log2loudness - (LOG2_LOUDNESS_FLOOR - 1.0f)) * METER_LOUDNESS_SCALE * audioMeterScaleWidth;
-    }
-    if (audioLevel > audioMeterScaleWidth) {
-        audioLevel = audioMeterScaleWidth;
-    }
-    bool isClipping = ((audio->getTimeSinceLastClip() > 0.0f) && (audio->getTimeSinceLastClip() < CLIPPING_INDICATOR_TIME));
-
-    DependencyManager::get<AudioToolBox>()->render(MIRROR_VIEW_LEFT_PADDING + AUDIO_METER_GAP, audioMeterY, cameraSpace, boxed);
-
-    auto canvasSize = qApp->getCanvasSize();
-    DependencyManager::get<AudioScope>()->render(canvasSize.x, canvasSize.y);
-
-    audioMeterY += AUDIO_METER_HEIGHT;
-
-    //  Draw audio meter background Quad
-    DependencyManager::get<GeometryCache>()->renderQuad(audioMeterX, audioMeterY, audioMeterWidth, AUDIO_METER_HEIGHT,
-                                                            glm::vec4(0.0f, 0.0f, 0.0f, 1.0f));
-
-    if (audioLevel > audioRedStart) {
-        glm::vec4 quadColor;
-        if (!isClipping) {
-            quadColor = AUDIO_METER_RED;
-        } else {
-            quadColor = glm::vec4(1, 1, 1, 1);
-        }
-        // Draw Red Quad
-        DependencyManager::get<GeometryCache>()->renderQuad(audioMeterX + audioRedStart,
-                                                            audioMeterY,
-                                                            audioLevel - audioRedStart,
-                                                            AUDIO_METER_HEIGHT, quadColor,
-                                                            _audioRedQuad);
-
-        audioLevel = audioRedStart;
-    }
-
-    if (audioLevel > audioGreenStart) {
-        glm::vec4 quadColor;
-        if (!isClipping) {
-            quadColor = AUDIO_METER_GREEN;
-        } else {
-            quadColor = glm::vec4(1, 1, 1, 1);
-        }
-        // Draw Green Quad
-        DependencyManager::get<GeometryCache>()->renderQuad(audioMeterX + audioGreenStart,
-                                                            audioMeterY,
-                                                            audioLevel - audioGreenStart,
-                                                            AUDIO_METER_HEIGHT, quadColor,
-                                                            _audioGreenQuad);
-
-        audioLevel = audioGreenStart;
-    }
-
-    if (audioLevel >= 0) {
-        glm::vec4 quadColor;
-        if (!isClipping) {
-            quadColor = AUDIO_METER_BLUE;
-        } else {
-            quadColor = glm::vec4(1, 1, 1, 1);
-        }
-        // Draw Blue (low level) quad
-        DependencyManager::get<GeometryCache>()->renderQuad(audioMeterX,
-                                                            audioMeterY,
-                                                            audioLevel, AUDIO_METER_HEIGHT, quadColor,
-                                                            _audioBlueQuad);
-    }
-}
-
-void ApplicationOverlay::renderStatsAndLogs() {
-    Application* application = Application::getInstance();
-    
-    SharedNodePointer audioMixerNodePointer = DependencyManager::get<NodeList>()->soloNodeOfType(NodeType::AudioMixer);
-    
-    QSharedPointer<BandwidthRecorder> bandwidthRecorder = DependencyManager::get<BandwidthRecorder>();
-
-    const OctreePacketProcessor& octreePacketProcessor = application->getOctreePacketProcessor();
-    NodeBounds& nodeBoundsDisplay = application->getNodeBoundsDisplay();
-
-=======
 void ApplicationOverlay::renderRearView(RenderArgs* renderArgs) {
 }
 
 void ApplicationOverlay::renderStatsAndLogs(RenderArgs* renderArgs) {
->>>>>>> 029af535
+
     //  Display stats and log text onscreen
 
     // Determine whether to compute timing details
