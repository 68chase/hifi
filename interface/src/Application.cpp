//
//  Application.cpp
//  interface/src
//
//  Created by Andrzej Kapolka on 5/10/13.
//  Copyright 2013 High Fidelity, Inc.
//
//  Distributed under the Apache License, Version 2.0.
//  See the accompanying file LICENSE or http://www.apache.org/licenses/LICENSE-2.0.html
//

#include <sstream>

#include <stdlib.h>
#include <cmath>
#include <math.h>

#include <glm/glm.hpp>
#include <glm/gtx/component_wise.hpp>
#include <glm/gtx/quaternion.hpp>
#include <glm/gtx/vector_angle.hpp>
#include <glm/gtc/type_ptr.hpp>

// include this before QGLWidget, which includes an earlier version of OpenGL
#include "InterfaceConfig.h"

#include <QAbstractNativeEventFilter>
#include <QActionGroup>
#include <QColorDialog>
#include <QCoreApplication>
#include <QDesktopWidget>
#include <QCheckBox>
#include <QImage>
#include <QInputDialog>
#include <QKeyEvent>
#include <QMenuBar>
#include <QMouseEvent>
#include <QNetworkReply>
#include <QNetworkDiskCache>
#include <QObject>
#include <QWheelEvent>
#include <QScreen>
#include <QShortcut>
#include <QSystemTrayIcon>
#include <QTimer>
#include <QUrl>
#include <QWindow>
#include <QtDebug>
#include <QFileDialog>
#include <QDesktopServices>
#include <QXmlStreamReader>
#include <QXmlStreamAttributes>
#include <QMediaPlayer>
#include <QMimeData>
#include <QMessageBox>
#include <QJsonDocument>

#include <AccountManager.h>
#include <AddressManager.h>
#include <AmbientOcclusionEffect.h>
#include <AudioInjector.h>
#include <DeferredLightingEffect.h>
#include <DependencyManager.h>
#include <EntityScriptingInterface.h>
#include <ErrorDialog.h>
#include <GlowEffect.h>
#include <HFActionEvent.h>
#include <HFBackEvent.h>
#include <InfoView.h>
#include <LogHandler.h>
#include <MainWindow.h>
#include <MessageDialog.h>
#include <ModelEntityItem.h>
#include <NetworkAccessManager.h>
#include <NetworkingConstants.h>
#include <ObjectMotionState.h>
#include <OctalCode.h>
#include <OctreeSceneStats.h>
#include <PacketHeaders.h>
#include <PathUtils.h>
#include <PerfStat.h>
#include <PhysicsEngine.h>
#include <ProgramObject.h>
#include <ResourceCache.h>
#include <SceneScriptingInterface.h>
#include <ScriptCache.h>
#include <SettingHandle.h>
#include <SoundCache.h>
#include <TextRenderer.h>
#include <UserActivityLogger.h>
#include <UUID.h>
#include <VrMenu.h>

#include "Application.h"
#include "AudioClient.h"
#include "DiscoverabilityManager.h"
#include "InterfaceVersion.h"
#include "LODManager.h"
#include "Menu.h"
#include "ModelPackager.h"
#include "Util.h"
#include "InterfaceLogging.h"

#include "avatar/AvatarManager.h"

#include "audio/AudioToolBox.h"
#include "audio/AudioIOStatsRenderer.h"
#include "audio/AudioScope.h"

#include "devices/CameraToolBox.h"
#include "devices/DdeFaceTracker.h"
#include "devices/Faceshift.h"
#include "devices/Leapmotion.h"
#include "devices/RealSense.h"
#include "devices/MIDIManager.h"
#include "devices/OculusManager.h"
#include "devices/TV3DManager.h"

#include "gpu/Batch.h"
#include "gpu/Context.h"
#include "gpu/GLBackend.h"

#include "RenderDeferredTask.h"

#include "scripting/AccountScriptingInterface.h"
#include "scripting/AudioDeviceScriptingInterface.h"
#include "scripting/ClipboardScriptingInterface.h"
#include "scripting/HMDScriptingInterface.h"
#include "scripting/JoystickScriptingInterface.h"
#include "scripting/GlobalServicesScriptingInterface.h"
#include "scripting/LocationScriptingInterface.h"
#include "scripting/MenuScriptingInterface.h"
#include "scripting/SettingsScriptingInterface.h"
#include "scripting/WindowScriptingInterface.h"
#include "scripting/WebWindowClass.h"

#if defined(Q_OS_MAC) || defined(Q_OS_WIN)
#include "SpeechRecognizer.h"
#endif

#include "ui/DataWebDialog.h"
#include "ui/DialogsManager.h"
#include "ui/LoginDialog.h"
#include "ui/Snapshot.h"
#include "ui/StandAloneJSConsole.h"
#include "ui/Stats.h"
#include "ui/AddressBarDialog.h"


// ON WIndows PC, NVidia Optimus laptop, we want to enable NVIDIA GPU
#if defined(Q_OS_WIN)
extern "C" {
 _declspec(dllexport) DWORD NvOptimusEnablement = 0x00000001;
}
#endif

enum CustomEventTypes {
    Lambda = QEvent::User + 1
};

class LambdaEvent : public QEvent {
    std::function<void()> _fun;
public:
    LambdaEvent(const std::function<void()> & fun) :
        QEvent(static_cast<QEvent::Type>(Lambda)), _fun(fun) {
    }
    LambdaEvent(std::function<void()> && fun) :
        QEvent(static_cast<QEvent::Type>(Lambda)), _fun(fun) {
    }
    void call() { _fun(); }
};


using namespace std;

//  Starfield information
static unsigned STARFIELD_NUM_STARS = 50000;
static unsigned STARFIELD_SEED = 1;

const qint64 MAXIMUM_CACHE_SIZE = 10 * BYTES_PER_GIGABYTES;  // 10GB

static QTimer* locationUpdateTimer = NULL;
static QTimer* balanceUpdateTimer = NULL;
static QTimer* identityPacketTimer = NULL;
static QTimer* billboardPacketTimer = NULL;
static QTimer* checkFPStimer = NULL;
static QTimer* idleTimer = NULL;

const QString CHECK_VERSION_URL = "https://highfidelity.com/latestVersion.xml";
const QString SKIP_FILENAME = QStandardPaths::writableLocation(QStandardPaths::DataLocation) + "/hifi.skipversion";

const QString DEFAULT_SCRIPTS_JS_URL = "http://s3.amazonaws.com/hifi-public/scripts/defaultScripts.js";
Setting::Handle<int> maxOctreePacketsPerSecond("maxOctreePPS", DEFAULT_MAX_OCTREE_PPS);


#ifdef Q_OS_WIN
class MyNativeEventFilter : public QAbstractNativeEventFilter {
public:
    static MyNativeEventFilter& getInstance() {
        static MyNativeEventFilter staticInstance;
        return staticInstance;
    }

    bool nativeEventFilter(const QByteArray &eventType, void* msg, long* result) Q_DECL_OVERRIDE {
        if (eventType == "windows_generic_MSG") {
            MSG* message = (MSG*)msg;

            if (message->message == UWM_IDENTIFY_INSTANCES) {
                *result = UWM_IDENTIFY_INSTANCES;
                return true;
            }

            if (message->message == UWM_SHOW_APPLICATION) {
                MainWindow* applicationWindow = Application::getInstance()->getWindow();
                if (applicationWindow->isMinimized()) {
                    applicationWindow->showNormal();  // Restores to windowed or maximized state appropriately.
                }
                Application::getInstance()->setActiveWindow(applicationWindow);  // Flashes the taskbar icon if not focus.
                return true;
            }

            if (message->message == WM_COPYDATA) {
                COPYDATASTRUCT* pcds = (COPYDATASTRUCT*)(message->lParam);
                QUrl url = QUrl((const char*)(pcds->lpData));
                if (url.isValid() && url.scheme() == HIFI_URL_SCHEME) {
                    DependencyManager::get<AddressManager>()->handleLookupString(url.toString());
                    return true;
                }
            }
        }
        return false;
    }
};
#endif

void messageHandler(QtMsgType type, const QMessageLogContext& context, const QString& message) {
    QString logMessage = LogHandler::getInstance().printMessage((LogMsgType) type, context, message);

    if (!logMessage.isEmpty()) {
#ifdef Q_OS_WIN
        OutputDebugStringA(logMessage.toLocal8Bit().constData());
        OutputDebugStringA("\n");
#endif
        Application::getInstance()->getLogger()->addMessage(qPrintable(logMessage + "\n"));
    }
}

bool setupEssentials(int& argc, char** argv) {
    unsigned int listenPort = 0; // bind to an ephemeral port by default
    const char** constArgv = const_cast<const char**>(argv);
    const char* portStr = getCmdOption(argc, constArgv, "--listenPort");
    if (portStr) {
        listenPort = atoi(portStr);
    }
    // Set build version
    QCoreApplication::setApplicationVersion(BUILD_VERSION);

    DependencyManager::registerInheritance<LimitedNodeList, NodeList>();
    DependencyManager::registerInheritance<AvatarHashMap, AvatarManager>();

    Setting::init();

    // Set dependencies
    auto addressManager = DependencyManager::set<AddressManager>();
    auto nodeList = DependencyManager::set<NodeList>(NodeType::Agent, listenPort);
    auto geometryCache = DependencyManager::set<GeometryCache>();
    auto scriptCache = DependencyManager::set<ScriptCache>();
    auto soundCache = DependencyManager::set<SoundCache>();
    auto glowEffect = DependencyManager::set<GlowEffect>();
    auto faceshift = DependencyManager::set<Faceshift>();
    auto audio = DependencyManager::set<AudioClient>();
    auto audioScope = DependencyManager::set<AudioScope>();
    auto audioIOStatsRenderer = DependencyManager::set<AudioIOStatsRenderer>();
    auto deferredLightingEffect = DependencyManager::set<DeferredLightingEffect>();
    auto ambientOcclusionEffect = DependencyManager::set<AmbientOcclusionEffect>();
    auto textureCache = DependencyManager::set<TextureCache>();
    auto animationCache = DependencyManager::set<AnimationCache>();
    auto ddeFaceTracker = DependencyManager::set<DdeFaceTracker>();
    auto modelBlender = DependencyManager::set<ModelBlender>();
    auto audioToolBox = DependencyManager::set<AudioToolBox>();
    auto cameraToolBox = DependencyManager::set<CameraToolBox>();
    auto avatarManager = DependencyManager::set<AvatarManager>();
    auto lodManager = DependencyManager::set<LODManager>();
    auto jsConsole = DependencyManager::set<StandAloneJSConsole>();
    auto dialogsManager = DependencyManager::set<DialogsManager>();
    auto bandwidthRecorder = DependencyManager::set<BandwidthRecorder>();
    auto resourceCacheSharedItems = DependencyManager::set<ResourceCacheSharedItems>();
    auto entityScriptingInterface = DependencyManager::set<EntityScriptingInterface>();
    auto windowScriptingInterface = DependencyManager::set<WindowScriptingInterface>();
#if defined(Q_OS_MAC) || defined(Q_OS_WIN)
    auto speechRecognizer = DependencyManager::set<SpeechRecognizer>();
#endif
    auto discoverabilityManager = DependencyManager::set<DiscoverabilityManager>();
    auto sceneScriptingInterface = DependencyManager::set<SceneScriptingInterface>();
    auto offscreenUi = DependencyManager::set<OffscreenUi>();
    auto pathUtils =  DependencyManager::set<PathUtils>();

    return true;
}

Application::Application(int& argc, char** argv, QElapsedTimer &startup_time) :
        QApplication(argc, argv),
        _dependencyManagerIsSetup(setupEssentials(argc, argv)),
        _window(new MainWindow(desktop())),
        _toolWindow(NULL),
        _friendsWindow(NULL),
        _datagramProcessor(),
        _undoStack(),
        _undoStackScriptingInterface(&_undoStack),
        _frameCount(0),
        _fps(60.0f),
        _justStarted(true),
        _physicsEngine(glm::vec3(0.0f)),
        _entities(true, this, this),
        _entityClipboardRenderer(false, this, this),
        _entityClipboard(),
        _viewFrustum(),
        _lastQueriedViewFrustum(),
        _lastQueriedTime(usecTimestampNow()),
        _mirrorViewRect(QRect(MIRROR_VIEW_LEFT_PADDING, MIRROR_VIEW_TOP_PADDING, MIRROR_VIEW_WIDTH, MIRROR_VIEW_HEIGHT)),
        _firstRun("firstRun", true),
        _previousScriptLocation("LastScriptLocation"),
        _scriptsLocationHandle("scriptsLocation"),
        _fieldOfView("fieldOfView", DEFAULT_FIELD_OF_VIEW_DEGREES),
        _viewTransform(),
        _scaleMirror(1.0f),
        _rotateMirror(0.0f),
        _raiseMirror(0.0f),
        _cursorVisible(true),
        _lastMouseMove(usecTimestampNow()),
        _lastMouseMoveWasSimulated(false),
        _touchAvgX(0.0f),
        _touchAvgY(0.0f),
        _isTouchPressed(false),
        _mousePressed(false),
        _enableProcessOctreeThread(true),
        _octreeProcessor(),
        _nodeBoundsDisplay(this),
        _applicationOverlay(),
        _runningScriptsWidget(NULL),
        _runningScriptsWidgetWasVisible(false),
        _trayIcon(new QSystemTrayIcon(_window)),
        _lastNackTime(usecTimestampNow()),
        _lastSendDownstreamAudioStats(usecTimestampNow()),
        _isVSyncOn(true),
        _aboutToQuit(false),
        _notifiedPacketVersionMismatchThisDomain(false),
        _domainConnectionRefusals(QList<QString>()),
        _maxOctreePPS(maxOctreePacketsPerSecond.get()),
        _lastFaceTrackerUpdate(0)
{
    setInstance(this);
#ifdef Q_OS_WIN
    installNativeEventFilter(&MyNativeEventFilter::getInstance());
#endif

    _logger = new FileLogger(this);  // After setting organization name in order to get correct directory

    qInstallMessageHandler(messageHandler);

    QFontDatabase::addApplicationFont(PathUtils::resourcesPath() + "styles/Inconsolata.otf");
    _window->setWindowTitle("Interface");

    Model::setAbstractViewStateInterface(this); // The model class will sometimes need to know view state details from us

    auto nodeList = DependencyManager::get<NodeList>();

    _myAvatar = DependencyManager::get<AvatarManager>()->getMyAvatar();

    _applicationStartupTime = startup_time;

    qCDebug(interfaceapp) << "[VERSION] Build sequence: " << qPrintable(applicationVersion());

    _bookmarks = new Bookmarks();  // Before setting up the menu

    _runningScriptsWidget = new RunningScriptsWidget(_window);
<<<<<<< HEAD
  
  
    _renderEngine->addTask(render::TaskPointer(new RenderDeferredTask()));
    _renderEngine->registerScene(_main3DScene);
      
=======

>>>>>>> 7c0e70b1
    // start the nodeThread so its event loop is running
    QThread* nodeThread = new QThread(this);
    nodeThread->setObjectName("Datagram Processor Thread");
    nodeThread->start();

    // make sure the node thread is given highest priority
    nodeThread->setPriority(QThread::TimeCriticalPriority);

    _datagramProcessor = new DatagramProcessor(nodeList.data());

    // have the NodeList use deleteLater from DM customDeleter
    nodeList->setCustomDeleter([](Dependency* dependency) {
        static_cast<NodeList*>(dependency)->deleteLater();
    });

    // put the NodeList and datagram processing on the node thread
    nodeList->moveToThread(nodeThread);

    // geometry background downloads need to happen on the Datagram Processor Thread.  The idle loop will
    // emit checkBackgroundDownloads to cause the GeometryCache to check it's queue for requested background
    // downloads.
    QSharedPointer<GeometryCache> geometryCacheP = DependencyManager::get<GeometryCache>();
    ResourceCache* geometryCache = geometryCacheP.data();
    connect(this, &Application::checkBackgroundDownloads, geometryCache, &ResourceCache::checkAsynchronousGets);

    // connect the DataProcessor processDatagrams slot to the QUDPSocket readyRead() signal
    connect(&nodeList->getNodeSocket(), &QUdpSocket::readyRead, _datagramProcessor, &DatagramProcessor::processDatagrams);

    // put the audio processing on a separate thread
    QThread* audioThread = new QThread();
    audioThread->setObjectName("Audio Thread");

    auto audioIO = DependencyManager::get<AudioClient>();

    audioIO->setPositionGetter(getPositionForAudio);
    audioIO->setOrientationGetter(getOrientationForAudio);

    audioIO->moveToThread(audioThread);
    connect(audioThread, &QThread::started, audioIO.data(), &AudioClient::start);
    connect(audioIO.data(), &AudioClient::destroyed, audioThread, &QThread::quit);
    connect(audioThread, &QThread::finished, audioThread, &QThread::deleteLater);
    connect(audioIO.data(), &AudioClient::muteToggled, this, &Application::audioMuteToggled);
    connect(audioIO.data(), &AudioClient::receivedFirstPacket,
            &AudioScriptingInterface::getInstance(), &AudioScriptingInterface::receivedFirstPacket);

    audioThread->start();

    const DomainHandler& domainHandler = nodeList->getDomainHandler();

    connect(&domainHandler, SIGNAL(hostnameChanged(const QString&)), SLOT(domainChanged(const QString&)));
    connect(&domainHandler, SIGNAL(connectedToDomain(const QString&)), SLOT(connectedToDomain(const QString&)));
    connect(&domainHandler, SIGNAL(connectedToDomain(const QString&)), SLOT(updateWindowTitle()));
    connect(&domainHandler, SIGNAL(disconnectedFromDomain()), SLOT(updateWindowTitle()));
    connect(&domainHandler, SIGNAL(disconnectedFromDomain()), SLOT(clearDomainOctreeDetails()));
    connect(&domainHandler, &DomainHandler::settingsReceived, this, &Application::domainSettingsReceived);
    connect(&domainHandler, &DomainHandler::hostnameChanged,
            DependencyManager::get<AddressManager>().data(), &AddressManager::storeCurrentAddress);

    // update our location every 5 seconds in the metaverse server, assuming that we are authenticated with one
    const qint64 DATA_SERVER_LOCATION_CHANGE_UPDATE_MSECS = 5 * 1000;

    locationUpdateTimer = new QTimer(this);
    auto discoverabilityManager = DependencyManager::get<DiscoverabilityManager>();
    connect(locationUpdateTimer, &QTimer::timeout, discoverabilityManager.data(), &DiscoverabilityManager::updateLocation);
    locationUpdateTimer->start(DATA_SERVER_LOCATION_CHANGE_UPDATE_MSECS);

    // if we get a domain change, immediately attempt update location in metaverse server
    connect(&nodeList->getDomainHandler(), &DomainHandler::connectedToDomain,
            discoverabilityManager.data(), &DiscoverabilityManager::updateLocation);

    connect(nodeList.data(), &NodeList::nodeAdded, this, &Application::nodeAdded);
    connect(nodeList.data(), &NodeList::nodeKilled, this, &Application::nodeKilled);
    connect(nodeList.data(), SIGNAL(nodeKilled(SharedNodePointer)), SLOT(nodeKilled(SharedNodePointer)));
    connect(nodeList.data(), &NodeList::uuidChanged, _myAvatar, &MyAvatar::setSessionUUID);
    connect(nodeList.data(), &NodeList::uuidChanged, this, &Application::setSessionUUID);
    connect(nodeList.data(), &NodeList::limitOfSilentDomainCheckInsReached, nodeList.data(), &NodeList::reset);
    connect(nodeList.data(), &NodeList::packetVersionMismatch, this, &Application::notifyPacketVersionMismatch);

    // connect to appropriate slots on AccountManager
    AccountManager& accountManager = AccountManager::getInstance();

    const qint64 BALANCE_UPDATE_INTERVAL_MSECS = 5 * 1000;

    balanceUpdateTimer = new QTimer(this);
    connect(balanceUpdateTimer, &QTimer::timeout, &accountManager, &AccountManager::updateBalance);
    balanceUpdateTimer->start(BALANCE_UPDATE_INTERVAL_MSECS);

    connect(&accountManager, &AccountManager::balanceChanged, this, &Application::updateWindowTitle);

    auto dialogsManager = DependencyManager::get<DialogsManager>();
    connect(&accountManager, &AccountManager::authRequired, dialogsManager.data(), &DialogsManager::showLoginDialog);
    connect(&accountManager, &AccountManager::usernameChanged, this, &Application::updateWindowTitle);

    // set the account manager's root URL and trigger a login request if we don't have the access token
    accountManager.setAuthURL(NetworkingConstants::METAVERSE_SERVER_URL);
    UserActivityLogger::getInstance().launch(applicationVersion());

    // once the event loop has started, check and signal for an access token
    QMetaObject::invokeMethod(&accountManager, "checkAndSignalForAccessToken", Qt::QueuedConnection);

    auto addressManager = DependencyManager::get<AddressManager>();

    // use our MyAvatar position and quat for address manager path
    addressManager->setPositionGetter(getPositionForPath);
    addressManager->setOrientationGetter(getOrientationForPath);

    connect(addressManager.data(), &AddressManager::hostChanged, this, &Application::updateWindowTitle);
    connect(this, &QCoreApplication::aboutToQuit, addressManager.data(), &AddressManager::storeCurrentAddress);

    #ifdef _WIN32
    WSADATA WsaData;
    int wsaresult = WSAStartup(MAKEWORD(2,2), &WsaData);
    #endif

    // tell the NodeList instance who to tell the domain server we care about
    nodeList->addSetOfNodeTypesToNodeInterestSet(NodeSet() << NodeType::AudioMixer << NodeType::AvatarMixer
                                                 << NodeType::EntityServer);

    // connect to the packet sent signal of the _entityEditSender
    connect(&_entityEditSender, &EntityEditPacketSender::packetSent, this, &Application::packetSent);

    // send the identity packet for our avatar each second to our avatar mixer
    identityPacketTimer = new QTimer();
    connect(identityPacketTimer, &QTimer::timeout, _myAvatar, &MyAvatar::sendIdentityPacket);
    identityPacketTimer->start(AVATAR_IDENTITY_PACKET_SEND_INTERVAL_MSECS);

    // send the billboard packet for our avatar every few seconds
    billboardPacketTimer = new QTimer();
    connect(billboardPacketTimer, &QTimer::timeout, _myAvatar, &MyAvatar::sendBillboardPacket);
    billboardPacketTimer->start(AVATAR_BILLBOARD_PACKET_SEND_INTERVAL_MSECS);

    QString cachePath = QStandardPaths::writableLocation(QStandardPaths::DataLocation);
    QNetworkAccessManager& networkAccessManager = NetworkAccessManager::getInstance();
    QNetworkDiskCache* cache = new QNetworkDiskCache();
    cache->setMaximumCacheSize(MAXIMUM_CACHE_SIZE);
    cache->setCacheDirectory(!cachePath.isEmpty() ? cachePath : "interfaceCache");
    networkAccessManager.setCache(cache);

    ResourceCache::setRequestLimit(3);

    _window->setCentralWidget(_glWidget);

    _window->restoreGeometry();

    _window->setVisible(true);
    _glWidget->setFocusPolicy(Qt::StrongFocus);
    _glWidget->setFocus();

    // enable mouse tracking; otherwise, we only get drag events
    _glWidget->setMouseTracking(true);

    _fullscreenMenuWidget->setParent(_glWidget);
    _menuBarHeight = Menu::getInstance()->height();
    if (Menu::getInstance()->isOptionChecked(MenuOption::Fullscreen)) {
        setFullscreen(true);  // Initialize menu bar show/hide
    }

    _toolWindow = new ToolWindow();
    _toolWindow->setWindowFlags(_toolWindow->windowFlags() | Qt::WindowStaysOnTopHint);
    _toolWindow->setWindowTitle("Tools");

    // initialization continues in initializeGL when OpenGL context is ready

    // Tell our entity edit sender about our known jurisdictions
    _entityEditSender.setServerJurisdictions(&_entityServerJurisdictions);

    // For now we're going to set the PPS for outbound packets to be super high, this is
    // probably not the right long term solution. But for now, we're going to do this to
    // allow you to move an entity around in your hand
    _entityEditSender.setPacketsPerSecond(3000); // super high!!

    checkVersion();

    _overlays.init(); // do this before scripts load

    _runningScriptsWidget->setRunningScripts(getRunningScripts());
    connect(_runningScriptsWidget, &RunningScriptsWidget::stopScriptName, this, &Application::stopScript);

    connect(this, SIGNAL(aboutToQuit()), this, SLOT(saveScripts()));
    connect(this, SIGNAL(aboutToQuit()), this, SLOT(aboutToQuit()));

    // hook up bandwidth estimator
    QSharedPointer<BandwidthRecorder> bandwidthRecorder = DependencyManager::get<BandwidthRecorder>();
    connect(nodeList.data(), SIGNAL(dataSent(const quint8, const int)),
            bandwidthRecorder.data(), SLOT(updateOutboundData(const quint8, const int)));
    connect(nodeList.data(), SIGNAL(dataReceived(const quint8, const int)),
            bandwidthRecorder.data(), SLOT(updateInboundData(const quint8, const int)));

    connect(&_myAvatar->getSkeletonModel(), &SkeletonModel::skeletonLoaded,
            this, &Application::checkSkeleton, Qt::QueuedConnection);

    // Setup the userInputMapper with the actions
    // Setup the keyboardMouseDevice and the user input mapper with the default bindings
    _keyboardMouseDevice.registerToUserInputMapper(_userInputMapper);
    _keyboardMouseDevice.assignDefaultInputMapping(_userInputMapper);

    // check first run...
    if (_firstRun.get()) {
        qCDebug(interfaceapp) << "This is a first run...";
        // clear the scripts, and set out script to our default scripts
        clearScriptsBeforeRunning();
        loadScript(DEFAULT_SCRIPTS_JS_URL);

        _firstRun.set(false);
    } else {
        // do this as late as possible so that all required subsystems are initialized
        loadScripts();
    }

    loadSettings();
    int SAVE_SETTINGS_INTERVAL = 10 * MSECS_PER_SECOND; // Let's save every seconds for now
    connect(&_settingsTimer, &QTimer::timeout, this, &Application::saveSettings);
    connect(&_settingsThread, SIGNAL(started()), &_settingsTimer, SLOT(start()));
    connect(&_settingsThread, SIGNAL(finished()), &_settingsTimer, SLOT(stop()));
    _settingsTimer.moveToThread(&_settingsThread);
    _settingsTimer.setSingleShot(false);
    _settingsTimer.setInterval(SAVE_SETTINGS_INTERVAL);
    _settingsThread.start();

    _trayIcon->show();

    // set the local loopback interface for local sounds from audio scripts
    AudioScriptingInterface::getInstance().setLocalAudioInterface(audioIO.data());

#ifdef HAVE_RTMIDI
    // setup the MIDIManager
    MIDIManager& midiManagerInstance = MIDIManager::getInstance();
    midiManagerInstance.openDefaultPort();
#endif

    this->installEventFilter(this);
    // The offscreen UI needs to intercept the mouse and keyboard
    // events coming from the onscreen window
    _glWidget->installEventFilter(DependencyManager::get<OffscreenUi>().data());

    // initialize our face trackers after loading the menu settings
    auto faceshiftTracker = DependencyManager::get<Faceshift>();
    faceshiftTracker->init();
    connect(faceshiftTracker.data(), &FaceTracker::muteToggled, this, &Application::faceTrackerMuteToggled);
#ifdef HAVE_DDE
    auto ddeTracker = DependencyManager::get<DdeFaceTracker>();
    ddeTracker->init();
    connect(ddeTracker.data(), &FaceTracker::muteToggled, this, &Application::faceTrackerMuteToggled);
#endif
}


void Application::aboutToQuit() {
    emit beforeAboutToQuit();

    _aboutToQuit = true;
    cleanupBeforeQuit();
}

void Application::cleanupBeforeQuit() {

    _entities.clear(); // this will allow entity scripts to properly shutdown

    _datagramProcessor->shutdown(); // tell the datagram processor we're shutting down, so it can short circuit
    _entities.shutdown(); // tell the entities system we're shutting down, so it will stop running scripts
    ScriptEngine::stopAllScripts(this); // stop all currently running global scripts

    // first stop all timers directly or by invokeMethod
    // depending on what thread they run in
    locationUpdateTimer->stop();
    balanceUpdateTimer->stop();
    identityPacketTimer->stop();
    billboardPacketTimer->stop();
    checkFPStimer->stop();
    idleTimer->stop();
    QMetaObject::invokeMethod(&_settingsTimer, "stop", Qt::BlockingQueuedConnection);

    // and then delete those that got created by "new"
    delete locationUpdateTimer;
    delete balanceUpdateTimer;
    delete identityPacketTimer;
    delete billboardPacketTimer;
    delete checkFPStimer;
    delete idleTimer;
    // no need to delete _settingsTimer here as it is no pointer

    // save state
    _settingsThread.quit();
    saveSettings();
    _window->saveGeometry();

    // let the avatar mixer know we're out
    MyAvatar::sendKillAvatar();

    // stop the AudioClient
    QMetaObject::invokeMethod(DependencyManager::get<AudioClient>().data(),
                              "stop", Qt::BlockingQueuedConnection);

    // destroy the AudioClient so it and its thread have a chance to go down safely
    DependencyManager::destroy<AudioClient>();

#ifdef HAVE_DDE
    DependencyManager::destroy<DdeFaceTracker>();
#endif
}

Application::~Application() {
    EntityTree* tree = _entities.getTree();
    tree->lockForWrite();
    _entities.getTree()->setSimulation(NULL);
    tree->unlock();

    _octreeProcessor.terminate();
    _entityEditSender.terminate();

    Menu::getInstance()->deleteLater();

    _physicsEngine.setCharacterController(NULL);
    _myAvatar = NULL;

    ModelEntityItem::cleanupLoadedAnimations();

    // stop the glWidget frame timer so it doesn't call paintGL
    _glWidget->stopFrameTimer();

    // remove avatars from physics engine
    DependencyManager::get<AvatarManager>()->clearOtherAvatars();
    _physicsEngine.deleteObjects(DependencyManager::get<AvatarManager>()->getObjectsToDelete());

    DependencyManager::destroy<OffscreenUi>();
    DependencyManager::destroy<AvatarManager>();
    DependencyManager::destroy<AnimationCache>();
    DependencyManager::destroy<TextureCache>();
    DependencyManager::destroy<GeometryCache>();
    DependencyManager::destroy<ScriptCache>();
    DependencyManager::destroy<SoundCache>();

    QThread* nodeThread = DependencyManager::get<NodeList>()->thread();
    DependencyManager::destroy<NodeList>();

    // ask the node thread to quit and wait until it is done
    nodeThread->quit();
    nodeThread->wait();

    Leapmotion::destroy();
    RealSense::destroy();

    qInstallMessageHandler(NULL); // NOTE: Do this as late as possible so we continue to get our log messages
}

void Application::initializeGL() {
    qCDebug(interfaceapp) << "Created Display Window.";

    // initialize glut for shape drawing; Qt apparently initializes it on OS X
    #ifndef __APPLE__
    static bool isInitialized = false;
    if (isInitialized) {
        return;
    } else {
        isInitialized = true;
    }
    #endif

    qCDebug(interfaceapp) << "GL Version: " << QString((const char*) glGetString(GL_VERSION));
    qCDebug(interfaceapp) << "GL Shader Language Version: " << QString((const char*) glGetString(GL_SHADING_LANGUAGE_VERSION));
    qCDebug(interfaceapp) << "GL Vendor: " << QString((const char*) glGetString(GL_VENDOR));
    qCDebug(interfaceapp) << "GL Renderer: " << QString((const char*) glGetString(GL_RENDERER));

    #ifdef WIN32
    GLenum err = glewInit();
    if (GLEW_OK != err) {
        /* Problem: glewInit failed, something is seriously wrong. */
        qCDebug(interfaceapp, "Error: %s\n", glewGetErrorString(err));
    }
    qCDebug(interfaceapp, "Status: Using GLEW %s\n", glewGetString(GLEW_VERSION));

    if (wglewGetExtension("WGL_EXT_swap_control")) {
        int swapInterval = wglGetSwapIntervalEXT();
        qCDebug(interfaceapp, "V-Sync is %s\n", (swapInterval > 0 ? "ON" : "OFF"));
    }
    #endif

#if defined(Q_OS_LINUX)
    // TODO: Write the correct  code for Linux...
    /* if (wglewGetExtension("WGL_EXT_swap_control")) {
        int swapInterval = wglGetSwapIntervalEXT();
        qCDebug(interfaceapp, "V-Sync is %s\n", (swapInterval > 0 ? "ON" : "OFF"));
    }*/
#endif

    initDisplay();
    qCDebug(interfaceapp, "Initialized Display.");

    // The UI can't be created until the primary OpenGL
    // context is created, because it needs to share
    // texture resources
    initializeUi();
    qCDebug(interfaceapp, "Initialized Offscreen UI.");
    _glWidget->makeCurrent();

    // call Menu getInstance static method to set up the menu
    // Needs to happen AFTER the QML UI initialization
    _window->setMenuBar(Menu::getInstance());

    init();
    qCDebug(interfaceapp, "init() complete.");

    // create thread for parsing of octee data independent of the main network and rendering threads
    _octreeProcessor.initialize(_enableProcessOctreeThread);
    connect(&_octreeProcessor, &OctreePacketProcessor::packetVersionMismatch, this, &Application::notifyPacketVersionMismatch);
    _entityEditSender.initialize(_enableProcessOctreeThread);

    // call our timer function every second
    checkFPStimer = new QTimer(this);
    connect(checkFPStimer, SIGNAL(timeout()), SLOT(checkFPS()));
    checkFPStimer->start(1000);

    // call our idle function whenever we can
    idleTimer = new QTimer(this);
    connect(idleTimer, SIGNAL(timeout()), SLOT(idle()));
    idleTimer->start(0);
    _idleLoopStdev.reset();

    if (_justStarted) {
        float startupTime = (float)_applicationStartupTime.elapsed() / 1000.0;
        _justStarted = false;
        qCDebug(interfaceapp, "Startup time: %4.2f seconds.", startupTime);
    }

    // update before the first render
    update(1.0f / _fps);

    InfoView::show(INFO_HELP_PATH, true);
}

void Application::initializeUi() {
    AddressBarDialog::registerType();
    ErrorDialog::registerType();
    LoginDialog::registerType();
    MessageDialog::registerType();
    VrMenu::registerType();

    auto offscreenUi = DependencyManager::get<OffscreenUi>();
    offscreenUi->create(_glWidget->context()->contextHandle());
    offscreenUi->resize(_glWidget->size());
    offscreenUi->setProxyWindow(_window->windowHandle());
    offscreenUi->setBaseUrl(QUrl::fromLocalFile(PathUtils::resourcesPath() + "/qml/"));
    offscreenUi->load("Root.qml");
    offscreenUi->load("RootMenu.qml");
    VrMenu::load();
    VrMenu::executeQueuedLambdas();
    offscreenUi->setMouseTranslator([this](const QPointF& p){
        if (OculusManager::isConnected()) {
            glm::vec2 pos = _applicationOverlay.screenToOverlay(toGlm(p));
            return QPointF(pos.x, pos.y);
        }
        return QPointF(p);
    });
    offscreenUi->resume();
    connect(_window, &MainWindow::windowGeometryChanged, [this](const QRect & r){
        static qreal oldDevicePixelRatio = 0;
        qreal devicePixelRatio = _glWidget->devicePixelRatio();
        if (devicePixelRatio != oldDevicePixelRatio) {
            oldDevicePixelRatio = devicePixelRatio;
            qDebug() << "Device pixel ratio changed, triggering GL resize";
            resizeGL();
        }
    });
}

void Application::paintGL() {
    PROFILE_RANGE(__FUNCTION__);
    _glWidget->makeCurrent();

    auto lodManager = DependencyManager::get<LODManager>();
    gpu::Context context(new gpu::GLBackend());
    RenderArgs renderArgs(&context, nullptr, getViewFrustum(), lodManager->getOctreeSizeScale(),
                          lodManager->getBoundaryLevelAdjust(), RenderArgs::DEFAULT_RENDER_MODE,
                          RenderArgs::MONO, RenderArgs::RENDER_DEBUG_NONE);

    PerformanceTimer perfTimer("paintGL");
    //Need accurate frame timing for the oculus rift
    if (OculusManager::isConnected()) {
        OculusManager::beginFrameTiming();
    }

    PerformanceWarning::setSuppressShortTimings(Menu::getInstance()->isOptionChecked(MenuOption::SuppressShortTimings));
    bool showWarnings = Menu::getInstance()->isOptionChecked(MenuOption::PipelineWarnings);
    PerformanceWarning warn(showWarnings, "Application::paintGL()");
    resizeGL();

    {
        PerformanceTimer perfTimer("renderOverlay");
        _applicationOverlay.renderOverlay(&renderArgs);
    }

    glEnable(GL_LINE_SMOOTH);

    if (_myCamera.getMode() == CAMERA_MODE_FIRST_PERSON) {
        // Always use the default eye position, not the actual head eye position.
        // Using the latter will cause the camera to wobble with idle animations,
        // or with changes from the face tracker
        _myCamera.setPosition(_myAvatar->getDefaultEyePosition());
        if (!OculusManager::isConnected()) {
            // If not using an HMD, grab the camera orientation directly
            _myCamera.setRotation(_myAvatar->getHead()->getCameraOrientation());
        } else {
            // In an HMD, people can look up and down with their actual neck, and the
            // per-eye HMD pose will be applied later.  So set the camera orientation
            // to only the yaw, excluding pitch and roll, i.e. an orientation that
            // is orthongonal to the (body's) Y axis
            _myCamera.setRotation(_myAvatar->getWorldAlignedOrientation());
        }

    } else if (_myCamera.getMode() == CAMERA_MODE_THIRD_PERSON) {
        static const float THIRD_PERSON_CAMERA_DISTANCE = 1.5f;
        _myCamera.setPosition(_myAvatar->getDefaultEyePosition() +
            _myAvatar->getOrientation() * glm::vec3(0.0f, 0.0f, 1.0f) * THIRD_PERSON_CAMERA_DISTANCE * _myAvatar->getScale());
        if (OculusManager::isConnected()) {
            _myCamera.setRotation(_myAvatar->getWorldAlignedOrientation());
        } else {
            _myCamera.setRotation(_myAvatar->getHead()->getOrientation());
        }

    } else if (_myCamera.getMode() == CAMERA_MODE_MIRROR) {
        _myCamera.setRotation(_myAvatar->getWorldAlignedOrientation() * glm::quat(glm::vec3(0.0f, PI + _rotateMirror, 0.0f)));
        _myCamera.setPosition(_myAvatar->getDefaultEyePosition() +
                              glm::vec3(0, _raiseMirror * _myAvatar->getScale(), 0) +
                              (_myAvatar->getOrientation() * glm::quat(glm::vec3(0.0f, _rotateMirror, 0.0f))) *
                               glm::vec3(0.0f, 0.0f, -1.0f) * MIRROR_FULLSCREEN_DISTANCE * _scaleMirror);
    }

    // Update camera position
    if (!OculusManager::isConnected()) {
        _myCamera.update(1.0f / _fps);
    }

    // Sync up the View Furstum with the camera
    // FIXME: it's happening again in the updateSHadow and it shouldn't, this should be the place
    loadViewFrustum(_myCamera, _viewFrustum);

    if (getShadowsEnabled()) {
        renderArgs._renderMode = RenderArgs::SHADOW_RENDER_MODE;
        updateShadowMap(&renderArgs);
    }

    renderArgs._renderMode = RenderArgs::DEFAULT_RENDER_MODE;

    if (OculusManager::isConnected()) {
        //When in mirror mode, use camera rotation. Otherwise, use body rotation
        if (_myCamera.getMode() == CAMERA_MODE_MIRROR) {
            OculusManager::display(_glWidget, &renderArgs, _myCamera.getRotation(), _myCamera.getPosition(), _myCamera);
        } else {
            OculusManager::display(_glWidget, &renderArgs, _myAvatar->getWorldAlignedOrientation(), _myAvatar->getDefaultEyePosition(), _myCamera);
        }
    } else if (TV3DManager::isConnected()) {
<<<<<<< HEAD
       
        TV3DManager::display(&renderArgs, _myCamera);
=======

        TV3DManager::display(_myCamera);
>>>>>>> 7c0e70b1

    } else {
        DependencyManager::get<GlowEffect>()->prepare(&renderArgs);

        // Viewport is assigned to the size of the framebuffer
        QSize size = DependencyManager::get<TextureCache>()->getFrameBufferSize();
        glViewport(0, 0, size.width(), size.height());

        glMatrixMode(GL_MODELVIEW);
        glPushMatrix();
        glLoadIdentity();
        displaySide(&renderArgs, _myCamera);
        glPopMatrix();

        if (Menu::getInstance()->isOptionChecked(MenuOption::FullscreenMirror)) {
            _rearMirrorTools->render(&renderArgs, true, _glWidget->mapFromGlobal(QCursor::pos()));
        } else if (Menu::getInstance()->isOptionChecked(MenuOption::Mirror)) {
<<<<<<< HEAD
            renderRearViewMirror(&renderArgs, _mirrorViewRect);       
=======
            renderRearViewMirror(_mirrorViewRect);
>>>>>>> 7c0e70b1
        }

        auto finalFbo = DependencyManager::get<GlowEffect>()->render(&renderArgs);

        glBindFramebuffer(GL_DRAW_FRAMEBUFFER, 0);
        glBindFramebuffer(GL_READ_FRAMEBUFFER, gpu::GLBackend::getFramebufferID(finalFbo));
        glBlitFramebuffer(0, 0, _renderResolution.x, _renderResolution.y,
                          0, 0, _glWidget->getDeviceSize().width(), _glWidget->getDeviceSize().height(),
                            GL_COLOR_BUFFER_BIT, GL_NEAREST);
        glBindFramebuffer(GL_READ_FRAMEBUFFER, 0);

        _applicationOverlay.displayOverlayTexture();
    }

    if (!OculusManager::isConnected() || OculusManager::allowSwap()) {
        _glWidget->swapBuffers();
    }

    if (OculusManager::isConnected()) {
        OculusManager::endFrameTiming();
    }
    _frameCount++;
    Stats::getInstance()->setRenderDetails(renderArgs._details);
}

void Application::runTests() {
    runTimingTests();
}

void Application::audioMuteToggled() {
    QAction* muteAction = Menu::getInstance()->getActionForOption(MenuOption::MuteAudio);
    Q_CHECK_PTR(muteAction);
    muteAction->setChecked(DependencyManager::get<AudioClient>()->isMuted());
}

void Application::faceTrackerMuteToggled() {
    QAction* muteAction = Menu::getInstance()->getActionForOption(MenuOption::MuteFaceTracking);
    Q_CHECK_PTR(muteAction);
    bool isMuted = getSelectedFaceTracker()->isMuted();
    muteAction->setChecked(isMuted);
    getSelectedFaceTracker()->setEnabled(!isMuted);
    Menu::getInstance()->getActionForOption(MenuOption::CalibrateCamera)->setEnabled(!isMuted);
}

void Application::aboutApp() {
    InfoView::show(INFO_HELP_PATH);
}

void Application::showEditEntitiesHelp() {
    InfoView::show(INFO_EDIT_ENTITIES_PATH);
}

void Application::resetCamerasOnResizeGL(Camera& camera, const glm::uvec2& size) {
    if (OculusManager::isConnected()) {
        OculusManager::configureCamera(camera);
    } else if (TV3DManager::isConnected()) {
        TV3DManager::configureCamera(camera, size.x, size.y);
    } else {
        camera.setProjection(glm::perspective(glm::radians(_fieldOfView.get()), (float)size.x / size.y, DEFAULT_NEAR_CLIP, DEFAULT_FAR_CLIP));
    }
}

void Application::resizeGL() {
    // Set the desired FBO texture size. If it hasn't changed, this does nothing.
    // Otherwise, it must rebuild the FBOs
    QSize renderSize;
    if (OculusManager::isConnected()) {
        renderSize = OculusManager::getRenderTargetSize();
    } else {
        renderSize = _glWidget->getDeviceSize() * getRenderResolutionScale();
    }
    if (_renderResolution == toGlm(renderSize)) {
        return;
    }

    _renderResolution = toGlm(renderSize);
    DependencyManager::get<TextureCache>()->setFrameBufferSize(renderSize);
    resetCamerasOnResizeGL(_myCamera, _renderResolution);

    glViewport(0, 0, _renderResolution.x, _renderResolution.y); // shouldn't this account for the menu???

    updateProjectionMatrix();
    glLoadIdentity();

    auto offscreenUi = DependencyManager::get<OffscreenUi>();
    offscreenUi->resize(_glWidget->size());
    _glWidget->makeCurrent();

    // update Stats width
    // let's set horizontal offset to give stats some margin to mirror
    int horizontalOffset = MIRROR_VIEW_WIDTH + MIRROR_VIEW_LEFT_PADDING * 2;
    Stats::getInstance()->resetWidth(_renderResolution.x, horizontalOffset);
}

void Application::updateProjectionMatrix() {
    updateProjectionMatrix(_myCamera);
}

void Application::updateProjectionMatrix(Camera& camera, bool updateViewFrustum) {
    _projectionMatrix = camera.getProjection();

    glMatrixMode(GL_PROJECTION);
    glLoadMatrixf(glm::value_ptr(_projectionMatrix));

    // Tell our viewFrustum about this change, using the application camera
    if (updateViewFrustum) {
        loadViewFrustum(camera, _viewFrustum);
    }

    glMatrixMode(GL_MODELVIEW);
}

void Application::controlledBroadcastToNodes(const QByteArray& packet, const NodeSet& destinationNodeTypes) {
    foreach(NodeType_t type, destinationNodeTypes) {
        // Perform the broadcast for one type
        DependencyManager::get<NodeList>()->broadcastToNodes(packet, NodeSet() << type);
    }
}

bool Application::importSVOFromURL(const QString& urlString) {
    QUrl url(urlString);
    emit svoImportRequested(url.url());
    return true; // assume it's accepted
}

bool Application::event(QEvent* event) {
    if ((int)event->type() == (int)Lambda) {
        ((LambdaEvent*)event)->call();
        return true;
    }

    switch (event->type()) {
        case QEvent::MouseMove:
            mouseMoveEvent((QMouseEvent*)event);
            return true;
        case QEvent::MouseButtonPress:
            mousePressEvent((QMouseEvent*)event);
            return true;
        case QEvent::MouseButtonDblClick:
            mouseDoublePressEvent((QMouseEvent*)event);
            return true;
        case QEvent::MouseButtonRelease:
            mouseReleaseEvent((QMouseEvent*)event);
            return true;
        case QEvent::KeyPress:
            keyPressEvent((QKeyEvent*)event);
            return true;
        case QEvent::KeyRelease:
            keyReleaseEvent((QKeyEvent*)event);
            return true;
        case QEvent::FocusOut:
            focusOutEvent((QFocusEvent*)event);
            return true;
        case QEvent::TouchBegin:
            touchBeginEvent(static_cast<QTouchEvent*>(event));
            event->accept();
            return true;
        case QEvent::TouchEnd:
            touchEndEvent(static_cast<QTouchEvent*>(event));
            return true;
        case QEvent::TouchUpdate:
            touchUpdateEvent(static_cast<QTouchEvent*>(event));
            return true;
        case QEvent::Wheel:
            wheelEvent(static_cast<QWheelEvent*>(event));
            return true;
        case QEvent::Drop:
            dropEvent(static_cast<QDropEvent*>(event));
            return true;
        default:
            break;
    }

    // handle custom URL
    if (event->type() == QEvent::FileOpen) {

        QFileOpenEvent* fileEvent = static_cast<QFileOpenEvent*>(event);

        QUrl url = fileEvent->url();

        if (!url.isEmpty()) {
            QString urlString = url.toString();
            if (canAcceptURL(urlString)) {
                return acceptURL(urlString);
            }
        }
        return false;
    }

    if (HFActionEvent::types().contains(event->type())) {
        _controllerScriptingInterface.handleMetaEvent(static_cast<HFMetaEvent*>(event));
    }

    return QApplication::event(event);
}

bool Application::eventFilter(QObject* object, QEvent* event) {

    if (event->type() == QEvent::ShortcutOverride) {
        if (DependencyManager::get<OffscreenUi>()->shouldSwallowShortcut(event)) {
            event->accept();
            return true;
        }

        // Filter out captured keys before they're used for shortcut actions.
        if (_controllerScriptingInterface.isKeyCaptured(static_cast<QKeyEvent*>(event))) {
            event->accept();
            return true;
        }
    }

    return false;
}

static bool _altPressed{ false };

void Application::keyPressEvent(QKeyEvent* event) {
    _altPressed = event->key() == Qt::Key_Alt;
    _keysPressed.insert(event->key());

    _controllerScriptingInterface.emitKeyPressEvent(event); // send events to any registered scripts

    // if one of our scripts have asked to capture this event, then stop processing it
    if (_controllerScriptingInterface.isKeyCaptured(event)) {
        return;
    }

    if (activeWindow() == _window) {
        _keyboardMouseDevice.keyPressEvent(event);

        bool isShifted = event->modifiers().testFlag(Qt::ShiftModifier);
        bool isMeta = event->modifiers().testFlag(Qt::ControlModifier);
        bool isOption = event->modifiers().testFlag(Qt::AltModifier);
        switch (event->key()) {
                break;
            case Qt::Key_Enter:
            case Qt::Key_Return:
                Menu::getInstance()->triggerOption(MenuOption::AddressBar);
                break;

            case Qt::Key_B:
                if (isMeta) {
                    auto offscreenUi = DependencyManager::get<OffscreenUi>();
                    offscreenUi->load("Browser.qml");
                }
                break;

            case Qt::Key_L:
                if (isShifted && isMeta) {
                    Menu::getInstance()->triggerOption(MenuOption::Log);
                } else if (isMeta) {
                    Menu::getInstance()->triggerOption(MenuOption::AddressBar);
                } else if (isShifted) {
                    Menu::getInstance()->triggerOption(MenuOption::LodTools);
                }
                break;

            case Qt::Key_F: {
                _physicsEngine.dumpNextStats();
                break;
            }

            case Qt::Key_Asterisk:
                Menu::getInstance()->triggerOption(MenuOption::Stars);
                break;

            case Qt::Key_W:
                if (isOption && !isShifted && !isMeta) {
                    Menu::getInstance()->triggerOption(MenuOption::Wireframe);
                }
                break;

            case Qt::Key_S:
                if (isShifted && isMeta && !isOption) {
                    Menu::getInstance()->triggerOption(MenuOption::SuppressShortTimings);
                } else if (isOption && !isShifted && !isMeta) {
                    Menu::getInstance()->triggerOption(MenuOption::ScriptEditor);
                } else if (!isOption && !isShifted && isMeta) {
                    takeSnapshot();
                }
                break;

            case Qt::Key_Apostrophe:
                resetSensors();
                break;

            case Qt::Key_A:
                if (isShifted) {
                    Menu::getInstance()->triggerOption(MenuOption::Atmosphere);
                }
                break;

            case Qt::Key_Backslash:
                Menu::getInstance()->triggerOption(MenuOption::Chat);
                break;

            case Qt::Key_Up:
                if (_myCamera.getMode() == CAMERA_MODE_MIRROR) {
                    if (!isShifted) {
                        _scaleMirror *= 0.95f;
                    } else {
                        _raiseMirror += 0.05f;
                    }
                }
                break;

            case Qt::Key_Down:
                if (_myCamera.getMode() == CAMERA_MODE_MIRROR) {
                    if (!isShifted) {
                        _scaleMirror *= 1.05f;
                    } else {
                        _raiseMirror -= 0.05f;
                    }
                }
                break;

            case Qt::Key_Left:
                if (_myCamera.getMode() == CAMERA_MODE_MIRROR) {
                    _rotateMirror += PI / 20.0f;
                }
                break;

            case Qt::Key_Right:
                if (_myCamera.getMode() == CAMERA_MODE_MIRROR) {
                    _rotateMirror -= PI / 20.0f;
                }
                break;

#if 0
            case Qt::Key_I:
                if (isShifted) {
                    _myCamera.setEyeOffsetOrientation(glm::normalize(
                                                                     glm::quat(glm::vec3(0.002f, 0, 0)) * _myCamera.getEyeOffsetOrientation()));
                } else {
                    _myCamera.setEyeOffsetPosition(_myCamera.getEyeOffsetPosition() + glm::vec3(0, 0.001, 0));
                }
                updateProjectionMatrix();
                break;

            case Qt::Key_K:
                if (isShifted) {
                    _myCamera.setEyeOffsetOrientation(glm::normalize(
                                                                     glm::quat(glm::vec3(-0.002f, 0, 0)) * _myCamera.getEyeOffsetOrientation()));
                } else {
                    _myCamera.setEyeOffsetPosition(_myCamera.getEyeOffsetPosition() + glm::vec3(0, -0.001, 0));
                }
                updateProjectionMatrix();
                break;

            case Qt::Key_J:
                if (isShifted) {
                    _viewFrustum.setFocalLength(_viewFrustum.getFocalLength() - 0.1f);
                    if (TV3DManager::isConnected()) {
                        TV3DManager::configureCamera(_myCamera, _glWidget->getDeviceWidth(), _glWidget->getDeviceHeight());
                    }
                } else {
                    _myCamera.setEyeOffsetPosition(_myCamera.getEyeOffsetPosition() + glm::vec3(-0.001, 0, 0));
                }
                updateProjectionMatrix();
                break;

            case Qt::Key_M:
                if (isShifted) {
                    _viewFrustum.setFocalLength(_viewFrustum.getFocalLength() + 0.1f);
                    if (TV3DManager::isConnected()) {
                        TV3DManager::configureCamera(_myCamera, _glWidget->getDeviceWidth(), _glWidget->getDeviceHeight());
                    }

                } else {
                    _myCamera.setEyeOffsetPosition(_myCamera.getEyeOffsetPosition() + glm::vec3(0.001, 0, 0));
                }
                updateProjectionMatrix();
                break;

            case Qt::Key_U:
                if (isShifted) {
                    _myCamera.setEyeOffsetOrientation(glm::normalize(
                                                                     glm::quat(glm::vec3(0, 0, -0.002f)) * _myCamera.getEyeOffsetOrientation()));
                } else {
                    _myCamera.setEyeOffsetPosition(_myCamera.getEyeOffsetPosition() + glm::vec3(0, 0, -0.001));
                }
                updateProjectionMatrix();
                break;

            case Qt::Key_Y:
                if (isShifted) {
                    _myCamera.setEyeOffsetOrientation(glm::normalize(
                                                                     glm::quat(glm::vec3(0, 0, 0.002f)) * _myCamera.getEyeOffsetOrientation()));
                } else {
                    _myCamera.setEyeOffsetPosition(_myCamera.getEyeOffsetPosition() + glm::vec3(0, 0, 0.001));
                }
                updateProjectionMatrix();
                break;
#endif

            case Qt::Key_H:
                if (isShifted) {
                    Menu::getInstance()->triggerOption(MenuOption::Mirror);
                } else {
                    Menu::getInstance()->triggerOption(MenuOption::FullscreenMirror);
                }
                break;
            case Qt::Key_P:
                 Menu::getInstance()->triggerOption(MenuOption::FirstPerson);
                 break;
            case Qt::Key_Slash:
                Menu::getInstance()->triggerOption(MenuOption::Stats);
                break;
            case Qt::Key_Plus:
                _myAvatar->increaseSize();
                break;
            case Qt::Key_Minus:
                _myAvatar->decreaseSize();
                break;
            case Qt::Key_Equal:
                _myAvatar->resetSize();
                break;
            case Qt::Key_Space: {
                if (!event->isAutoRepeat()) {
                    // this starts an HFActionEvent
                    HFActionEvent startActionEvent(HFActionEvent::startType(),
                                                   computePickRay(getTrueMouseX(), getTrueMouseY()));
                    sendEvent(this, &startActionEvent);
                }

                break;
            }
            case Qt::Key_Escape: {
                OculusManager::abandonCalibration();

                if (!event->isAutoRepeat()) {
                    // this starts the HFCancelEvent
                    HFBackEvent startBackEvent(HFBackEvent::startType());
                    sendEvent(this, &startBackEvent);
                }

                break;
            }

            default:
                event->ignore();
                break;
        }
    }
}


#define VR_MENU_ONLY_IN_HMD

void Application::keyReleaseEvent(QKeyEvent* event) {
    if (event->key() == Qt::Key_Alt && _altPressed && _window->isActiveWindow()) {
#ifdef VR_MENU_ONLY_IN_HMD
        if (isHMDMode()) {
#endif
            VrMenu::toggle();
#ifdef VR_MENU_ONLY_IN_HMD
        }
#endif
    }

    _keysPressed.remove(event->key());

    _controllerScriptingInterface.emitKeyReleaseEvent(event); // send events to any registered scripts

    // if one of our scripts have asked to capture this event, then stop processing it
    if (_controllerScriptingInterface.isKeyCaptured(event)) {
        return;
    }

    _keyboardMouseDevice.keyReleaseEvent(event);

    switch (event->key()) {
        case Qt::Key_Space: {
            if (!event->isAutoRepeat()) {
                // this ends the HFActionEvent
                HFActionEvent endActionEvent(HFActionEvent::endType(),
                                             computePickRay(getTrueMouseX(), getTrueMouseY()));
                sendEvent(this, &endActionEvent);
            }
            break;
        }
        case Qt::Key_Escape: {
            if (!event->isAutoRepeat()) {
                // this ends the HFCancelEvent
                HFBackEvent endBackEvent(HFBackEvent::endType());
                sendEvent(this, &endBackEvent);
            }
            break;
        }
        default:
            event->ignore();
            break;
    }
}

void Application::focusOutEvent(QFocusEvent* event) {
    _keyboardMouseDevice.focusOutEvent(event);

    // synthesize events for keys currently pressed, since we may not get their release events
    foreach (int key, _keysPressed) {
        QKeyEvent event(QEvent::KeyRelease, key, Qt::NoModifier);
        keyReleaseEvent(&event);
    }
    _keysPressed.clear();
}

void Application::mouseMoveEvent(QMouseEvent* event, unsigned int deviceID) {
    // Used by application overlay to determine how to draw cursor(s)
    _lastMouseMoveWasSimulated = deviceID > 0;
    if (!_lastMouseMoveWasSimulated) {
        _lastMouseMove = usecTimestampNow();
    }

    if (_aboutToQuit) {
        return;
    }

    if (Menu::getInstance()->isOptionChecked(MenuOption::Fullscreen)
        && !Menu::getInstance()->isOptionChecked(MenuOption::EnableVRMode)) {
        // Show/hide menu bar in fullscreen
        if (event->globalY() > _menuBarHeight) {
            _fullscreenMenuWidget->setFixedHeight(0);
            Menu::getInstance()->setFixedHeight(0);
        } else {
            _fullscreenMenuWidget->setFixedHeight(_menuBarHeight);
            Menu::getInstance()->setFixedHeight(_menuBarHeight);
        }
    }

    _entities.mouseMoveEvent(event, deviceID);

    _controllerScriptingInterface.emitMouseMoveEvent(event, deviceID); // send events to any registered scripts
    // if one of our scripts have asked to capture this event, then stop processing it
    if (_controllerScriptingInterface.isMouseCaptured()) {
        return;
    }

    _keyboardMouseDevice.mouseMoveEvent(event, deviceID);

}

void Application::mousePressEvent(QMouseEvent* event, unsigned int deviceID) {
    // Inhibit the menu if the user is using alt-mouse dragging
    _altPressed = false;

    if (!_aboutToQuit) {
        _entities.mousePressEvent(event, deviceID);
    }

    _controllerScriptingInterface.emitMousePressEvent(event); // send events to any registered scripts

    // if one of our scripts have asked to capture this event, then stop processing it
    if (_controllerScriptingInterface.isMouseCaptured()) {
        return;
    }


    if (activeWindow() == _window) {
        _keyboardMouseDevice.mousePressEvent(event);

        if (event->button() == Qt::LeftButton) {
            _mouseDragStartedX = getTrueMouseX();
            _mouseDragStartedY = getTrueMouseY();
            _mousePressed = true;

            if (mouseOnScreen()) {
                if (DependencyManager::get<AudioToolBox>()->mousePressEvent(getMouseX(), getMouseY())) {
                    // stop propagation
                    return;
                }

                if (DependencyManager::get<CameraToolBox>()->mousePressEvent(getMouseX(), getMouseY())) {
                    // stop propagation
                    return;
                }

                if (_rearMirrorTools->mousePressEvent(getMouseX(), getMouseY())) {
                    // stop propagation
                    return;
                }
            }

            // nobody handled this - make it an action event on the _window object
            HFActionEvent actionEvent(HFActionEvent::startType(),
                                      computePickRay(event->x(), event->y()));
            sendEvent(this, &actionEvent);

        } else if (event->button() == Qt::RightButton) {
            // right click items here
        }
    }
}

void Application::mouseDoublePressEvent(QMouseEvent* event, unsigned int deviceID) {
    // if one of our scripts have asked to capture this event, then stop processing it
    if (_controllerScriptingInterface.isMouseCaptured()) {
        return;
    }

    if (activeWindow() == _window) {
        if (event->button() == Qt::LeftButton) {
            if (mouseOnScreen()) {
                if (DependencyManager::get<CameraToolBox>()->mouseDoublePressEvent(getMouseX(), getMouseY())) {
                    // stop propagation
                    return;
                }
            }
        }
    }
}

void Application::mouseReleaseEvent(QMouseEvent* event, unsigned int deviceID) {

    if (!_aboutToQuit) {
        _entities.mouseReleaseEvent(event, deviceID);
    }

    _controllerScriptingInterface.emitMouseReleaseEvent(event); // send events to any registered scripts

    // if one of our scripts have asked to capture this event, then stop processing it
    if (_controllerScriptingInterface.isMouseCaptured()) {
        return;
    }

    if (activeWindow() == _window) {
        _keyboardMouseDevice.mouseReleaseEvent(event);

        if (event->button() == Qt::LeftButton) {
            _mousePressed = false;

            if (Menu::getInstance()->isOptionChecked(MenuOption::Stats) && mouseOnScreen()) {
                // let's set horizontal offset to give stats some margin to mirror
                int horizontalOffset = MIRROR_VIEW_WIDTH;
                Stats::getInstance()->checkClick(getMouseX(), getMouseY(),
                                                 getMouseDragStartedX(), getMouseDragStartedY(), horizontalOffset);
            }

            // fire an action end event
            HFActionEvent actionEvent(HFActionEvent::endType(),
                                      computePickRay(event->x(), event->y()));
            sendEvent(this, &actionEvent);
        }
    }
}

void Application::touchUpdateEvent(QTouchEvent* event) {
    _altPressed = false;

    if (event->type() == QEvent::TouchUpdate) {
        TouchEvent thisEvent(*event, _lastTouchEvent);
        _controllerScriptingInterface.emitTouchUpdateEvent(thisEvent); // send events to any registered scripts
        _lastTouchEvent = thisEvent;
    }

    // if one of our scripts have asked to capture this event, then stop processing it
    if (_controllerScriptingInterface.isTouchCaptured()) {
        return;
    }

    _keyboardMouseDevice.touchUpdateEvent(event);

    bool validTouch = false;
    if (activeWindow() == _window) {
        const QList<QTouchEvent::TouchPoint>& tPoints = event->touchPoints();
        _touchAvgX = 0.0f;
        _touchAvgY = 0.0f;
        int numTouches = tPoints.count();
        if (numTouches > 1) {
            for (int i = 0; i < numTouches; ++i) {
                _touchAvgX += tPoints[i].pos().x();
                _touchAvgY += tPoints[i].pos().y();
            }
            _touchAvgX /= (float)(numTouches);
            _touchAvgY /= (float)(numTouches);
            validTouch = true;
        }
    }
    if (!_isTouchPressed) {
        _touchDragStartedAvgX = _touchAvgX;
        _touchDragStartedAvgY = _touchAvgY;
    }
    _isTouchPressed = validTouch;
}

void Application::touchBeginEvent(QTouchEvent* event) {
    _altPressed = false;
    TouchEvent thisEvent(*event); // on touch begin, we don't compare to last event
    _controllerScriptingInterface.emitTouchBeginEvent(thisEvent); // send events to any registered scripts

    _lastTouchEvent = thisEvent; // and we reset our last event to this event before we call our update
    touchUpdateEvent(event);

    // if one of our scripts have asked to capture this event, then stop processing it
    if (_controllerScriptingInterface.isTouchCaptured()) {
        return;
    }

    _keyboardMouseDevice.touchBeginEvent(event);

}

void Application::touchEndEvent(QTouchEvent* event) {
    _altPressed = false;
    TouchEvent thisEvent(*event, _lastTouchEvent);
    _controllerScriptingInterface.emitTouchEndEvent(thisEvent); // send events to any registered scripts
    _lastTouchEvent = thisEvent;

    // if one of our scripts have asked to capture this event, then stop processing it
    if (_controllerScriptingInterface.isTouchCaptured()) {
        return;
    }

    _keyboardMouseDevice.touchEndEvent(event);

    // put any application specific touch behavior below here..
    _touchDragStartedAvgX = _touchAvgX;
    _touchDragStartedAvgY = _touchAvgY;
    _isTouchPressed = false;

}

void Application::wheelEvent(QWheelEvent* event) {
    _altPressed = false;
    _controllerScriptingInterface.emitWheelEvent(event); // send events to any registered scripts

    // if one of our scripts have asked to capture this event, then stop processing it
    if (_controllerScriptingInterface.isWheelCaptured()) {
        return;
    }

    _keyboardMouseDevice.wheelEvent(event);
}

void Application::dropEvent(QDropEvent *event) {
    const QMimeData *mimeData = event->mimeData();
    bool atLeastOneFileAccepted = false;
    foreach (QUrl url, mimeData->urls()) {
        QString urlString = url.toString();
        if (canAcceptURL(urlString)) {
            if (acceptURL(urlString)) {
                atLeastOneFileAccepted = true;
                break;
            }
        }
    }

    if (atLeastOneFileAccepted) {
        event->acceptProposedAction();
    }
}

void Application::dragEnterEvent(QDragEnterEvent* event) {
    const QMimeData* mimeData = event->mimeData();
    foreach(QUrl url, mimeData->urls()) {
        auto urlString = url.toString();
        if (canAcceptURL(urlString)) {
            event->acceptProposedAction();
            break;
        }
    }
}

bool Application::acceptSnapshot(const QString& urlString) {
    QUrl url(urlString);
    QString snapshotPath = url.toLocalFile();

    SnapshotMetaData* snapshotData = Snapshot::parseSnapshotData(snapshotPath);
    if (snapshotData) {
        if (!snapshotData->getURL().toString().isEmpty()) {
            DependencyManager::get<AddressManager>()->handleLookupString(snapshotData->getURL().toString());
        }
    } else {
        QMessageBox msgBox;
        msgBox.setText("No location details were found in the file "
                        + snapshotPath + ", try dragging in an authentic Hifi snapshot.");

        msgBox.setStandardButtons(QMessageBox::Ok);
        msgBox.exec();
    }
    return true;
}

void Application::sendPingPackets() {
    QByteArray pingPacket = DependencyManager::get<NodeList>()->constructPingPacket();
    controlledBroadcastToNodes(pingPacket, NodeSet()
                               << NodeType::EntityServer
                               << NodeType::AudioMixer << NodeType::AvatarMixer);
}

//  Every second, check the frame rates and other stuff
void Application::checkFPS() {
    if (Menu::getInstance()->isOptionChecked(MenuOption::TestPing)) {
        sendPingPackets();
    }

    float diffTime = (float)_timerStart.nsecsElapsed() / 1000000000.0f;

    _fps = (float)_frameCount / diffTime;
    _frameCount = 0;
    _datagramProcessor->resetCounters();
    _timerStart.start();

    // ask the node list to check in with the domain server
    DependencyManager::get<NodeList>()->sendDomainServerCheckIn();
}

void Application::idle() {
    PerformanceTimer perfTimer("idle");

    if (_aboutToQuit) {
        return; // bail early, nothing to do here.
    }

    // Normally we check PipelineWarnings, but since idle will often take more than 10ms we only show these idle timing
    // details if we're in ExtraDebugging mode. However, the ::update() and its subcomponents will show their timing
    // details normally.
    bool showWarnings = getLogger()->extraDebugging();
    PerformanceWarning warn(showWarnings, "idle()");

    //  Only run simulation code if more than the targetFramePeriod have passed since last time we ran
    double targetFramePeriod = 0.0;
    unsigned int targetFramerate = getRenderTargetFramerate();
    if (targetFramerate > 0) {
        targetFramePeriod = 1000.0 / targetFramerate;
    }
    double timeSinceLastUpdate = (double)_lastTimeUpdated.nsecsElapsed() / 1000000.0;
    if (timeSinceLastUpdate > targetFramePeriod) {
        _lastTimeUpdated.start();
        {
            PerformanceTimer perfTimer("update");
            PerformanceWarning warn(showWarnings, "Application::idle()... update()");
            const float BIGGEST_DELTA_TIME_SECS = 0.25f;
            update(glm::clamp((float)timeSinceLastUpdate / 1000.0f, 0.0f, BIGGEST_DELTA_TIME_SECS));
        }
        {
            PerformanceTimer perfTimer("updateGL");
            PerformanceWarning warn(showWarnings, "Application::idle()... updateGL()");
            _glWidget->updateGL();
        }
        {
            PerformanceTimer perfTimer("rest");
            PerformanceWarning warn(showWarnings, "Application::idle()... rest of it");
            _idleLoopStdev.addValue(timeSinceLastUpdate);

            //  Record standard deviation and reset counter if needed
            const int STDEV_SAMPLES = 500;
            if (_idleLoopStdev.getSamples() > STDEV_SAMPLES) {
                _idleLoopMeasuredJitter = _idleLoopStdev.getStDev();
                _idleLoopStdev.reset();
            }

            // After finishing all of the above work, restart the idle timer, allowing 2ms to process events.
            idleTimer->start(2);
        }
    }

    // check for any requested background downloads.
    emit checkBackgroundDownloads();
}

void Application::setFullscreen(bool fullscreen) {
    if (Menu::getInstance()->isOptionChecked(MenuOption::Fullscreen) != fullscreen) {
        Menu::getInstance()->getActionForOption(MenuOption::Fullscreen)->setChecked(fullscreen);
    }

// The following code block is useful on platforms that can have a visible
// app menu in a fullscreen window.  However the OSX mechanism hides the
// application menu for fullscreen apps, so the check is not required.
#ifndef Q_OS_MAC
    if (Menu::getInstance()->isOptionChecked(MenuOption::EnableVRMode)) {
        if (fullscreen) {
            // Menu hide() disables menu commands, and show() after hide() doesn't work with Rift VR display.
            // So set height instead.
            _window->menuBar()->setMaximumHeight(0);
        } else {
            _window->menuBar()->setMaximumHeight(QWIDGETSIZE_MAX);
        }
    } else {
        if (fullscreen) {
            // Move menu to a QWidget floating above _glWidget so that show/hide doesn't adjust viewport.
            _menuBarHeight = Menu::getInstance()->height();
            Menu::getInstance()->setParent(_fullscreenMenuWidget);
            Menu::getInstance()->setFixedWidth(_window->windowHandle()->screen()->size().width());
            _fullscreenMenuWidget->show();
        } else {
            // Restore menu to being part of MainWindow.
            _fullscreenMenuWidget->hide();
            _window->setMenuBar(Menu::getInstance());
            _window->menuBar()->setMaximumHeight(QWIDGETSIZE_MAX);
        }
    }
#endif

    // Work around Qt bug that prevents floating menus being shown when in fullscreen mode.
    // https://bugreports.qt.io/browse/QTBUG-41883
    // Known issue: Top-level menu items don't highlight when cursor hovers. This is probably a side-effect of the work-around.
    // TODO: Remove this work-around once the bug has been fixed and restore the following lines.
    //_window->setWindowState(fullscreen ? (_window->windowState() | Qt::WindowFullScreen) :
    //    (_window->windowState() & ~Qt::WindowFullScreen));
    _window->hide();
    if (fullscreen) {
        _window->setWindowState(_window->windowState() | Qt::WindowFullScreen);
        // The next line produces the following warning in the log:
        // [WARNING][03 / 06 12:17 : 58] QWidget::setMinimumSize: (/ MainWindow) Negative sizes
        //   (0, -1) are not possible
        // This is better than the alternative which is to have the window slightly less than fullscreen with a visible line
        // of pixels for the remainder of the screen.
        _window->setContentsMargins(0, 0, 0, -1);
    } else {
        _window->setWindowState(_window->windowState() & ~Qt::WindowFullScreen);
        _window->setContentsMargins(0, 0, 0, 0);
    }

    if (!_aboutToQuit) {
        _window->show();
    }
}

void Application::setEnable3DTVMode(bool enable3DTVMode) {
    resizeGL();
}

void Application::setEnableVRMode(bool enableVRMode) {
    if (Menu::getInstance()->isOptionChecked(MenuOption::EnableVRMode) != enableVRMode) {
        Menu::getInstance()->getActionForOption(MenuOption::EnableVRMode)->setChecked(enableVRMode);
    }

    if (enableVRMode) {
        if (!OculusManager::isConnected()) {
            // attempt to reconnect the Oculus manager - it's possible this was a workaround
            // for the sixense crash
            OculusManager::disconnect();
            OculusManager::connect();
        }
        OculusManager::recalibrate();
    } else {
        OculusManager::abandonCalibration();

        _mirrorCamera.setHmdPosition(glm::vec3());
        _mirrorCamera.setHmdRotation(glm::quat());
        _myCamera.setHmdPosition(glm::vec3());
        _myCamera.setHmdRotation(glm::quat());
    }

    resizeGL();

    updateCursorVisibility();
}

void Application::setLowVelocityFilter(bool lowVelocityFilter) {
    SixenseManager::getInstance().setLowVelocityFilter(lowVelocityFilter);
}

bool Application::mouseOnScreen() const {
    if (OculusManager::isConnected()) {
        return getMouseX() >= 0 && getMouseX() <= _glWidget->getDeviceWidth() &&
               getMouseY() >= 0 && getMouseY() <= _glWidget->getDeviceHeight();
    }
    return true;
}

int Application::getMouseX() const {
    if (OculusManager::isConnected()) {
        glm::vec2 pos = _applicationOverlay.screenToOverlay(glm::vec2(getTrueMouseX(), getTrueMouseY()));
        return pos.x;
    }
    return getTrueMouseX();
}

int Application::getMouseY() const {
    if (OculusManager::isConnected()) {
        glm::vec2 pos = _applicationOverlay.screenToOverlay(glm::vec2(getTrueMouseX(), getTrueMouseY()));
        return pos.y;
    }
    return getTrueMouseY();
}

int Application::getMouseDragStartedX() const {
    if (OculusManager::isConnected()) {
        glm::vec2 pos = _applicationOverlay.screenToOverlay(glm::vec2(getTrueMouseDragStartedX(),
                                                                      getTrueMouseDragStartedY()));
        return pos.x;
    }
    return getTrueMouseDragStartedX();
}

int Application::getMouseDragStartedY() const {
    if (OculusManager::isConnected()) {
        glm::vec2 pos = _applicationOverlay.screenToOverlay(glm::vec2(getTrueMouseDragStartedX(),
                                                                      getTrueMouseDragStartedY()));
        return pos.y;
    }
    return getTrueMouseDragStartedY();
}

FaceTracker* Application::getActiveFaceTracker() {
    auto faceshift = DependencyManager::get<Faceshift>();
    auto dde = DependencyManager::get<DdeFaceTracker>();

    return (dde->isActive() ? static_cast<FaceTracker*>(dde.data()) :
            (faceshift->isActive() ? static_cast<FaceTracker*>(faceshift.data()) : NULL));
}

FaceTracker* Application::getSelectedFaceTracker() {
    FaceTracker* faceTracker = NULL;
#ifdef HAVE_FACESHIFT
    if (Menu::getInstance()->isOptionChecked(MenuOption::Faceshift)) {
        faceTracker = DependencyManager::get<Faceshift>().data();
    }
#endif
#ifdef HAVE_DDE
    if (Menu::getInstance()->isOptionChecked(MenuOption::UseCamera)) {
        faceTracker = DependencyManager::get<DdeFaceTracker>().data();
    }
#endif
    return faceTracker;
}

void Application::setActiveFaceTracker() {
#if defined(HAVE_FACESHIFT) || defined(HAVE_DDE)
    bool isMuted = Menu::getInstance()->isOptionChecked(MenuOption::MuteFaceTracking);
#endif
#ifdef HAVE_FACESHIFT
    auto faceshiftTracker = DependencyManager::get<Faceshift>();
    faceshiftTracker->setIsMuted(isMuted);
    faceshiftTracker->setEnabled(Menu::getInstance()->isOptionChecked(MenuOption::Faceshift) && !isMuted);
#endif
#ifdef HAVE_DDE
    bool isUsingDDE = Menu::getInstance()->isOptionChecked(MenuOption::UseCamera);
    Menu::getInstance()->getActionForOption(MenuOption::BinaryEyelidControl)->setVisible(isUsingDDE);
    Menu::getInstance()->getActionForOption(MenuOption::UseAudioForMouth)->setVisible(isUsingDDE);
    Menu::getInstance()->getActionForOption(MenuOption::VelocityFilter)->setVisible(isUsingDDE);
    Menu::getInstance()->getActionForOption(MenuOption::CalibrateCamera)->setVisible(isUsingDDE);
    auto ddeTracker = DependencyManager::get<DdeFaceTracker>();
    ddeTracker->setIsMuted(isMuted);
    ddeTracker->setEnabled(isUsingDDE && !isMuted);
#endif
}

void Application::toggleFaceTrackerMute() {
    FaceTracker* faceTracker = getSelectedFaceTracker();
    if (faceTracker) {
        faceTracker->toggleMute();
    }
}

bool Application::exportEntities(const QString& filename, const QVector<EntityItemID>& entityIDs) {
    QVector<EntityItemPointer> entities;

    auto entityTree = _entities.getTree();
    EntityTree exportTree;

    glm::vec3 root(TREE_SCALE, TREE_SCALE, TREE_SCALE);
    for (auto entityID : entityIDs) {
        auto entityItem = entityTree->findEntityByEntityItemID(entityID);
        if (!entityItem) {
            continue;
        }

        auto properties = entityItem->getProperties();
        auto position = properties.getPosition();

        root.x = glm::min(root.x, position.x);
        root.y = glm::min(root.y, position.y);
        root.z = glm::min(root.z, position.z);

        entities << entityItem;
    }

    if (entities.size() == 0) {
        return false;
    }

    for (auto entityItem : entities) {
        auto properties = entityItem->getProperties();

        properties.setPosition(properties.getPosition() - root);
        exportTree.addEntity(entityItem->getEntityItemID(), properties);
    }

    exportTree.writeToJSONFile(filename.toLocal8Bit().constData());

    // restore the main window's active state
    _window->activateWindow();
    return true;
}

bool Application::exportEntities(const QString& filename, float x, float y, float z, float scale) {
    QVector<EntityItemPointer> entities;
    _entities.getTree()->findEntities(AACube(glm::vec3(x, y, z), scale), entities);

    if (entities.size() > 0) {
        glm::vec3 root(x, y, z);
        EntityTree exportTree;

        for (int i = 0; i < entities.size(); i++) {
            EntityItemProperties properties = entities.at(i)->getProperties();
            EntityItemID id = entities.at(i)->getEntityItemID();
            properties.setPosition(properties.getPosition() - root);
            exportTree.addEntity(id, properties);
        }
        exportTree.writeToSVOFile(filename.toLocal8Bit().constData());
    } else {
        qCDebug(interfaceapp) << "No models were selected";
        return false;
    }

    // restore the main window's active state
    _window->activateWindow();
    return true;
}

void Application::loadSettings() {

    DependencyManager::get<AudioClient>()->loadSettings();
    DependencyManager::get<LODManager>()->loadSettings();

    Menu::getInstance()->loadSettings();
    _myAvatar->loadData();
}

void Application::saveSettings() {
    DependencyManager::get<AudioClient>()->saveSettings();
    DependencyManager::get<LODManager>()->saveSettings();

    Menu::getInstance()->saveSettings();
    _myAvatar->saveData();
}

bool Application::importEntities(const QString& urlOrFilename) {
    _entityClipboard.eraseAllOctreeElements();

    QUrl url(urlOrFilename);

    // if the URL appears to be invalid or relative, then it is probably a local file
    if (!url.isValid() || url.isRelative()) {
        url = QUrl::fromLocalFile(urlOrFilename);
    }

    bool success = _entityClipboard.readFromURL(url.toString());
    if (success) {
        _entityClipboard.reaverageOctreeElements();
    }
    return success;
}

QVector<EntityItemID> Application::pasteEntities(float x, float y, float z) {
    return _entityClipboard.sendEntities(&_entityEditSender, _entities.getTree(), x, y, z);
}

void Application::initDisplay() {
    glEnable(GL_BLEND);
    glBlendFuncSeparate(GL_SRC_ALPHA, GL_ONE_MINUS_SRC_ALPHA, GL_CONSTANT_ALPHA, GL_ONE);
    glShadeModel(GL_SMOOTH);
    glEnable(GL_LIGHTING);
    glEnable(GL_LIGHT0);
    glEnable(GL_DEPTH_TEST);
}

void Application::init() {
    // Make sure Login state is up to date
    DependencyManager::get<DialogsManager>()->toggleLoginDialog();

    _environment.init();

    DependencyManager::get<DeferredLightingEffect>()->init(this);
    DependencyManager::get<AmbientOcclusionEffect>()->init(this);

    // TODO: move _myAvatar out of Application. Move relevant code to MyAvataar or AvatarManager
    DependencyManager::get<AvatarManager>()->init();
    _myCamera.setMode(CAMERA_MODE_FIRST_PERSON);

    _mirrorCamera.setMode(CAMERA_MODE_MIRROR);

    OculusManager::connect();
    if (OculusManager::isConnected()) {
        QMetaObject::invokeMethod(Menu::getInstance()->getActionForOption(MenuOption::Fullscreen),
                                  "trigger",
                                  Qt::QueuedConnection);
    }

    TV3DManager::connect();
    if (TV3DManager::isConnected()) {
        QMetaObject::invokeMethod(Menu::getInstance()->getActionForOption(MenuOption::Fullscreen),
                                  "trigger",
                                  Qt::QueuedConnection);
    }

    _timerStart.start();
    _lastTimeUpdated.start();

    // when --url in command line, teleport to location
    const QString HIFI_URL_COMMAND_LINE_KEY = "--url";
    int urlIndex = arguments().indexOf(HIFI_URL_COMMAND_LINE_KEY);
    QString addressLookupString;
    if (urlIndex != -1) {
        addressLookupString = arguments().value(urlIndex + 1);
    }

    DependencyManager::get<AddressManager>()->loadSettings(addressLookupString);

    qCDebug(interfaceapp) << "Loaded settings";

#ifdef __APPLE__
    if (Menu::getInstance()->isOptionChecked(MenuOption::SixenseEnabled)) {
        // on OS X we only setup sixense if the user wants it on - this allows running without the hid_init crash
        // if hydra support is temporarily not required
        SixenseManager::getInstance().toggleSixense(true);
    }
#else
    // setup sixense
    SixenseManager::getInstance().toggleSixense(true);
#endif

    Leapmotion::init();
    RealSense::init();

    // fire off an immediate domain-server check in now that settings are loaded
    DependencyManager::get<NodeList>()->sendDomainServerCheckIn();

    _entities.init();
    _entities.setViewFrustum(getViewFrustum());

    ObjectMotionState::setShapeManager(&_shapeManager);
    _physicsEngine.init();

    EntityTree* tree = _entities.getTree();
    _entitySimulation.init(tree, &_physicsEngine, &_entityEditSender);
    tree->setSimulation(&_entitySimulation);

    auto entityScriptingInterface = DependencyManager::get<EntityScriptingInterface>();

    // connect the _entityCollisionSystem to our EntityTreeRenderer since that's what handles running entity scripts
    connect(&_entitySimulation, &EntitySimulation::entityCollisionWithEntity,
            &_entities, &EntityTreeRenderer::entityCollisionWithEntity);

    // connect the _entities (EntityTreeRenderer) to our script engine's EntityScriptingInterface for firing
    // of events related clicking, hovering over, and entering entities
    _entities.connectSignalsToSlots(entityScriptingInterface.data());

    _entityClipboardRenderer.init();
    _entityClipboardRenderer.setViewFrustum(getViewFrustum());
    _entityClipboardRenderer.setTree(&_entityClipboard);

    _rearMirrorTools = new RearMirrorTools(_mirrorViewRect);

    connect(_rearMirrorTools, SIGNAL(closeView()), SLOT(closeMirrorView()));
    connect(_rearMirrorTools, SIGNAL(restoreView()), SLOT(restoreMirrorView()));
    connect(_rearMirrorTools, SIGNAL(shrinkView()), SLOT(shrinkMirrorView()));
    connect(_rearMirrorTools, SIGNAL(resetView()), SLOT(resetSensors()));

    // initialize the GlowEffect with our widget
    bool glow = Menu::getInstance()->isOptionChecked(MenuOption::EnableGlowEffect);
    DependencyManager::get<GlowEffect>()->init(glow);

    // Make sure any new sounds are loaded as soon as know about them.
    connect(tree, &EntityTree::newCollisionSoundURL, DependencyManager::get<SoundCache>().data(), &SoundCache::getSound);
}

void Application::closeMirrorView() {
    if (Menu::getInstance()->isOptionChecked(MenuOption::Mirror)) {
        Menu::getInstance()->triggerOption(MenuOption::Mirror);
    }
}

void Application::restoreMirrorView() {
    if (!Menu::getInstance()->isOptionChecked(MenuOption::FullscreenMirror)) {
        Menu::getInstance()->triggerOption(MenuOption::FullscreenMirror);
    }
}

void Application::shrinkMirrorView() {
    if (Menu::getInstance()->isOptionChecked(MenuOption::FullscreenMirror)) {
        Menu::getInstance()->triggerOption(MenuOption::FullscreenMirror);
    }
}

const float HEAD_SPHERE_RADIUS = 0.1f;

bool Application::isLookingAtMyAvatar(Avatar* avatar) {
    glm::vec3 theirLookAt = avatar->getHead()->getLookAtPosition();
    glm::vec3 myEyePosition = _myAvatar->getHead()->getEyePosition();
    if (pointInSphere(theirLookAt, myEyePosition, HEAD_SPHERE_RADIUS * _myAvatar->getScale())) {
        return true;
    }
    return false;
}

void Application::updateLOD() {
    PerformanceTimer perfTimer("LOD");
    // adjust it unless we were asked to disable this feature, or if we're currently in throttleRendering mode
    if (!isThrottleRendering()) {
        DependencyManager::get<LODManager>()->autoAdjustLOD(_fps);
    } else {
        DependencyManager::get<LODManager>()->resetLODAdjust();
    }
}

void Application::updateMouseRay() {
    PerformanceTimer perfTimer("mouseRay");

    bool showWarnings = Menu::getInstance()->isOptionChecked(MenuOption::PipelineWarnings);
    PerformanceWarning warn(showWarnings, "Application::updateMouseRay()");

    // make sure the frustum is up-to-date
    loadViewFrustum(_myCamera, _viewFrustum);

    PickRay pickRay = computePickRay(getTrueMouseX(), getTrueMouseY());
    _mouseRayOrigin = pickRay.origin;
    _mouseRayDirection = pickRay.direction;

    // adjust for mirroring
    if (_myCamera.getMode() == CAMERA_MODE_MIRROR) {
        glm::vec3 mouseRayOffset = _mouseRayOrigin - _viewFrustum.getPosition();
        _mouseRayOrigin -= 2.0f * (_viewFrustum.getDirection() * glm::dot(_viewFrustum.getDirection(), mouseRayOffset) +
            _viewFrustum.getRight() * glm::dot(_viewFrustum.getRight(), mouseRayOffset));
        _mouseRayDirection -= 2.0f * (_viewFrustum.getDirection() * glm::dot(_viewFrustum.getDirection(), _mouseRayDirection) +
            _viewFrustum.getRight() * glm::dot(_viewFrustum.getRight(), _mouseRayDirection));
    }
}

void Application::updateMyAvatarLookAtPosition() {
    PerformanceTimer perfTimer("lookAt");
    bool showWarnings = Menu::getInstance()->isOptionChecked(MenuOption::PipelineWarnings);
    PerformanceWarning warn(showWarnings, "Application::updateMyAvatarLookAtPosition()");

    _myAvatar->updateLookAtTargetAvatar();
    FaceTracker* tracker = getActiveFaceTracker();

    bool isLookingAtSomeone = false;
    glm::vec3 lookAtSpot;
    if (_myCamera.getMode() == CAMERA_MODE_MIRROR) {
        //  When I am in mirror mode, just look right at the camera (myself)
        if (!OculusManager::isConnected()) {
            lookAtSpot = _myCamera.getPosition();
        } else {
            if (_myAvatar->isLookingAtLeftEye()) {
                lookAtSpot = OculusManager::getLeftEyePosition();
            } else {
                lookAtSpot = OculusManager::getRightEyePosition();
            }
        }

    } else {
<<<<<<< HEAD
        AvatarSharedPointer lookingAt = _myAvatar->getLookAtTargetAvatar().lock();
        if (lookingAt && _myAvatar != lookingAt.get()) {
            
=======
        AvatarSharedPointer lookingAt = _myAvatar->getLookAtTargetAvatar().toStrongRef();
        if (lookingAt && _myAvatar != lookingAt.data()) {

>>>>>>> 7c0e70b1
            isLookingAtSomeone = true;
            //  If I am looking at someone else, look directly at one of their eyes
            if (tracker && !tracker->isMuted()) {
                //  If a face tracker is active, look at the eye for the side my gaze is biased toward
                if (tracker->getEstimatedEyeYaw() > _myAvatar->getHead()->getFinalYaw()) {
                    // Look at their right eye
                    lookAtSpot = static_cast<Avatar*>(lookingAt.get())->getHead()->getRightEyePosition();
                } else {
                    // Look at their left eye
                    lookAtSpot = static_cast<Avatar*>(lookingAt.get())->getHead()->getLeftEyePosition();
                }
            } else {
                //  Need to add randomly looking back and forth between left and right eye for case with no tracker
                if (_myAvatar->isLookingAtLeftEye()) {
                    lookAtSpot = static_cast<Avatar*>(lookingAt.get())->getHead()->getLeftEyePosition();
                } else {
                    lookAtSpot = static_cast<Avatar*>(lookingAt.get())->getHead()->getRightEyePosition();
                }
            }
        } else {
            //  I am not looking at anyone else, so just look forward
            lookAtSpot = _myAvatar->getHead()->getEyePosition() +
                (_myAvatar->getHead()->getFinalOrientationInWorldFrame() * glm::vec3(0.0f, 0.0f, -TREE_SCALE));
        }
    }
    //
    //  Deflect the eyes a bit to match the detected Gaze from 3D camera if active
    //
    if (tracker && !tracker->isMuted()) {
        float eyePitch = tracker->getEstimatedEyePitch();
        float eyeYaw = tracker->getEstimatedEyeYaw();
        const float GAZE_DEFLECTION_REDUCTION_DURING_EYE_CONTACT = 0.1f;
        // deflect using Faceshift gaze data
        glm::vec3 origin = _myAvatar->getHead()->getEyePosition();
        float pitchSign = (_myCamera.getMode() == CAMERA_MODE_MIRROR) ? -1.0f : 1.0f;
        float deflection = DependencyManager::get<Faceshift>()->getEyeDeflection();
        if (isLookingAtSomeone) {
            deflection *= GAZE_DEFLECTION_REDUCTION_DURING_EYE_CONTACT;
        }
        lookAtSpot = origin + _myCamera.getRotation() * glm::quat(glm::radians(glm::vec3(
            eyePitch * pitchSign * deflection, eyeYaw * deflection, 0.0f))) *
                glm::inverse(_myCamera.getRotation()) * (lookAtSpot - origin);
    }

    _myAvatar->getHead()->setLookAtPosition(lookAtSpot);
}

void Application::updateThreads(float deltaTime) {
    PerformanceTimer perfTimer("updateThreads");
    bool showWarnings = Menu::getInstance()->isOptionChecked(MenuOption::PipelineWarnings);
    PerformanceWarning warn(showWarnings, "Application::updateThreads()");

    // parse voxel packets
    if (!_enableProcessOctreeThread) {
        _octreeProcessor.threadRoutine();
        _entityEditSender.threadRoutine();
    }
}

void Application::cameraMenuChanged() {
    if (Menu::getInstance()->isOptionChecked(MenuOption::FullscreenMirror)) {
        if (_myCamera.getMode() != CAMERA_MODE_MIRROR) {
            _myCamera.setMode(CAMERA_MODE_MIRROR);
        }
    } else if (Menu::getInstance()->isOptionChecked(MenuOption::FirstPerson)) {
        if (_myCamera.getMode() != CAMERA_MODE_FIRST_PERSON) {
            _myCamera.setMode(CAMERA_MODE_FIRST_PERSON);
        }
    } else {
        if (_myCamera.getMode() != CAMERA_MODE_THIRD_PERSON) {
            _myCamera.setMode(CAMERA_MODE_THIRD_PERSON);
        }
    }
}

void Application::updateCamera(float deltaTime) {
    PerformanceTimer perfTimer("updateCamera");
    bool showWarnings = Menu::getInstance()->isOptionChecked(MenuOption::PipelineWarnings);
    PerformanceWarning warn(showWarnings, "Application::updateCamera()");
}

void Application::updateDialogs(float deltaTime) {
    PerformanceTimer perfTimer("updateDialogs");
    bool showWarnings = Menu::getInstance()->isOptionChecked(MenuOption::PipelineWarnings);
    PerformanceWarning warn(showWarnings, "Application::updateDialogs()");
    auto dialogsManager = DependencyManager::get<DialogsManager>();

    // Update bandwidth dialog, if any
    BandwidthDialog* bandwidthDialog = dialogsManager->getBandwidthDialog();
    if (bandwidthDialog) {
        bandwidthDialog->update();
    }

    QPointer<OctreeStatsDialog> octreeStatsDialog = dialogsManager->getOctreeStatsDialog();
    if (octreeStatsDialog) {
        octreeStatsDialog->update();
    }
}

void Application::updateCursor(float deltaTime) {
    PerformanceTimer perfTimer("updateCursor");
    bool showWarnings = Menu::getInstance()->isOptionChecked(MenuOption::PipelineWarnings);
    PerformanceWarning warn(showWarnings, "Application::updateCursor()");

    static QPoint lastMousePos = QPoint();
    _lastMouseMove = (lastMousePos == QCursor::pos()) ? _lastMouseMove : usecTimestampNow();
    lastMousePos = QCursor::pos();
}

void Application::updateCursorVisibility() {
    if (!_cursorVisible ||
        Menu::getInstance()->isOptionChecked(MenuOption::EnableVRMode) ||
        Menu::getInstance()->isOptionChecked(MenuOption::Enable3DTVMode)) {
        _window->setCursor(Qt::BlankCursor);
    } else {
        _window->unsetCursor();
    }
}

void Application::setCursorVisible(bool visible) {
    _cursorVisible = visible;
    updateCursorVisibility();
}

void Application::update(float deltaTime) {
    bool showWarnings = Menu::getInstance()->isOptionChecked(MenuOption::PipelineWarnings);
    PerformanceWarning warn(showWarnings, "Application::update()");

    updateLOD();
    updateMouseRay(); // check what's under the mouse and update the mouse voxel

    {
        PerformanceTimer perfTimer("devices");
        DeviceTracker::updateAll();
        FaceTracker* tracker = getActiveFaceTracker();
        if (tracker && !tracker->isMuted()) {
            tracker->update(deltaTime);

            // Auto-mute microphone after losing face tracking?
            if (tracker->isTracking()) {
                _lastFaceTrackerUpdate = usecTimestampNow();
            } else {
                const quint64 MUTE_MICROPHONE_AFTER_USECS = 5000000;  //5 secs
                Menu* menu = Menu::getInstance();
                if (menu->isOptionChecked(MenuOption::AutoMuteAudio) && !menu->isOptionChecked(MenuOption::MuteAudio)) {
                    if (_lastFaceTrackerUpdate > 0
                        && ((usecTimestampNow() - _lastFaceTrackerUpdate) > MUTE_MICROPHONE_AFTER_USECS)) {
                        menu->triggerOption(MenuOption::MuteAudio);
                        _lastFaceTrackerUpdate = 0;
                    }
                } else {
                    _lastFaceTrackerUpdate = 0;
                }
            }
        } else {
            _lastFaceTrackerUpdate = 0;
        }

        SixenseManager::getInstance().update(deltaTime);
        JoystickScriptingInterface::getInstance().update();
    }

    _userInputMapper.update(deltaTime);
    _keyboardMouseDevice.update();

    // Dispatch input events
    _controllerScriptingInterface.updateInputControllers();

    // Transfer the user inputs to the driveKeys
    _myAvatar->clearDriveKeys();
    _myAvatar->setDriveKeys(FWD, _userInputMapper.getActionState(UserInputMapper::LONGITUDINAL_FORWARD));
    _myAvatar->setDriveKeys(BACK, _userInputMapper.getActionState(UserInputMapper::LONGITUDINAL_BACKWARD));
    _myAvatar->setDriveKeys(UP, _userInputMapper.getActionState(UserInputMapper::VERTICAL_UP));
    _myAvatar->setDriveKeys(DOWN, _userInputMapper.getActionState(UserInputMapper::VERTICAL_DOWN));
    _myAvatar->setDriveKeys(LEFT, _userInputMapper.getActionState(UserInputMapper::LATERAL_LEFT));
    _myAvatar->setDriveKeys(RIGHT, _userInputMapper.getActionState(UserInputMapper::LATERAL_RIGHT));
    _myAvatar->setDriveKeys(ROT_UP, _userInputMapper.getActionState(UserInputMapper::PITCH_UP));
    _myAvatar->setDriveKeys(ROT_DOWN, _userInputMapper.getActionState(UserInputMapper::PITCH_DOWN));
    _myAvatar->setDriveKeys(ROT_LEFT, _userInputMapper.getActionState(UserInputMapper::YAW_LEFT));
    _myAvatar->setDriveKeys(ROT_RIGHT, _userInputMapper.getActionState(UserInputMapper::YAW_RIGHT));


    updateThreads(deltaTime); // If running non-threaded, then give the threads some time to process...

    //loop through all the other avatars and simulate them...
    DependencyManager::get<AvatarManager>()->updateOtherAvatars(deltaTime);

    updateCamera(deltaTime); // handle various camera tweaks like off axis projection
    updateDialogs(deltaTime); // update various stats dialogs if present
    updateCursor(deltaTime); // Handle cursor updates

    {
        PerformanceTimer perfTimer("physics");
        _myAvatar->relayDriveKeysToCharacterController();

        _entitySimulation.lock();
        _physicsEngine.deleteObjects(_entitySimulation.getObjectsToDelete());
        _physicsEngine.addObjects(_entitySimulation.getObjectsToAdd());
        _physicsEngine.changeObjects(_entitySimulation.getObjectsToChange());
        _entitySimulation.applyActionChanges();
        _entitySimulation.unlock();

        AvatarManager* avatarManager = DependencyManager::get<AvatarManager>().data();
        _physicsEngine.deleteObjects(avatarManager->getObjectsToDelete());
        _physicsEngine.addObjects(avatarManager->getObjectsToAdd());
        _physicsEngine.changeObjects(avatarManager->getObjectsToChange());

        _physicsEngine.stepSimulation();

        if (_physicsEngine.hasOutgoingChanges()) {
            _entitySimulation.lock();
            _entitySimulation.handleOutgoingChanges(_physicsEngine.getOutgoingChanges(), _physicsEngine.getSessionID());
            _entitySimulation.unlock();

            avatarManager->handleOutgoingChanges(_physicsEngine.getOutgoingChanges());
            auto collisionEvents = _physicsEngine.getCollisionEvents();
            avatarManager->handleCollisionEvents(collisionEvents);

            _physicsEngine.dumpStatsIfNecessary();

            if (!_aboutToQuit) {
                PerformanceTimer perfTimer("entities");
                // Collision events (and their scripts) must not be handled when we're locked, above. (That would risk
                // deadlock.)
                _entitySimulation.handleCollisionEvents(collisionEvents);
                // NOTE: the _entities.update() call below will wait for lock
                // and will simulate entity motion (the EntityTree has been given an EntitySimulation).
                _entities.update(); // update the models...
            }
        }
    }

    {
        PerformanceTimer perfTimer("overlays");
        _overlays.update(deltaTime);
    }

    {
        PerformanceTimer perfTimer("myAvatar");
        updateMyAvatarLookAtPosition();
        // Sample hardware, update view frustum if needed, and send avatar data to mixer/nodes
        DependencyManager::get<AvatarManager>()->updateMyAvatar(deltaTime);
    }

    {
        PerformanceTimer perfTimer("emitSimulating");
        // let external parties know we're updating
        emit simulating(deltaTime);
    }

    // Update _viewFrustum with latest camera and view frustum data...
    // NOTE: we get this from the view frustum, to make it simpler, since the
    // loadViewFrumstum() method will get the correct details from the camera
    // We could optimize this to not actually load the viewFrustum, since we don't
    // actually need to calculate the view frustum planes to send these details
    // to the server.
    {
        PerformanceTimer perfTimer("loadViewFrustum");
        loadViewFrustum(_myCamera, _viewFrustum);
    }

    quint64 now = usecTimestampNow();

    // Update my voxel servers with my current voxel query...
    {
        PerformanceTimer perfTimer("queryOctree");
        quint64 sinceLastQuery = now - _lastQueriedTime;
        const quint64 TOO_LONG_SINCE_LAST_QUERY = 3 * USECS_PER_SECOND;
        bool queryIsDue = sinceLastQuery > TOO_LONG_SINCE_LAST_QUERY;
        bool viewIsDifferentEnough = !_lastQueriedViewFrustum.isVerySimilar(_viewFrustum);

        // if it's been a while since our last query or the view has significantly changed then send a query, otherwise suppress it
        if (queryIsDue || viewIsDifferentEnough) {
            _lastQueriedTime = now;

            if (DependencyManager::get<SceneScriptingInterface>()->shouldRenderEntities()) {
                queryOctree(NodeType::EntityServer, PacketTypeEntityQuery, _entityServerJurisdictions);
            }
            _lastQueriedViewFrustum = _viewFrustum;
        }
    }

    // sent nack packets containing missing sequence numbers of received packets from nodes
    {
        quint64 sinceLastNack = now - _lastNackTime;
        const quint64 TOO_LONG_SINCE_LAST_NACK = 1 * USECS_PER_SECOND;
        if (sinceLastNack > TOO_LONG_SINCE_LAST_NACK) {
            _lastNackTime = now;
            sendNackPackets();
        }
    }

    // send packet containing downstream audio stats to the AudioMixer
    {
        quint64 sinceLastNack = now - _lastSendDownstreamAudioStats;
        if (sinceLastNack > TOO_LONG_SINCE_LAST_SEND_DOWNSTREAM_AUDIO_STATS) {
            _lastSendDownstreamAudioStats = now;

            QMetaObject::invokeMethod(DependencyManager::get<AudioClient>().data(), "sendDownstreamAudioStatsPacket", Qt::QueuedConnection);
        }
    }
}

int Application::sendNackPackets() {

    if (Menu::getInstance()->isOptionChecked(MenuOption::DisableNackPackets)) {
        return 0;
    }

    int packetsSent = 0;
    char packet[MAX_PACKET_SIZE];

    // iterates thru all nodes in NodeList
    auto nodeList = DependencyManager::get<NodeList>();

    nodeList->eachNode([&](const SharedNodePointer& node){

        if (node->getActiveSocket() && node->getType() == NodeType::EntityServer) {

            QUuid nodeUUID = node->getUUID();

            // if there are octree packets from this node that are waiting to be processed,
            // don't send a NACK since the missing packets may be among those waiting packets.
            if (_octreeProcessor.hasPacketsToProcessFrom(nodeUUID)) {
                return;
            }

            _octreeSceneStatsLock.lockForRead();

            // retreive octree scene stats of this node
            if (_octreeServerSceneStats.find(nodeUUID) == _octreeServerSceneStats.end()) {
                _octreeSceneStatsLock.unlock();
                return;
            }

            // get sequence number stats of node, prune its missing set, and make a copy of the missing set
            SequenceNumberStats& sequenceNumberStats = _octreeServerSceneStats[nodeUUID].getIncomingOctreeSequenceNumberStats();
            sequenceNumberStats.pruneMissingSet();
            const QSet<OCTREE_PACKET_SEQUENCE> missingSequenceNumbers = sequenceNumberStats.getMissingSet();

            _octreeSceneStatsLock.unlock();

            // construct nack packet(s) for this node
            int numSequenceNumbersAvailable = missingSequenceNumbers.size();
            QSet<OCTREE_PACKET_SEQUENCE>::const_iterator missingSequenceNumbersIterator = missingSequenceNumbers.constBegin();
            while (numSequenceNumbersAvailable > 0) {

                char* dataAt = packet;
                int bytesRemaining = MAX_PACKET_SIZE;

                // pack header
                int numBytesPacketHeader = nodeList->populatePacketHeader(packet, PacketTypeOctreeDataNack);
                dataAt += numBytesPacketHeader;
                bytesRemaining -= numBytesPacketHeader;

                // calculate and pack the number of sequence numbers
                int numSequenceNumbersRoomFor = (bytesRemaining - sizeof(uint16_t)) / sizeof(OCTREE_PACKET_SEQUENCE);
                uint16_t numSequenceNumbers = min(numSequenceNumbersAvailable, numSequenceNumbersRoomFor);
                uint16_t* numSequenceNumbersAt = (uint16_t*)dataAt;
                *numSequenceNumbersAt = numSequenceNumbers;
                dataAt += sizeof(uint16_t);

                // pack sequence numbers
                for (int i = 0; i < numSequenceNumbers; i++) {
                    OCTREE_PACKET_SEQUENCE* sequenceNumberAt = (OCTREE_PACKET_SEQUENCE*)dataAt;
                    *sequenceNumberAt = *missingSequenceNumbersIterator;
                    dataAt += sizeof(OCTREE_PACKET_SEQUENCE);

                    missingSequenceNumbersIterator++;
                }
                numSequenceNumbersAvailable -= numSequenceNumbers;

                // send it
                nodeList->writeUnverifiedDatagram(packet, dataAt - packet, node);
                packetsSent++;
            }
        }
    });

    return packetsSent;
}

void Application::queryOctree(NodeType_t serverType, PacketType packetType, NodeToJurisdictionMap& jurisdictions) {

    //qCDebug(interfaceapp) << ">>> inside... queryOctree()... _viewFrustum.getFieldOfView()=" << _viewFrustum.getFieldOfView();
    bool wantExtraDebugging = getLogger()->extraDebugging();

    // These will be the same for all servers, so we can set them up once and then reuse for each server we send to.
    _octreeQuery.setWantLowResMoving(true);
    _octreeQuery.setWantColor(true);
    _octreeQuery.setWantDelta(true);
    _octreeQuery.setWantOcclusionCulling(false);
    _octreeQuery.setWantCompression(true);

    _octreeQuery.setCameraPosition(_viewFrustum.getPosition());
    _octreeQuery.setCameraOrientation(_viewFrustum.getOrientation());
    _octreeQuery.setCameraFov(_viewFrustum.getFieldOfView());
    _octreeQuery.setCameraAspectRatio(_viewFrustum.getAspectRatio());
    _octreeQuery.setCameraNearClip(_viewFrustum.getNearClip());
    _octreeQuery.setCameraFarClip(_viewFrustum.getFarClip());
    _octreeQuery.setCameraEyeOffsetPosition(glm::vec3());
    auto lodManager = DependencyManager::get<LODManager>();
    _octreeQuery.setOctreeSizeScale(lodManager->getOctreeSizeScale());
    _octreeQuery.setBoundaryLevelAdjust(lodManager->getBoundaryLevelAdjust());

    unsigned char queryPacket[MAX_PACKET_SIZE];

    // Iterate all of the nodes, and get a count of how many voxel servers we have...
    int totalServers = 0;
    int inViewServers = 0;
    int unknownJurisdictionServers = 0;

    auto nodeList = DependencyManager::get<NodeList>();

    nodeList->eachNode([&](const SharedNodePointer& node) {
        // only send to the NodeTypes that are serverType
        if (node->getActiveSocket() && node->getType() == serverType) {
            totalServers++;

            // get the server bounds for this server
            QUuid nodeUUID = node->getUUID();

            // if we haven't heard from this voxel server, go ahead and send it a query, so we
            // can get the jurisdiction...
            if (jurisdictions.find(nodeUUID) == jurisdictions.end()) {
                unknownJurisdictionServers++;
            } else {
                const JurisdictionMap& map = (jurisdictions)[nodeUUID];

                unsigned char* rootCode = map.getRootOctalCode();

                if (rootCode) {
                    VoxelPositionSize rootDetails;
                    voxelDetailsForCode(rootCode, rootDetails);
                    AACube serverBounds(glm::vec3(rootDetails.x * TREE_SCALE,
                                                  rootDetails.y * TREE_SCALE,
                                                  rootDetails.z * TREE_SCALE),
                                        rootDetails.s * TREE_SCALE);

                    ViewFrustum::location serverFrustumLocation = _viewFrustum.cubeInFrustum(serverBounds);

                    if (serverFrustumLocation != ViewFrustum::OUTSIDE) {
                        inViewServers++;
                    }
                }
            }
        }
    });

    if (wantExtraDebugging) {
        qCDebug(interfaceapp, "Servers: total %d, in view %d, unknown jurisdiction %d",
            totalServers, inViewServers, unknownJurisdictionServers);
    }

    int perServerPPS = 0;
    const int SMALL_BUDGET = 10;
    int perUnknownServer = SMALL_BUDGET;
    int totalPPS = getMaxOctreePacketsPerSecond();

    // determine PPS based on number of servers
    if (inViewServers >= 1) {
        // set our preferred PPS to be exactly evenly divided among all of the voxel servers... and allocate 1 PPS
        // for each unknown jurisdiction server
        perServerPPS = (totalPPS / inViewServers) - (unknownJurisdictionServers * perUnknownServer);
    } else {
        if (unknownJurisdictionServers > 0) {
            perUnknownServer = (totalPPS / unknownJurisdictionServers);
        }
    }

    if (wantExtraDebugging) {
        qCDebug(interfaceapp, "perServerPPS: %d perUnknownServer: %d", perServerPPS, perUnknownServer);
    }

    nodeList->eachNode([&](const SharedNodePointer& node){
        // only send to the NodeTypes that are serverType
        if (node->getActiveSocket() && node->getType() == serverType) {

            // get the server bounds for this server
            QUuid nodeUUID = node->getUUID();

            bool inView = false;
            bool unknownView = false;

            // if we haven't heard from this voxel server, go ahead and send it a query, so we
            // can get the jurisdiction...
            if (jurisdictions.find(nodeUUID) == jurisdictions.end()) {
                unknownView = true; // assume it's in view
                if (wantExtraDebugging) {
                    qCDebug(interfaceapp) << "no known jurisdiction for node " << *node << ", assume it's visible.";
                }
            } else {
                const JurisdictionMap& map = (jurisdictions)[nodeUUID];

                unsigned char* rootCode = map.getRootOctalCode();

                if (rootCode) {
                    VoxelPositionSize rootDetails;
                    voxelDetailsForCode(rootCode, rootDetails);
                    AACube serverBounds(glm::vec3(rootDetails.x * TREE_SCALE,
                                                  rootDetails.y * TREE_SCALE,
                                                  rootDetails.z * TREE_SCALE),
                                        rootDetails.s * TREE_SCALE);



                    ViewFrustum::location serverFrustumLocation = _viewFrustum.cubeInFrustum(serverBounds);
                    if (serverFrustumLocation != ViewFrustum::OUTSIDE) {
                        inView = true;
                    } else {
                        inView = false;
                    }
                } else {
                    if (wantExtraDebugging) {
                        qCDebug(interfaceapp) << "Jurisdiction without RootCode for node " << *node << ". That's unusual!";
                    }
                }
            }

            if (inView) {
                _octreeQuery.setMaxQueryPacketsPerSecond(perServerPPS);
            } else if (unknownView) {
                if (wantExtraDebugging) {
                    qCDebug(interfaceapp) << "no known jurisdiction for node " << *node << ", give it budget of "
                    << perUnknownServer << " to send us jurisdiction.";
                }

                // set the query's position/orientation to be degenerate in a manner that will get the scene quickly
                // If there's only one server, then don't do this, and just let the normal voxel query pass through
                // as expected... this way, we will actually get a valid scene if there is one to be seen
                if (totalServers > 1) {
                    _octreeQuery.setCameraPosition(glm::vec3(-0.1,-0.1,-0.1));
                    const glm::quat OFF_IN_NEGATIVE_SPACE = glm::quat(-0.5, 0, -0.5, 1.0);
                    _octreeQuery.setCameraOrientation(OFF_IN_NEGATIVE_SPACE);
                    _octreeQuery.setCameraNearClip(0.1f);
                    _octreeQuery.setCameraFarClip(0.1f);
                    if (wantExtraDebugging) {
                        qCDebug(interfaceapp) << "Using 'minimal' camera position for node" << *node;
                    }
                } else {
                    if (wantExtraDebugging) {
                        qCDebug(interfaceapp) << "Using regular camera position for node" << *node;
                    }
                }
                _octreeQuery.setMaxQueryPacketsPerSecond(perUnknownServer);
            } else {
                _octreeQuery.setMaxQueryPacketsPerSecond(0);
            }
            // set up the packet for sending...
            unsigned char* endOfQueryPacket = queryPacket;

            // insert packet type/version and node UUID
            endOfQueryPacket += nodeList->populatePacketHeader(reinterpret_cast<char*>(endOfQueryPacket), packetType);

            // encode the query data...
            endOfQueryPacket += _octreeQuery.getBroadcastData(endOfQueryPacket);

            int packetLength = endOfQueryPacket - queryPacket;

            // make sure we still have an active socket
            nodeList->writeUnverifiedDatagram(reinterpret_cast<const char*>(queryPacket), packetLength, node);
        }
    });
}

bool Application::isHMDMode() const {
    if (OculusManager::isConnected()) {
        return true;
    } else {
        return false;
    }
}

QRect Application::getDesirableApplicationGeometry() {
    QRect applicationGeometry = getWindow()->geometry();

    // If our parent window is on the HMD, then don't use its geometry, instead use
    // the "main screen" geometry.
    HMDToolsDialog* hmdTools = DependencyManager::get<DialogsManager>()->getHMDToolsDialog();
    if (hmdTools && hmdTools->hasHMDScreen()) {
        QScreen* hmdScreen = hmdTools->getHMDScreen();
        QWindow* appWindow = getWindow()->windowHandle();
        QScreen* appScreen = appWindow->screen();

        // if our app's screen is the hmd screen, we don't want to place the
        // running scripts widget on it. So we need to pick a better screen.
        // we will use the screen for the HMDTools since it's a guarenteed
        // better screen.
        if (appScreen == hmdScreen) {
            QScreen* betterScreen = hmdTools->windowHandle()->screen();
            applicationGeometry = betterScreen->geometry();
        }
    }
    return applicationGeometry;
}

/////////////////////////////////////////////////////////////////////////////////////
// loadViewFrustum()
//
// Description: this will load the view frustum bounds for EITHER the head
//                 or the "myCamera".
//
void Application::loadViewFrustum(Camera& camera, ViewFrustum& viewFrustum) {
    // We will use these below, from either the camera or head vectors calculated above
    viewFrustum.setProjection(camera.getProjection());

    // Set the viewFrustum up with the correct position and orientation of the camera
    viewFrustum.setPosition(camera.getPosition());
    viewFrustum.setOrientation(camera.getRotation());

    // Ask the ViewFrustum class to calculate our corners
    viewFrustum.calculate();
}

glm::vec3 Application::getSunDirection() {
    // Sun direction is in fact just the location of the sun relative to the origin
    auto skyStage = DependencyManager::get<SceneScriptingInterface>()->getSkyStage();
    return skyStage->getSunLight()->getDirection();
}

// FIXME, preprocessor guard this check to occur only in DEBUG builds
static QThread * activeRenderingThread = nullptr;

void Application::updateShadowMap(RenderArgs* renderArgs) {
    activeRenderingThread = QThread::currentThread();

    PerformanceTimer perfTimer("shadowMap");
    auto shadowFramebuffer = DependencyManager::get<TextureCache>()->getShadowFramebuffer();
    glBindFramebuffer(GL_FRAMEBUFFER, gpu::GLBackend::getFramebufferID(shadowFramebuffer));

    glEnable(GL_DEPTH_TEST);
    glClear(GL_DEPTH_BUFFER_BIT);

    glm::vec3 lightDirection = getSunDirection();
    glm::quat rotation = rotationBetween(IDENTITY_FRONT, lightDirection);
    glm::quat inverseRotation = glm::inverse(rotation);

    const float SHADOW_MATRIX_DISTANCES[] = { 0.0f, 2.0f, 6.0f, 14.0f, 30.0f };
    const glm::vec2 MAP_COORDS[] = { glm::vec2(0.0f, 0.0f), glm::vec2(0.5f, 0.0f),
        glm::vec2(0.0f, 0.5f), glm::vec2(0.5f, 0.5f) };

    float frustumScale = 1.0f / (_viewFrustum.getFarClip() - _viewFrustum.getNearClip());
    loadViewFrustum(_myCamera, _viewFrustum);

    int matrixCount = 1;
    //int targetSize = fbo->width();
    int sourceSize = shadowFramebuffer->getWidth();
    int targetSize = shadowFramebuffer->getWidth();
    float targetScale = 1.0f;
    if (Menu::getInstance()->isOptionChecked(MenuOption::CascadedShadows)) {
        matrixCount = CASCADED_SHADOW_MATRIX_COUNT;
        targetSize = sourceSize / 2;
        targetScale = 0.5f;
    }
    for (int i = 0; i < matrixCount; i++) {
        const glm::vec2& coord = MAP_COORDS[i];
        glViewport(coord.s * sourceSize, coord.t * sourceSize, targetSize, targetSize);

        // if simple shadow then since the resolution is twice as much as with cascaded, cover 2 regions with the map, not just one
        int regionIncrement = (matrixCount == 1 ? 2 : 1);
        float nearScale = SHADOW_MATRIX_DISTANCES[i] * frustumScale;
        float farScale = SHADOW_MATRIX_DISTANCES[i + regionIncrement] * frustumScale;
        glm::vec3 points[] = {
            glm::mix(_viewFrustum.getNearTopLeft(), _viewFrustum.getFarTopLeft(), nearScale),
            glm::mix(_viewFrustum.getNearTopRight(), _viewFrustum.getFarTopRight(), nearScale),
            glm::mix(_viewFrustum.getNearBottomLeft(), _viewFrustum.getFarBottomLeft(), nearScale),
            glm::mix(_viewFrustum.getNearBottomRight(), _viewFrustum.getFarBottomRight(), nearScale),
            glm::mix(_viewFrustum.getNearTopLeft(), _viewFrustum.getFarTopLeft(), farScale),
            glm::mix(_viewFrustum.getNearTopRight(), _viewFrustum.getFarTopRight(), farScale),
            glm::mix(_viewFrustum.getNearBottomLeft(), _viewFrustum.getFarBottomLeft(), farScale),
            glm::mix(_viewFrustum.getNearBottomRight(), _viewFrustum.getFarBottomRight(), farScale) };
        glm::vec3 center;
        for (size_t j = 0; j < sizeof(points) / sizeof(points[0]); j++) {
            center += points[j];
        }
        center /= (float)(sizeof(points) / sizeof(points[0]));
        float radius = 0.0f;
        for (size_t j = 0; j < sizeof(points) / sizeof(points[0]); j++) {
            radius = qMax(radius, glm::distance(points[j], center));
        }
        if (i < 3) {
            const float RADIUS_SCALE = 0.5f;
            _shadowDistances[i] = -glm::distance(_viewFrustum.getPosition(), center) - radius * RADIUS_SCALE;
        }
        center = inverseRotation * center;

        // to reduce texture "shimmer," move in texel increments
        float texelSize = (2.0f * radius) / targetSize;
        center = glm::vec3(roundf(center.x / texelSize) * texelSize, roundf(center.y / texelSize) * texelSize,
            roundf(center.z / texelSize) * texelSize);

        glm::vec3 minima(center.x - radius, center.y - radius, center.z - radius);
        glm::vec3 maxima(center.x + radius, center.y + radius, center.z + radius);

        // stretch out our extents in z so that we get all of the avatars
        minima.z -= _viewFrustum.getFarClip() * 0.5f;
        maxima.z += _viewFrustum.getFarClip() * 0.5f;

        // save the combined matrix for rendering
        _shadowMatrices[i] = glm::transpose(glm::translate(glm::vec3(coord, 0.0f)) *
            glm::scale(glm::vec3(targetScale, targetScale, 1.0f)) *
            glm::translate(glm::vec3(0.5f, 0.5f, 0.5f)) * glm::scale(glm::vec3(0.5f, 0.5f, 0.5f)) *
            glm::ortho(minima.x, maxima.x, minima.y, maxima.y, -maxima.z, -minima.z) * glm::mat4_cast(inverseRotation));

        // update the shadow view frustum
      //  glm::vec3 shadowFrustumCenter = glm::vec3((minima.x + maxima.x) * 0.5f, (minima.y + maxima.y) * 0.5f, (minima.z + maxima.z) * 0.5f);
        glm::vec3 shadowFrustumCenter = rotation * ((minima + maxima) * 0.5f);
        _shadowViewFrustum.setPosition(shadowFrustumCenter);
        _shadowViewFrustum.setOrientation(rotation);
        _shadowViewFrustum.setProjection(glm::ortho(minima.x, maxima.x, minima.y, maxima.y, minima.z, maxima.z));
        _shadowViewFrustum.calculate();

        glMatrixMode(GL_PROJECTION);
        glPushMatrix();
        glLoadIdentity();
        glOrtho(minima.x, maxima.x, minima.y, maxima.y, -maxima.z, -minima.z);

        glm::mat4 projAgain;
        glGetFloatv(GL_PROJECTION_MATRIX, (GLfloat*)&projAgain);


        glMatrixMode(GL_MODELVIEW);
        glPushMatrix();
        glLoadIdentity();
        glm::vec3 axis = glm::axis(inverseRotation);
        glRotatef(glm::degrees(glm::angle(inverseRotation)), axis.x, axis.y, axis.z);

        // store view matrix without translation, which we'll use for precision-sensitive objects
        updateUntranslatedViewMatrix();

        // Equivalent to what is happening with _untranslatedViewMatrix and the _viewMatrixTranslation
        // the viewTransofmr object is updatded with the correct values and saved,
        // this is what is used for rendering the Entities and avatars
        Transform viewTransform;
        viewTransform.setRotation(rotation);
    //    viewTransform.postTranslate(shadowFrustumCenter);
        setViewTransform(viewTransform);


        glEnable(GL_POLYGON_OFFSET_FILL);
        glPolygonOffset(1.1f, 4.0f); // magic numbers courtesy http://www.eecs.berkeley.edu/~ravir/6160/papers/shadowmaps.ppt

        {
            PerformanceTimer perfTimer("entities");
            _entities.render(renderArgs);
        }

        glDisable(GL_POLYGON_OFFSET_FILL);

        glPopMatrix();

        glMatrixMode(GL_PROJECTION);
        glPopMatrix();

        glMatrixMode(GL_MODELVIEW);
    }

   // fbo->release();

    glViewport(0, 0, _glWidget->getDeviceWidth(), _glWidget->getDeviceHeight());
    activeRenderingThread = nullptr;
}

const GLfloat WORLD_AMBIENT_COLOR[] = { 0.525f, 0.525f, 0.6f };
const GLfloat WORLD_DIFFUSE_COLOR[] = { 0.6f, 0.525f, 0.525f };
const GLfloat WORLD_SPECULAR_COLOR[] = { 0.08f, 0.08f, 0.08f, 1.0f };

const glm::vec3 GLOBAL_LIGHT_COLOR = {  0.6f, 0.525f, 0.525f };

void Application::setupWorldLight() {

    //  Setup 3D lights (after the camera transform, so that they are positioned in world space)
    glEnable(GL_COLOR_MATERIAL);
    glColorMaterial(GL_FRONT_AND_BACK, GL_AMBIENT_AND_DIFFUSE);

    glm::vec3 sunDirection = getSunDirection();
    GLfloat light_position0[] = { sunDirection.x, sunDirection.y, sunDirection.z, 0.0 };
    glLightfv(GL_LIGHT0, GL_POSITION, light_position0);
    glLightfv(GL_LIGHT0, GL_AMBIENT, WORLD_AMBIENT_COLOR);
    glLightfv(GL_LIGHT0, GL_DIFFUSE, WORLD_DIFFUSE_COLOR);
    glLightfv(GL_LIGHT0, GL_SPECULAR, WORLD_SPECULAR_COLOR);
    glMaterialfv(GL_FRONT, GL_SPECULAR, WORLD_SPECULAR_COLOR);
    glMateriali(GL_FRONT, GL_SHININESS, 96);

}

bool Application::shouldRenderMesh(float largestDimension, float distanceToCamera) {
    return DependencyManager::get<LODManager>()->shouldRenderMesh(largestDimension, distanceToCamera);
}

float Application::getSizeScale() const {
    return DependencyManager::get<LODManager>()->getOctreeSizeScale();
}

int Application::getBoundaryLevelAdjust() const {
    return DependencyManager::get<LODManager>()->getBoundaryLevelAdjust();
}

PickRay Application::computePickRay(float x, float y) const {
    glm::vec2 size = getCanvasSize();
    x /= size.x;
    y /= size.y;
    PickRay result;
    if (isHMDMode()) {
        getApplicationOverlay().computeHmdPickRay(glm::vec2(x, y), result.origin, result.direction);
    } else {
        if (QThread::currentThread() == activeRenderingThread) {
            getDisplayViewFrustum()->computePickRay(x, y, result.origin, result.direction);
        } else {
            getViewFrustum()->computePickRay(x, y, result.origin, result.direction);
        }
    }
    return result;
}

QImage Application::renderAvatarBillboard(RenderArgs* renderArgs) {
    auto primaryFramebuffer = DependencyManager::get<TextureCache>()->getPrimaryFramebuffer();
    glBindFramebuffer(GL_FRAMEBUFFER, gpu::GLBackend::getFramebufferID(primaryFramebuffer));

    // clear the alpha channel so the background is transparent
    glColorMask(GL_FALSE, GL_FALSE, GL_FALSE, GL_TRUE);
    glClearColor(0.0, 0.0, 0.0, 0.0);
    glClear(GL_COLOR_BUFFER_BIT);
    glColorMask(GL_TRUE, GL_TRUE, GL_TRUE, GL_FALSE);

    // the "glow" here causes an alpha of one
<<<<<<< HEAD
    Glower glower(renderArgs);
=======
    Glower glower;

>>>>>>> 7c0e70b1
    const int BILLBOARD_SIZE = 64;
    // TODO: Pass a RenderArgs to renderAvatarBillboard
    renderRearViewMirror(renderArgs, QRect(0, _glWidget->getDeviceHeight() - BILLBOARD_SIZE,
                               BILLBOARD_SIZE, BILLBOARD_SIZE),
                         true);

    QImage image(BILLBOARD_SIZE, BILLBOARD_SIZE, QImage::Format_ARGB32);
    glReadPixels(0, 0, BILLBOARD_SIZE, BILLBOARD_SIZE, GL_BGRA, GL_UNSIGNED_BYTE, image.bits());
    glColorMask(GL_TRUE, GL_TRUE, GL_TRUE, GL_TRUE);

    glBindFramebuffer(GL_FRAMEBUFFER, 0);

    return image;
}

ViewFrustum* Application::getViewFrustum() {
#ifdef DEBUG
    if (QThread::currentThread() == activeRenderingThread) {
        // FIXME, figure out a better way to do this
        //qWarning() << "Calling Application::getViewFrustum() from the active rendering thread, did you mean Application::getDisplayViewFrustum()?";
    }
#endif
    return &_viewFrustum;
}

const ViewFrustum* Application::getViewFrustum() const {
#ifdef DEBUG
    if (QThread::currentThread() == activeRenderingThread) {
        // FIXME, figure out a better way to do this
        //qWarning() << "Calling Application::getViewFrustum() from the active rendering thread, did you mean Application::getDisplayViewFrustum()?";
    }
#endif
    return &_viewFrustum;
}

ViewFrustum* Application::getDisplayViewFrustum() {
#ifdef DEBUG
    if (QThread::currentThread() != activeRenderingThread) {
        // FIXME, figure out a better way to do this
        // qWarning() << "Calling Application::getDisplayViewFrustum() from outside the active rendering thread or outside rendering, did you mean Application::getViewFrustum()?";
    }
#endif
    return &_displayViewFrustum;
}

const ViewFrustum* Application::getDisplayViewFrustum() const {
#ifdef DEBUG
    if (QThread::currentThread() != activeRenderingThread) {
        // FIXME, figure out a better way to do this
        // qWarning() << "Calling Application::getDisplayViewFrustum() from outside the active rendering thread or outside rendering, did you mean Application::getViewFrustum()?";
    }
#endif
    return &_displayViewFrustum;
}

// WorldBox Render Data & rendering functions

class WorldBoxRenderData {
public:
    typedef render::Payload<WorldBoxRenderData> Payload;
    typedef Payload::DataPointer Pointer;

    int _val = 0;
    static render::ItemID _item; // unique WorldBoxRenderData
};

render::ItemID WorldBoxRenderData::_item = 0;

namespace render {
    template <> const ItemKey payloadGetKey(const WorldBoxRenderData::Pointer& stuff) { return ItemKey::Builder::opaqueShape(); }
    template <> const Item::Bound payloadGetBound(const WorldBoxRenderData::Pointer& stuff) { return Item::Bound(); }
    template <> void payloadRender(const WorldBoxRenderData::Pointer& stuff, RenderArgs* args) {
        if (args->_renderMode != RenderArgs::MIRROR_RENDER_MODE && Menu::getInstance()->isOptionChecked(MenuOption::Stats)) {
            PerformanceTimer perfTimer("worldBox");

            auto& batch = *args->_batch;
            DependencyManager::get<DeferredLightingEffect>()->bindSimpleProgram(batch);
            renderWorldBox(batch);
        }
    }
}

// Background Render Data & rendering functions
class BackgroundRenderData {
public:
    typedef render::Payload<BackgroundRenderData> Payload;
    typedef Payload::DataPointer Pointer;

    Stars _stars;
    Environment* _environment;

    BackgroundRenderData(Environment* environment) : _environment(environment) {
    }

    static render::ItemID _item; // unique WorldBoxRenderData
};

render::ItemID BackgroundRenderData::_item = 0;

namespace render {
    template <> const ItemKey payloadGetKey(const BackgroundRenderData::Pointer& stuff) { return ItemKey::Builder::background(); }
    template <> const Item::Bound payloadGetBound(const BackgroundRenderData::Pointer& stuff) { return Item::Bound(); }
    template <> void payloadRender(const BackgroundRenderData::Pointer& background, RenderArgs* args) {

        // Background rendering decision
        auto skyStage = DependencyManager::get<SceneScriptingInterface>()->getSkyStage();
        auto skybox = model::SkyboxPointer();
        if (skyStage->getBackgroundMode() == model::SunSkyStage::NO_BACKGROUND) {
        } else if (skyStage->getBackgroundMode() == model::SunSkyStage::SKY_DOME) {
           if (/*!selfAvatarOnly &&*/ Menu::getInstance()->isOptionChecked(MenuOption::Stars)) {
                PerformanceTimer perfTimer("stars");
                PerformanceWarning warn(Menu::getInstance()->isOptionChecked(MenuOption::PipelineWarnings),
                    "Application::payloadRender<BackgroundRenderData>() ... stars...");
                if (!background->_stars.isStarsLoaded()) {
                    background->_stars.generate(STARFIELD_NUM_STARS, STARFIELD_SEED);
                }
                // should be the first rendering pass - w/o depth buffer / lighting

                // compute starfield alpha based on distance from atmosphere
                float alpha = 1.0f;
                bool hasStars = true;

                if (Menu::getInstance()->isOptionChecked(MenuOption::Atmosphere)) {
                    // TODO: handle this correctly for zones
                    const EnvironmentData& closestData = background->_environment->getClosestData(args->_viewFrustum->getPosition()); // was theCamera instead of  _viewFrustum

                    if (closestData.getHasStars()) {
                        const float APPROXIMATE_DISTANCE_FROM_HORIZON = 0.1f;
                        const float DOUBLE_APPROXIMATE_DISTANCE_FROM_HORIZON = 0.2f;

                        glm::vec3 sunDirection = (args->_viewFrustum->getPosition()/*getAvatarPosition()*/ - closestData.getSunLocation()) 
                                                        / closestData.getAtmosphereOuterRadius();
                        float height = glm::distance(args->_viewFrustum->getPosition()/*theCamera.getPosition()*/, closestData.getAtmosphereCenter());
                        if (height < closestData.getAtmosphereInnerRadius()) {
                            // If we're inside the atmosphere, then determine if our keyLight is below the horizon
                            alpha = 0.0f;

                            if (sunDirection.y > -APPROXIMATE_DISTANCE_FROM_HORIZON) {
                                float directionY = glm::clamp(sunDirection.y, 
                                                    -APPROXIMATE_DISTANCE_FROM_HORIZON, APPROXIMATE_DISTANCE_FROM_HORIZON) 
                                                    + APPROXIMATE_DISTANCE_FROM_HORIZON;
                                alpha = (directionY / DOUBLE_APPROXIMATE_DISTANCE_FROM_HORIZON);
                            }
                        

                        } else if (height < closestData.getAtmosphereOuterRadius()) {
                            alpha = (height - closestData.getAtmosphereInnerRadius()) /
                                (closestData.getAtmosphereOuterRadius() - closestData.getAtmosphereInnerRadius());

                            if (sunDirection.y > -APPROXIMATE_DISTANCE_FROM_HORIZON) {
                                float directionY = glm::clamp(sunDirection.y, 
                                                    -APPROXIMATE_DISTANCE_FROM_HORIZON, APPROXIMATE_DISTANCE_FROM_HORIZON) 
                                                    + APPROXIMATE_DISTANCE_FROM_HORIZON;
                                alpha = (directionY / DOUBLE_APPROXIMATE_DISTANCE_FROM_HORIZON);
                            }
                        }
                    } else {
                        hasStars = false;
                    }
                }

                // finally render the starfield
                if (hasStars) {
                    background->_stars.render(args->_viewFrustum->getFieldOfView(), args->_viewFrustum->getAspectRatio(), args->_viewFrustum->getNearClip(), alpha);
                }

                // draw the sky dome
                if (/*!selfAvatarOnly &&*/ Menu::getInstance()->isOptionChecked(MenuOption::Atmosphere)) {
                    PerformanceTimer perfTimer("atmosphere");
                    PerformanceWarning warn(Menu::getInstance()->isOptionChecked(MenuOption::PipelineWarnings),
                        "Application::displaySide() ... atmosphere...");
                    background->_environment->renderAtmospheres(*(args->_viewFrustum));
                }

            }
        } else if (skyStage->getBackgroundMode() == model::SunSkyStage::SKY_BOX) {
            PerformanceTimer perfTimer("skybox");
            
            skybox = skyStage->getSkybox();
            if (skybox) {
                gpu::Batch batch;
                model::Skybox::render(batch, *(Application::getInstance()->getDisplayViewFrustum()), *skybox);

                gpu::GLBackend::renderBatch(batch, true);
                glUseProgram(0);
            }
        }
    }
}


void Application::displaySide(RenderArgs* renderArgs, Camera& theCamera, bool selfAvatarOnly, bool billboard) {
    activeRenderingThread = QThread::currentThread();
    PROFILE_RANGE(__FUNCTION__);
    PerformanceTimer perfTimer("display");
    PerformanceWarning warn(Menu::getInstance()->isOptionChecked(MenuOption::PipelineWarnings), "Application::displaySide()");
    // transform by eye offset

    // load the view frustum
    loadViewFrustum(theCamera, _displayViewFrustum);

    // flip x if in mirror mode (also requires reversing winding order for backface culling)
    if (theCamera.getMode() == CAMERA_MODE_MIRROR) {
        glScalef(-1.0f, 1.0f, 1.0f);
        glFrontFace(GL_CW);

    } else {
        glFrontFace(GL_CCW);
    }

    // transform view according to theCamera
    // could be myCamera (if in normal mode)
    // or could be viewFrustumOffsetCamera if in offset mode

    glm::quat rotation = theCamera.getRotation();
    glm::vec3 axis = glm::axis(rotation);
    glRotatef(-glm::degrees(glm::angle(rotation)), axis.x, axis.y, axis.z);

    // store view matrix without translation, which we'll use for precision-sensitive objects
    updateUntranslatedViewMatrix(-theCamera.getPosition());

    // Equivalent to what is happening with _untranslatedViewMatrix and the _viewMatrixTranslation
    // the viewTransofmr object is updatded with the correct values and saved,
    // this is what is used for rendering the Entities and avatars
    Transform viewTransform;
    viewTransform.setTranslation(theCamera.getPosition());
    viewTransform.setRotation(rotation);
    if (theCamera.getMode() == CAMERA_MODE_MIRROR) {
         viewTransform.setScale(Transform::Vec3(-1.0f, 1.0f, 1.0f));
    }
    if (renderArgs->_renderSide != RenderArgs::MONO) {
        glm::mat4 invView = glm::inverse(_untranslatedViewMatrix);

        viewTransform.evalFromRawMatrix(invView);
        viewTransform.preTranslate(_viewMatrixTranslation);
    }

    setViewTransform(viewTransform);

    glTranslatef(_viewMatrixTranslation.x, _viewMatrixTranslation.y, _viewMatrixTranslation.z);

    //  Setup 3D lights (after the camera transform, so that they are positioned in world space)
    {
        PerformanceTimer perfTimer("lights");
        setupWorldLight();
    }

    // setup shadow matrices (again, after the camera transform)
    int shadowMatrixCount = 0;
    if (Menu::getInstance()->isOptionChecked(MenuOption::SimpleShadows)) {
        shadowMatrixCount = 1;
    } else if (Menu::getInstance()->isOptionChecked(MenuOption::CascadedShadows)) {
        shadowMatrixCount = CASCADED_SHADOW_MATRIX_COUNT;
    }
    for (int i = shadowMatrixCount - 1; i >= 0; i--) {
        glActiveTexture(GL_TEXTURE0 + i);
        glTexGenfv(GL_S, GL_EYE_PLANE, (const GLfloat*)&_shadowMatrices[i][0]);
        glTexGenfv(GL_T, GL_EYE_PLANE, (const GLfloat*)&_shadowMatrices[i][1]);
        glTexGenfv(GL_R, GL_EYE_PLANE, (const GLfloat*)&_shadowMatrices[i][2]);
    }

<<<<<<< HEAD
    // THe pending changes collecting the changes here
    render::PendingChanges pendingChanges;

    // Background rendering decision
    if (BackgroundRenderData::_item == 0) {
        auto backgroundRenderData = BackgroundRenderData::Pointer(new BackgroundRenderData(&_environment));
        auto backgroundRenderPayload = render::PayloadPointer(new BackgroundRenderData::Payload(backgroundRenderData));
=======
    // Background rendering decision
    auto skyStage = DependencyManager::get<SceneScriptingInterface>()->getSkyStage();
    auto skybox = model::SkyboxPointer();
    if (skyStage->getBackgroundMode() == model::SunSkyStage::NO_BACKGROUND) {
    } else if (skyStage->getBackgroundMode() == model::SunSkyStage::SKY_DOME) {
       if (!selfAvatarOnly && Menu::getInstance()->isOptionChecked(MenuOption::Stars)) {
            PerformanceTimer perfTimer("stars");
            PerformanceWarning warn(Menu::getInstance()->isOptionChecked(MenuOption::PipelineWarnings),
                "Application::displaySide() ... stars...");
            if (!_stars.isStarsLoaded()) {
                _stars.generate(STARFIELD_NUM_STARS, STARFIELD_SEED);
            }
            // should be the first rendering pass - w/o depth buffer / lighting

            // compute starfield alpha based on distance from atmosphere
            float alpha = 1.0f;
            bool hasStars = true;

            if (Menu::getInstance()->isOptionChecked(MenuOption::Atmosphere)) {
                // TODO: handle this correctly for zones
                const EnvironmentData& closestData = _environment.getClosestData(theCamera.getPosition());

                if (closestData.getHasStars()) {
                    const float APPROXIMATE_DISTANCE_FROM_HORIZON = 0.1f;
                    const float DOUBLE_APPROXIMATE_DISTANCE_FROM_HORIZON = 0.2f;

                    glm::vec3 sunDirection = (getAvatarPosition() - closestData.getSunLocation())
                                                    / closestData.getAtmosphereOuterRadius();
                    float height = glm::distance(theCamera.getPosition(), closestData.getAtmosphereCenter());
                    if (height < closestData.getAtmosphereInnerRadius()) {
                        // If we're inside the atmosphere, then determine if our keyLight is below the horizon
                        alpha = 0.0f;

                        if (sunDirection.y > -APPROXIMATE_DISTANCE_FROM_HORIZON) {
                            float directionY = glm::clamp(sunDirection.y,
                                                -APPROXIMATE_DISTANCE_FROM_HORIZON, APPROXIMATE_DISTANCE_FROM_HORIZON)
                                                + APPROXIMATE_DISTANCE_FROM_HORIZON;
                            alpha = (directionY / DOUBLE_APPROXIMATE_DISTANCE_FROM_HORIZON);
                        }


                    } else if (height < closestData.getAtmosphereOuterRadius()) {
                        alpha = (height - closestData.getAtmosphereInnerRadius()) /
                            (closestData.getAtmosphereOuterRadius() - closestData.getAtmosphereInnerRadius());

                        if (sunDirection.y > -APPROXIMATE_DISTANCE_FROM_HORIZON) {
                            float directionY = glm::clamp(sunDirection.y,
                                                -APPROXIMATE_DISTANCE_FROM_HORIZON, APPROXIMATE_DISTANCE_FROM_HORIZON)
                                                + APPROXIMATE_DISTANCE_FROM_HORIZON;
                            alpha = (directionY / DOUBLE_APPROXIMATE_DISTANCE_FROM_HORIZON);
                        }
                    }
                } else {
                    hasStars = false;
                }
            }
>>>>>>> 7c0e70b1

        BackgroundRenderData::_item = _main3DScene->allocateID();

        pendingChanges.resetItem(WorldBoxRenderData::_item, backgroundRenderPayload);
    } else {

    }

    if (Menu::getInstance()->isOptionChecked(MenuOption::Wireframe)) {
        glPolygonMode(GL_FRONT_AND_BACK, GL_LINE);
    }

    glEnable(GL_LIGHTING);
    glEnable(GL_DEPTH_TEST);
<<<<<<< HEAD
    
   // Assuming nothing get's rendered through that
   // DependencyManager::get<DeferredLightingEffect>()->prepare();

    if (!selfAvatarOnly) {
        
=======

    DependencyManager::get<DeferredLightingEffect>()->prepare();

    if (!selfAvatarOnly) {
        // draw a red sphere
        float originSphereRadius = 0.05f;
        DependencyManager::get<GeometryCache>()->renderSphere(originSphereRadius, 15, 15, glm::vec4(1.0f, 0.0f, 0.0f, 1.0f));

>>>>>>> 7c0e70b1
        // render models...
        if (DependencyManager::get<SceneScriptingInterface>()->shouldRenderEntities()) {
            PerformanceTimer perfTimer("entities");
            PerformanceWarning warn(Menu::getInstance()->isOptionChecked(MenuOption::PipelineWarnings),
                "Application::displaySide() ... entities...");

            RenderArgs::DebugFlags renderDebugFlags = RenderArgs::RENDER_DEBUG_NONE;
            RenderArgs::RenderMode renderMode = RenderArgs::DEFAULT_RENDER_MODE;

            if (Menu::getInstance()->isOptionChecked(MenuOption::PhysicsShowHulls)) {
                renderDebugFlags = (RenderArgs::DebugFlags) (renderDebugFlags | (int) RenderArgs::RENDER_DEBUG_HULLS);
            }
            if (Menu::getInstance()->isOptionChecked(MenuOption::PhysicsShowOwned)) {
                renderDebugFlags =
                    (RenderArgs::DebugFlags) (renderDebugFlags | (int) RenderArgs::RENDER_DEBUG_SIMULATION_OWNERSHIP);
            }
            if (theCamera.getMode() == CAMERA_MODE_MIRROR) {
                renderMode = RenderArgs::MIRROR_RENDER_MODE;
            }
<<<<<<< HEAD
            renderArgs->_renderMode = renderMode;
            renderArgs->_debugFlags = renderDebugFlags;
            _entities.render(renderArgs);
            
            // This shouldn't matter anymore
     /*       if (!Menu::getInstance()->isOptionChecked(MenuOption::Wireframe)) {
=======
            _entities.render(renderMode, renderSide, renderDebugFlags);

            if (!Menu::getInstance()->isOptionChecked(MenuOption::Wireframe)) {
>>>>>>> 7c0e70b1
                // Restaure polygon mode
                glPolygonMode(GL_FRONT_AND_BACK, GL_FILL);
            }*/
        }

        // render the ambient occlusion effect if enabled
        if (Menu::getInstance()->isOptionChecked(MenuOption::AmbientOcclusion)) {
            PerformanceTimer perfTimer("ambientOcclusion");
            PerformanceWarning warn(Menu::getInstance()->isOptionChecked(MenuOption::PipelineWarnings),
                "Application::displaySide() ... AmbientOcclusion...");
            DependencyManager::get<AmbientOcclusionEffect>()->render();
        }
    }

<<<<<<< HEAD

    // Make sure the WorldBox is in the scene
    if (WorldBoxRenderData::_item == 0) {
        auto worldBoxRenderData = WorldBoxRenderData::Pointer(new WorldBoxRenderData());
        auto worldBoxRenderPayload = render::PayloadPointer(new WorldBoxRenderData::Payload(worldBoxRenderData));

        WorldBoxRenderData::_item = _main3DScene->allocateID();

        pendingChanges.resetItem(WorldBoxRenderData::_item, worldBoxRenderPayload);
    } else {

        pendingChanges.updateItem<WorldBoxRenderData>(WorldBoxRenderData::_item,  
                [](WorldBoxRenderData& payload) { 
                    payload._val++;
                    // A test Update to proof the concept is woking
                    // qCDebug(interfaceapp, "MyFirst update message!!!!! %u", payload._val);
                });
=======
    bool mirrorMode = (theCamera.getMode() == CAMERA_MODE_MIRROR);

    {
        PerformanceTimer perfTimer("avatars");
        DependencyManager::get<AvatarManager>()->renderAvatars(mirrorMode ? RenderArgs::MIRROR_RENDER_MODE : RenderArgs::NORMAL_RENDER_MODE,
            false, selfAvatarOnly);
>>>>>>> 7c0e70b1
    }

    if (!billboard) {
        DependencyManager::get<DeferredLightingEffect>()->setAmbientLightMode(getRenderAmbientLight());
        auto skyStage = DependencyManager::get<SceneScriptingInterface>()->getSkyStage();
        DependencyManager::get<DeferredLightingEffect>()->setGlobalLight(skyStage->getSunLight()->getDirection(), skyStage->getSunLight()->getColor(), skyStage->getSunLight()->getIntensity(), skyStage->getSunLight()->getAmbientIntensity());
        DependencyManager::get<DeferredLightingEffect>()->setGlobalAtmosphere(skyStage->getAtmosphere());

        auto skybox = model::SkyboxPointer();
        if (skyStage->getBackgroundMode() == model::SunSkyStage::SKY_BOX) {
            skybox = skyStage->getSkybox();
        }
        DependencyManager::get<DeferredLightingEffect>()->setGlobalSkybox(skybox);

<<<<<<< HEAD
       // Not needed anymore here, taken care off by the Engine
        /*
        PROFILE_RANGE("DeferredLighting"); 
=======
        PROFILE_RANGE("DeferredLighting");
>>>>>>> 7c0e70b1
        PerformanceTimer perfTimer("lighting");
        DependencyManager::get<DeferredLightingEffect>()->render();*/

    }

    {
<<<<<<< HEAD
        PerformanceTimer perfTimer("SceneProcessPendingChanges"); 
        _main3DScene->enqueuePendingChanges(pendingChanges);

        _main3DScene->processPendingChangesQueue();
    }

    // For now every frame pass the renderContext
    {
        PerformanceTimer perfTimer("EngineRun");
        render::RenderContext renderContext;

        auto sceneInterface = DependencyManager::get<SceneScriptingInterface>();

        renderContext._cullOpaque = sceneInterface->doEngineCullOpaque();
        renderContext._sortOpaque = sceneInterface->doEngineSortOpaque();
        renderContext._renderOpaque = sceneInterface->doEngineRenderOpaque();
        renderContext._cullTransparent = sceneInterface->doEngineCullTransparent();
        renderContext._sortTransparent = sceneInterface->doEngineSortTransparent();
        renderContext._renderTransparent = sceneInterface->doEngineRenderTransparent();

        renderContext._maxDrawnOpaqueItems = sceneInterface->getEngineMaxDrawnOpaqueItems();
        renderContext._maxDrawnTransparentItems = sceneInterface->getEngineMaxDrawnTransparentItems();

        renderArgs->_shouldRender = LODManager::shouldRender;

        renderContext.args = renderArgs;
        renderArgs->_viewFrustum = getDisplayViewFrustum();
        _renderEngine->setRenderContext(renderContext);

        // Before the deferred pass, let's try to use the render engine
        _renderEngine->run();
        
        /*
        qDebug() << "renderArgs._materialSwitches:" << renderArgs->_materialSwitches;
        qDebug() << "renderArgs._trianglesRendered:" << renderArgs->_trianglesRendered;
        qDebug() << "renderArgs._quadsRendered:" << renderArgs->_quadsRendered;
        */
        auto engineRC = _renderEngine->getRenderContext();
        sceneInterface->setEngineFeedOpaqueItems(engineRC->_numFeedOpaqueItems);
        sceneInterface->setEngineDrawnOpaqueItems(engineRC->_numDrawnOpaqueItems);

        sceneInterface->setEngineFeedTransparentItems(engineRC->_numFeedTransparentItems);
        sceneInterface->setEngineDrawnTransparentItems(engineRC->_numDrawnTransparentItems);
        
    }

    
=======
        PerformanceTimer perfTimer("avatarsPostLighting");
        DependencyManager::get<AvatarManager>()->renderAvatars(mirrorMode ? RenderArgs::MIRROR_RENDER_MODE : RenderArgs::NORMAL_RENDER_MODE,
            true, selfAvatarOnly);
    }

>>>>>>> 7c0e70b1
    //Render the sixense lasers
    if (Menu::getInstance()->isOptionChecked(MenuOption::SixenseLasers)) {
        _myAvatar->renderLaserPointers();
    }

    if (!selfAvatarOnly) {
        _nodeBoundsDisplay.draw();
<<<<<<< HEAD
=======

        //  Render the world box
        if (theCamera.getMode() != CAMERA_MODE_MIRROR && Menu::getInstance()->isOptionChecked(MenuOption::Stats)) {
            PerformanceTimer perfTimer("worldBox");
            renderWorldBox();
        }
>>>>>>> 7c0e70b1

        // render octree fades if they exist
        if (_octreeFades.size() > 0) {
            PerformanceTimer perfTimer("octreeFades");
            PerformanceWarning warn(Menu::getInstance()->isOptionChecked(MenuOption::PipelineWarnings),
                "Application::displaySide() ... octree fades...");
            _octreeFadesLock.lockForWrite();
            for(std::vector<OctreeFade>::iterator fade = _octreeFades.begin(); fade != _octreeFades.end();) {
                fade->render(renderArgs);
                if(fade->isDone()) {
                    fade = _octreeFades.erase(fade);
                } else {
                    ++fade;
                }
            }
            _octreeFadesLock.unlock();
        }

        // give external parties a change to hook in
        {
            PerformanceTimer perfTimer("inWorldInterface");
            emit renderingInWorldInterface();
        }
    }

    if (Menu::getInstance()->isOptionChecked(MenuOption::Wireframe)) {
        glPolygonMode(GL_FRONT_AND_BACK, GL_FILL);
    }

    activeRenderingThread = nullptr;
}

void Application::updateUntranslatedViewMatrix(const glm::vec3& viewMatrixTranslation) {
    glGetFloatv(GL_MODELVIEW_MATRIX, (GLfloat*)&_untranslatedViewMatrix);
    _viewMatrixTranslation = viewMatrixTranslation;
}

void Application::setViewTransform(const Transform& view) {
    _viewTransform = view;
}

void Application::loadTranslatedViewMatrix(const glm::vec3& translation) {
    glLoadMatrixf((const GLfloat*)&_untranslatedViewMatrix);
    glTranslatef(translation.x + _viewMatrixTranslation.x, translation.y + _viewMatrixTranslation.y,
        translation.z + _viewMatrixTranslation.z);
}

void Application::getModelViewMatrix(glm::dmat4* modelViewMatrix) {
    (*modelViewMatrix) =_untranslatedViewMatrix;
    (*modelViewMatrix)[3] = _untranslatedViewMatrix * glm::vec4(_viewMatrixTranslation, 1);
}

void Application::getProjectionMatrix(glm::dmat4* projectionMatrix) {
    *projectionMatrix = _projectionMatrix;
}

void Application::computeOffAxisFrustum(float& left, float& right, float& bottom, float& top, float& nearVal,
    float& farVal, glm::vec4& nearClipPlane, glm::vec4& farClipPlane) const {

    // allow 3DTV/Oculus to override parameters from camera
    _displayViewFrustum.computeOffAxisFrustum(left, right, bottom, top, nearVal, farVal, nearClipPlane, farClipPlane);
    if (OculusManager::isConnected()) {
        OculusManager::overrideOffAxisFrustum(left, right, bottom, top, nearVal, farVal, nearClipPlane, farClipPlane);

    } else if (TV3DManager::isConnected()) {
        TV3DManager::overrideOffAxisFrustum(left, right, bottom, top, nearVal, farVal, nearClipPlane, farClipPlane);
    }
}

bool Application::getShadowsEnabled() {
    Menu* menubar = Menu::getInstance();
    return menubar->isOptionChecked(MenuOption::SimpleShadows) ||
           menubar->isOptionChecked(MenuOption::CascadedShadows);
}

bool Application::getCascadeShadowsEnabled() {
    return Menu::getInstance()->isOptionChecked(MenuOption::CascadedShadows);
}

glm::vec2 Application::getScaledScreenPoint(glm::vec2 projectedPoint) {
    float horizontalScale = _glWidget->getDeviceWidth() / 2.0f;
    float verticalScale   = _glWidget->getDeviceHeight() / 2.0f;

    // -1,-1 is 0,windowHeight
    // 1,1 is windowWidth,0

    // -1,1                    1,1
    // +-----------------------+
    // |           |           |
    // |           |           |
    // | -1,0      |           |
    // |-----------+-----------|
    // |          0,0          |
    // |           |           |
    // |           |           |
    // |           |           |
    // +-----------------------+
    // -1,-1                   1,-1

    glm::vec2 screenPoint((projectedPoint.x + 1.0) * horizontalScale,
        ((projectedPoint.y + 1.0) * -verticalScale) + _glWidget->getDeviceHeight());

    return screenPoint;
}

void Application::renderRearViewMirror(RenderArgs* renderArgs, const QRect& region, bool billboard) {
    // Grab current viewport to reset it at the end
    int viewport[4];
    glGetIntegerv(GL_VIEWPORT, viewport);
    float aspect = (float)region.width() / region.height();
    float fov = MIRROR_FIELD_OF_VIEW;

    // bool eyeRelativeCamera = false;
    if (billboard) {
        fov = BILLBOARD_FIELD_OF_VIEW;  // degees
        _mirrorCamera.setPosition(_myAvatar->getPosition() +
                                  _myAvatar->getOrientation() * glm::vec3(0.0f, 0.0f, -1.0f) * BILLBOARD_DISTANCE * _myAvatar->getScale());

    } else if (RearMirrorTools::rearViewZoomLevel.get() == BODY) {
        _mirrorCamera.setPosition(_myAvatar->getChestPosition() +
                                  _myAvatar->getOrientation() * glm::vec3(0.0f, 0.0f, -1.0f) * MIRROR_REARVIEW_BODY_DISTANCE * _myAvatar->getScale());

    } else { // HEAD zoom level
        // FIXME note that the positioing of the camera relative to the avatar can suffer limited
        // precision as the user's position moves further away from the origin.  Thus at
        // /1e7,1e7,1e7 (well outside the buildable volume) the mirror camera veers and sways
        // wildly as you rotate your avatar because the floating point values are becoming
        // larger, squeezing out the available digits of precision you have available at the
        // human scale for camera positioning.

        // Previously there was a hack to correct this using the mechanism of repositioning
        // the avatar at the origin of the world for the purposes of rendering the mirror,
        // but it resulted in failing to render the avatar's head model in the mirror view
        // when in first person mode.  Presumably this was because of some missed culling logic
        // that was not accounted for in the hack.

        // This was removed in commit 71e59cfa88c6563749594e25494102fe01db38e9 but could be further
        // investigated in order to adapt the technique while fixing the head rendering issue,
        // but the complexity of the hack suggests that a better approach
        _mirrorCamera.setPosition(_myAvatar->getHead()->getEyePosition() +
                                    _myAvatar->getOrientation() * glm::vec3(0.0f, 0.0f, -1.0f) * MIRROR_REARVIEW_DISTANCE * _myAvatar->getScale());
    }
    _mirrorCamera.setProjection(glm::perspective(glm::radians(fov), aspect, DEFAULT_NEAR_CLIP, DEFAULT_FAR_CLIP));
    _mirrorCamera.setRotation(_myAvatar->getWorldAlignedOrientation() * glm::quat(glm::vec3(0.0f, PI, 0.0f)));

    // set the bounds of rear mirror view
    if (billboard) {
        QSize size = DependencyManager::get<TextureCache>()->getFrameBufferSize();
        glViewport(region.x(), size.height() - region.y() - region.height(), region.width(), region.height());
        glScissor(region.x(), size.height() - region.y() - region.height(), region.width(), region.height());
    } else {
        // if not rendering the billboard, the region is in device independent coordinates; must convert to device
        QSize size = DependencyManager::get<TextureCache>()->getFrameBufferSize();
        float ratio = QApplication::desktop()->windowHandle()->devicePixelRatio() * getRenderResolutionScale();
        int x = region.x() * ratio, y = region.y() * ratio, width = region.width() * ratio, height = region.height() * ratio;
        glViewport(x, size.height() - y - height, width, height);
        glScissor(x, size.height() - y - height, width, height);
    }
    bool updateViewFrustum = false;
    updateProjectionMatrix(_mirrorCamera, updateViewFrustum);
    glEnable(GL_SCISSOR_TEST);
    glClear(GL_COLOR_BUFFER_BIT | GL_DEPTH_BUFFER_BIT);

    // render rear mirror view
    glPushMatrix();
    displaySide(renderArgs, _mirrorCamera, true, billboard);
    glPopMatrix();

    if (!billboard) {
        _rearMirrorTools->render(renderArgs, false, _glWidget->mapFromGlobal(QCursor::pos()));
    }

    // reset Viewport and projection matrix
    glViewport(viewport[0], viewport[1], viewport[2], viewport[3]);
    glDisable(GL_SCISSOR_TEST);
    updateProjectionMatrix(_myCamera, updateViewFrustum);
}

void Application::resetSensors() {
    DependencyManager::get<Faceshift>()->reset();
    DependencyManager::get<DdeFaceTracker>()->reset();

    OculusManager::reset();

    //_leapmotion.reset();

    QScreen* currentScreen = _window->windowHandle()->screen();
    QWindow* mainWindow = _window->windowHandle();
    QPoint windowCenter = mainWindow->geometry().center();
    _glWidget->cursor().setPos(currentScreen, windowCenter);

    _myAvatar->reset();

    QMetaObject::invokeMethod(DependencyManager::get<AudioClient>().data(), "reset", Qt::QueuedConnection);
}

static void setShortcutsEnabled(QWidget* widget, bool enabled) {
    foreach (QAction* action, widget->actions()) {
        QKeySequence shortcut = action->shortcut();
        if (!shortcut.isEmpty() && (shortcut[0] & (Qt::CTRL | Qt::ALT | Qt::META)) == 0) {
            // it's a shortcut that may coincide with a "regular" key, so switch its context
            action->setShortcutContext(enabled ? Qt::WindowShortcut : Qt::WidgetShortcut);
        }
    }
    foreach (QObject* child, widget->children()) {
        if (child->isWidgetType()) {
            setShortcutsEnabled(static_cast<QWidget*>(child), enabled);
        }
    }
}

void Application::setMenuShortcutsEnabled(bool enabled) {
    setShortcutsEnabled(_window->menuBar(), enabled);
}

void Application::updateWindowTitle(){

    QString buildVersion = " (build " + applicationVersion() + ")";
    auto nodeList = DependencyManager::get<NodeList>();

    QString connectionStatus = nodeList->getDomainHandler().isConnected() ? "" : " (NOT CONNECTED) ";
    QString username = AccountManager::getInstance().getAccountInfo().getUsername();
    QString currentPlaceName = DependencyManager::get<AddressManager>()->getHost();

    if (currentPlaceName.isEmpty()) {
        currentPlaceName = nodeList->getDomainHandler().getHostname();
    }

    QString title = QString() + (!username.isEmpty() ? username + " @ " : QString())
        + currentPlaceName + connectionStatus + buildVersion;

#ifndef WIN32
    // crashes with vs2013/win32
    qCDebug(interfaceapp, "Application title set to: %s", title.toStdString().c_str());
#endif
    _window->setWindowTitle(title);
}

void Application::clearDomainOctreeDetails() {
    qCDebug(interfaceapp) << "Clearing domain octree details...";
    // reset the environment so that we don't erroneously end up with multiple
  //  _environment.resetToDefault();

    // reset our node to stats and node to jurisdiction maps... since these must be changing...
    _entityServerJurisdictions.lockForWrite();
    _entityServerJurisdictions.clear();
    _entityServerJurisdictions.unlock();

    _octreeSceneStatsLock.lockForWrite();
    _octreeServerSceneStats.clear();
    _octreeSceneStatsLock.unlock();

    // reset the model renderer
    _entities.clear();

}

void Application::domainChanged(const QString& domainHostname) {
    updateWindowTitle();
    clearDomainOctreeDetails();
    _domainConnectionRefusals.clear();
}

void Application::domainConnectionDenied(const QString& reason) {
    if (!_domainConnectionRefusals.contains(reason)) {
        _domainConnectionRefusals.append(reason);
        emit domainConnectionRefused(reason);
    }
}

void Application::connectedToDomain(const QString& hostname) {
    AccountManager& accountManager = AccountManager::getInstance();
    const QUuid& domainID = DependencyManager::get<NodeList>()->getDomainHandler().getUUID();

    if (accountManager.isLoggedIn() && !domainID.isNull()) {
        _notifiedPacketVersionMismatchThisDomain = false;
    }
}

void Application::nodeAdded(SharedNodePointer node) {
    if (node->getType() == NodeType::AvatarMixer) {
        // new avatar mixer, send off our identity packet right away
        _myAvatar->sendIdentityPacket();
    }
}

void Application::nodeKilled(SharedNodePointer node) {

    // These are here because connecting NodeList::nodeKilled to OctreePacketProcessor::nodeKilled doesn't work:
    // OctreePacketProcessor::nodeKilled is not being called when NodeList::nodeKilled is emitted.
    // This may have to do with GenericThread::threadRoutine() blocking the QThread event loop

    _octreeProcessor.nodeKilled(node);

    _entityEditSender.nodeKilled(node);

    if (node->getType() == NodeType::AudioMixer) {
        QMetaObject::invokeMethod(DependencyManager::get<AudioClient>().data(), "audioMixerKilled");
    }

    if (node->getType() == NodeType::EntityServer) {

        QUuid nodeUUID = node->getUUID();
        // see if this is the first we've heard of this node...
        _entityServerJurisdictions.lockForRead();
        if (_entityServerJurisdictions.find(nodeUUID) != _entityServerJurisdictions.end()) {
            unsigned char* rootCode = _entityServerJurisdictions[nodeUUID].getRootOctalCode();
            VoxelPositionSize rootDetails;
            voxelDetailsForCode(rootCode, rootDetails);
            _entityServerJurisdictions.unlock();

            qCDebug(interfaceapp, "model server going away...... v[%f, %f, %f, %f]",
                rootDetails.x, rootDetails.y, rootDetails.z, rootDetails.s);

            // Add the jurisditionDetails object to the list of "fade outs"
            if (!Menu::getInstance()->isOptionChecked(MenuOption::DontFadeOnOctreeServerChanges)) {
                OctreeFade fade(OctreeFade::FADE_OUT, NODE_KILLED_RED, NODE_KILLED_GREEN, NODE_KILLED_BLUE);
                fade.voxelDetails = rootDetails;
                const float slightly_smaller = 0.99f;
                fade.voxelDetails.s = fade.voxelDetails.s * slightly_smaller;
                _octreeFadesLock.lockForWrite();
                _octreeFades.push_back(fade);
                _octreeFadesLock.unlock();
            }

            // If the model server is going away, remove it from our jurisdiction map so we don't send voxels to a dead server
            _entityServerJurisdictions.lockForWrite();
            _entityServerJurisdictions.erase(_entityServerJurisdictions.find(nodeUUID));
        }
        _entityServerJurisdictions.unlock();

        // also clean up scene stats for that server
        _octreeSceneStatsLock.lockForWrite();
        if (_octreeServerSceneStats.find(nodeUUID) != _octreeServerSceneStats.end()) {
            _octreeServerSceneStats.erase(nodeUUID);
        }
        _octreeSceneStatsLock.unlock();

    } else if (node->getType() == NodeType::AvatarMixer) {
        // our avatar mixer has gone away - clear the hash of avatars
        DependencyManager::get<AvatarManager>()->clearOtherAvatars();
    }
}

void Application::trackIncomingOctreePacket(const QByteArray& packet, const SharedNodePointer& sendingNode, bool wasStatsPacket) {

    // Attempt to identify the sender from its address.
    if (sendingNode) {
        QUuid nodeUUID = sendingNode->getUUID();

        // now that we know the node ID, let's add these stats to the stats for that node...
        _octreeSceneStatsLock.lockForWrite();
        if (_octreeServerSceneStats.find(nodeUUID) != _octreeServerSceneStats.end()) {
            OctreeSceneStats& stats = _octreeServerSceneStats[nodeUUID];
            stats.trackIncomingOctreePacket(packet, wasStatsPacket, sendingNode->getClockSkewUsec());
        }
        _octreeSceneStatsLock.unlock();
    }
}

int Application::parseOctreeStats(const QByteArray& packet, const SharedNodePointer& sendingNode) {
    // But, also identify the sender, and keep track of the contained jurisdiction root for this server

    // parse the incoming stats datas stick it in a temporary object for now, while we
    // determine which server it belongs to
    OctreeSceneStats temp;
    int statsMessageLength = temp.unpackFromMessage(reinterpret_cast<const unsigned char*>(packet.data()), packet.size());

    // quick fix for crash... why would voxelServer be NULL?
    if (sendingNode) {
        QUuid nodeUUID = sendingNode->getUUID();

        // now that we know the node ID, let's add these stats to the stats for that node...
        _octreeSceneStatsLock.lockForWrite();
        if (_octreeServerSceneStats.find(nodeUUID) != _octreeServerSceneStats.end()) {
            _octreeServerSceneStats[nodeUUID].unpackFromMessage(reinterpret_cast<const unsigned char*>(packet.data()),
                                                                packet.size());
        } else {
            _octreeServerSceneStats[nodeUUID] = temp;
        }
        _octreeSceneStatsLock.unlock();

        VoxelPositionSize rootDetails;
        voxelDetailsForCode(temp.getJurisdictionRoot(), rootDetails);

        // see if this is the first we've heard of this node...
        NodeToJurisdictionMap* jurisdiction = NULL;
        QString serverType;
        if (sendingNode->getType() == NodeType::EntityServer) {
            jurisdiction = &_entityServerJurisdictions;
            serverType = "Entity";
        }

        jurisdiction->lockForRead();
        if (jurisdiction->find(nodeUUID) == jurisdiction->end()) {
            jurisdiction->unlock();

            qCDebug(interfaceapp, "stats from new %s server... [%f, %f, %f, %f]",
                qPrintable(serverType), rootDetails.x, rootDetails.y, rootDetails.z, rootDetails.s);

            // Add the jurisditionDetails object to the list of "fade outs"
            if (!Menu::getInstance()->isOptionChecked(MenuOption::DontFadeOnOctreeServerChanges)) {
                OctreeFade fade(OctreeFade::FADE_OUT, NODE_ADDED_RED, NODE_ADDED_GREEN, NODE_ADDED_BLUE);
                fade.voxelDetails = rootDetails;
                const float slightly_smaller = 0.99f;
                fade.voxelDetails.s = fade.voxelDetails.s * slightly_smaller;
                _octreeFadesLock.lockForWrite();
                _octreeFades.push_back(fade);
                _octreeFadesLock.unlock();
            }
        } else {
            jurisdiction->unlock();
        }
        // store jurisdiction details for later use
        // This is bit of fiddling is because JurisdictionMap assumes it is the owner of the values used to construct it
        // but OctreeSceneStats thinks it's just returning a reference to its contents. So we need to make a copy of the
        // details from the OctreeSceneStats to construct the JurisdictionMap
        JurisdictionMap jurisdictionMap;
        jurisdictionMap.copyContents(temp.getJurisdictionRoot(), temp.getJurisdictionEndNodes());
        jurisdiction->lockForWrite();
        (*jurisdiction)[nodeUUID] = jurisdictionMap;
        jurisdiction->unlock();
    }
    return statsMessageLength;
}

void Application::packetSent(quint64 length) {
}

const QString SETTINGS_KEY = "Settings";

void Application::loadScripts() {
    // loads all saved scripts
    Settings settings;
    int size = settings.beginReadArray(SETTINGS_KEY);
    for (int i = 0; i < size; ++i){
        settings.setArrayIndex(i);
        QString string = settings.value("script").toString();
        if (!string.isEmpty()) {
            loadScript(string);
        }
    }
    settings.endArray();
}

void Application::clearScriptsBeforeRunning() {
    // clears all scripts from the settingsSettings settings;
    Settings settings;
    settings.beginWriteArray(SETTINGS_KEY);
    settings.remove("");
}

void Application::saveScripts() {
    // Saves all currently running user-loaded scripts
    Settings settings;
    settings.beginWriteArray(SETTINGS_KEY);
    settings.remove("");

    QStringList runningScripts = getRunningScripts();
    int i = 0;
    for (auto it = runningScripts.begin(); it != runningScripts.end(); ++it) {
        if (getScriptEngine(*it)->isUserLoaded()) {
            settings.setArrayIndex(i);
            settings.setValue("script", *it);
            ++i;
        }
    }
    settings.endArray();
}

QScriptValue joystickToScriptValue(QScriptEngine *engine, Joystick* const &in) {
    return engine->newQObject(in);
}

void joystickFromScriptValue(const QScriptValue &object, Joystick* &out) {
    out = qobject_cast<Joystick*>(object.toQObject());
}

void Application::registerScriptEngineWithApplicationServices(ScriptEngine* scriptEngine) {
    // setup the packet senders and jurisdiction listeners of the script engine's scripting interfaces so
    // we can use the same ones from the application.
    auto entityScriptingInterface = DependencyManager::get<EntityScriptingInterface>();
    entityScriptingInterface->setPacketSender(&_entityEditSender);
    entityScriptingInterface->setEntityTree(_entities.getTree());

    // AvatarManager has some custom types
    AvatarManager::registerMetaTypes(scriptEngine);

    // hook our avatar and avatar hash map object into this script engine
    scriptEngine->setAvatarData(_myAvatar, "MyAvatar"); // leave it as a MyAvatar class to expose thrust features
    scriptEngine->setAvatarHashMap(DependencyManager::get<AvatarManager>().data(), "AvatarList");

    scriptEngine->registerGlobalObject("Camera", &_myCamera);

#if defined(Q_OS_MAC) || defined(Q_OS_WIN)
    scriptEngine->registerGlobalObject("SpeechRecognizer", DependencyManager::get<SpeechRecognizer>().data());
#endif

    ClipboardScriptingInterface* clipboardScriptable = new ClipboardScriptingInterface();
    scriptEngine->registerGlobalObject("Clipboard", clipboardScriptable);
    connect(scriptEngine, SIGNAL(finished(const QString&)), clipboardScriptable, SLOT(deleteLater()));

    connect(scriptEngine, SIGNAL(finished(const QString&)), this, SLOT(scriptFinished(const QString&)));

    connect(scriptEngine, SIGNAL(loadScript(const QString&, bool)), this, SLOT(loadScript(const QString&, bool)));

    scriptEngine->registerGlobalObject("Overlays", &_overlays);
    qScriptRegisterMetaType(scriptEngine, OverlayPropertyResultToScriptValue, OverlayPropertyResultFromScriptValue);
    qScriptRegisterMetaType(scriptEngine, RayToOverlayIntersectionResultToScriptValue,
                            RayToOverlayIntersectionResultFromScriptValue);

    QScriptValue windowValue = scriptEngine->registerGlobalObject("Window", DependencyManager::get<WindowScriptingInterface>().data());
    scriptEngine->registerGetterSetter("location", LocationScriptingInterface::locationGetter,
                                       LocationScriptingInterface::locationSetter, windowValue);
    // register `location` on the global object.
    scriptEngine->registerGetterSetter("location", LocationScriptingInterface::locationGetter,
                                       LocationScriptingInterface::locationSetter);

    scriptEngine->registerFunction("WebWindow", WebWindowClass::constructor, 1);

    scriptEngine->registerGlobalObject("Menu", MenuScriptingInterface::getInstance());
    scriptEngine->registerGlobalObject("Settings", SettingsScriptingInterface::getInstance());
    scriptEngine->registerGlobalObject("AudioDevice", AudioDeviceScriptingInterface::getInstance());
    scriptEngine->registerGlobalObject("AnimationCache", DependencyManager::get<AnimationCache>().data());
    scriptEngine->registerGlobalObject("SoundCache", DependencyManager::get<SoundCache>().data());
    scriptEngine->registerGlobalObject("Account", AccountScriptingInterface::getInstance());

    scriptEngine->registerGlobalObject("GlobalServices", GlobalServicesScriptingInterface::getInstance());
    qScriptRegisterMetaType(scriptEngine, DownloadInfoResultToScriptValue, DownloadInfoResultFromScriptValue);

    scriptEngine->registerGlobalObject("AvatarManager", DependencyManager::get<AvatarManager>().data());

    scriptEngine->registerGlobalObject("Joysticks", &JoystickScriptingInterface::getInstance());
    qScriptRegisterMetaType(scriptEngine, joystickToScriptValue, joystickFromScriptValue);

    scriptEngine->registerGlobalObject("UndoStack", &_undoStackScriptingInterface);

    scriptEngine->registerGlobalObject("LODManager", DependencyManager::get<LODManager>().data());

    scriptEngine->registerGlobalObject("Paths", DependencyManager::get<PathUtils>().data());

    QScriptValue hmdInterface = scriptEngine->registerGlobalObject("HMD", &HMDScriptingInterface::getInstance());
    scriptEngine->registerFunction(hmdInterface, "getHUDLookAtPosition2D", HMDScriptingInterface::getHUDLookAtPosition2D, 0);
    scriptEngine->registerFunction(hmdInterface, "getHUDLookAtPosition3D", HMDScriptingInterface::getHUDLookAtPosition3D, 0);

    scriptEngine->registerGlobalObject("Scene", DependencyManager::get<SceneScriptingInterface>().data());

    scriptEngine->registerGlobalObject("ScriptDiscoveryService", this->getRunningScriptsWidget());

#ifdef HAVE_RTMIDI
    scriptEngine->registerGlobalObject("MIDI", &MIDIManager::getInstance());
#endif

    // TODO: Consider moving some of this functionality into the ScriptEngine class instead. It seems wrong that this
    // work is being done in the Application class when really these dependencies are more related to the ScriptEngine's
    // implementation
    QThread* workerThread = new QThread(this);
    QString scriptEngineName = QString("Script Thread:") + scriptEngine->getFilename();
    workerThread->setObjectName(scriptEngineName);

    // when the worker thread is started, call our engine's run..
    connect(workerThread, &QThread::started, scriptEngine, &ScriptEngine::run);

    // when the thread is terminated, add both scriptEngine and thread to the deleteLater queue
    connect(scriptEngine, SIGNAL(doneRunning()), scriptEngine, SLOT(deleteLater()));
    connect(workerThread, SIGNAL(finished()), workerThread, SLOT(deleteLater()));

    auto nodeList = DependencyManager::get<NodeList>();
    connect(nodeList.data(), &NodeList::nodeKilled, scriptEngine, &ScriptEngine::nodeKilled);

    scriptEngine->moveToThread(workerThread);

    // Starts an event loop, and emits workerThread->started()
    workerThread->start();
}

void Application::initializeAcceptedFiles() {
    if (_acceptedExtensions.size() == 0) {
        _acceptedExtensions[SNAPSHOT_EXTENSION] = &Application::acceptSnapshot;
        _acceptedExtensions[SVO_EXTENSION] = &Application::importSVOFromURL;
        _acceptedExtensions[SVO_JSON_EXTENSION] = &Application::importSVOFromURL;
        _acceptedExtensions[JS_EXTENSION] = &Application::askToLoadScript;
        _acceptedExtensions[FST_EXTENSION] = &Application::askToSetAvatarUrl;
    }
}

bool Application::canAcceptURL(const QString& urlString) {
    initializeAcceptedFiles();

    QUrl url(urlString);
    if (urlString.startsWith(HIFI_URL_SCHEME)) {
        return true;
    }
    QHashIterator<QString, AcceptURLMethod> i(_acceptedExtensions);
    QString lowerPath = url.path().toLower();
    while (i.hasNext()) {
        i.next();
        if (lowerPath.endsWith(i.key())) {
            return true;
        }
    }
    return false;
}

bool Application::acceptURL(const QString& urlString) {
    initializeAcceptedFiles();

    if (urlString.startsWith(HIFI_URL_SCHEME)) {
        // this is a hifi URL - have the AddressManager handle it
        QMetaObject::invokeMethod(DependencyManager::get<AddressManager>().data(), "handleLookupString",
                                  Qt::AutoConnection, Q_ARG(const QString&, urlString));
        return true;
    } else {
        QUrl url(urlString);
        QHashIterator<QString, AcceptURLMethod> i(_acceptedExtensions);
        QString lowerPath = url.path().toLower();
        while (i.hasNext()) {
            i.next();
            if (lowerPath.endsWith(i.key())) {
                AcceptURLMethod method = i.value();
                (this->*method)(urlString);
                return true;
            }
        }
    }
    return false;
}

void Application::setSessionUUID(const QUuid& sessionUUID) {
    _physicsEngine.setSessionUUID(sessionUUID);
}

bool Application::askToSetAvatarUrl(const QString& url) {
    QUrl realUrl(url);
    if (realUrl.isLocalFile()) {
        QString message = "You can not use local files for avatar components.";

        QMessageBox msgBox;
        msgBox.setText(message);
        msgBox.setStandardButtons(QMessageBox::Ok);
        msgBox.setIcon(QMessageBox::Warning);
        msgBox.exec();
        return false;
    }

    // Download the FST file, to attempt to determine its model type
    QVariantHash fstMapping = FSTReader::downloadMapping(url);

    FSTReader::ModelType modelType = FSTReader::predictModelType(fstMapping);

    QMessageBox msgBox;
    msgBox.setIcon(QMessageBox::Question);
    msgBox.setWindowTitle("Set Avatar");
    QPushButton* headButton = NULL;
    QPushButton* bodyButton = NULL;
    QPushButton* bodyAndHeadButton = NULL;

    QString modelName = fstMapping["name"].toString();
    QString message;
    QString typeInfo;
    switch (modelType) {
        case FSTReader::HEAD_MODEL:
            message = QString("Would you like to use '") + modelName + QString("' for your avatar head?");
            headButton = msgBox.addButton(tr("Yes"), QMessageBox::ActionRole);
        break;

        case FSTReader::BODY_ONLY_MODEL:
            message = QString("Would you like to use '") + modelName + QString("' for your avatar body?");
            bodyButton = msgBox.addButton(tr("Yes"), QMessageBox::ActionRole);
        break;

        case FSTReader::HEAD_AND_BODY_MODEL:
            message = QString("Would you like to use '") + modelName + QString("' for your avatar?");
            bodyAndHeadButton = msgBox.addButton(tr("Yes"), QMessageBox::ActionRole);
        break;

        default:
            message = QString("Would you like to use '") + modelName + QString("' for some part of your avatar head?");
            headButton = msgBox.addButton(tr("Use for Head"), QMessageBox::ActionRole);
            bodyButton = msgBox.addButton(tr("Use for Body"), QMessageBox::ActionRole);
            bodyAndHeadButton = msgBox.addButton(tr("Use for Body and Head"), QMessageBox::ActionRole);
        break;
    }

    msgBox.setText(message);
    msgBox.addButton(QMessageBox::Cancel);

    msgBox.exec();

    if (msgBox.clickedButton() == headButton) {
        _myAvatar->useHeadURL(url, modelName);
        emit headURLChanged(url, modelName);
    } else if (msgBox.clickedButton() == bodyButton) {
        _myAvatar->useBodyURL(url, modelName);
        emit bodyURLChanged(url, modelName);
    } else if (msgBox.clickedButton() == bodyAndHeadButton) {
        _myAvatar->useFullAvatarURL(url, modelName);
        emit fullAvatarURLChanged(url, modelName);
    } else {
        qCDebug(interfaceapp) << "Declined to use the avatar: " << url;
    }

    return true;
}


bool Application::askToLoadScript(const QString& scriptFilenameOrURL) {
    QMessageBox::StandardButton reply;
    QString message = "Would you like to run this script:\n" + scriptFilenameOrURL;
    reply = QMessageBox::question(getWindow(), "Run Script", message, QMessageBox::Yes|QMessageBox::No);

    if (reply == QMessageBox::Yes) {
        qCDebug(interfaceapp) << "Chose to run the script: " << scriptFilenameOrURL;
        loadScript(scriptFilenameOrURL);
    } else {
        qCDebug(interfaceapp) << "Declined to run the script: " << scriptFilenameOrURL;
    }
    return true;
}

ScriptEngine* Application::loadScript(const QString& scriptFilename, bool isUserLoaded,
                                        bool loadScriptFromEditor, bool activateMainWindow) {

    if (isAboutToQuit()) {
        return NULL;
    }

    QUrl scriptUrl(scriptFilename);
    const QString& scriptURLString = scriptUrl.toString();
    if (_scriptEnginesHash.contains(scriptURLString) && loadScriptFromEditor
        && !_scriptEnginesHash[scriptURLString]->isFinished()) {

        return _scriptEnginesHash[scriptURLString];
    }

    ScriptEngine* scriptEngine = new ScriptEngine(NO_SCRIPT, "", &_controllerScriptingInterface);
    scriptEngine->setUserLoaded(isUserLoaded);

    if (scriptFilename.isNull()) {
        // this had better be the script editor (we should de-couple so somebody who thinks they are loading a script
        // doesn't just get an empty script engine)

        // we can complete setup now since there isn't a script we have to load
        registerScriptEngineWithApplicationServices(scriptEngine);
    } else {
        // connect to the appropriate signals of this script engine
        connect(scriptEngine, &ScriptEngine::scriptLoaded, this, &Application::handleScriptEngineLoaded);
        connect(scriptEngine, &ScriptEngine::errorLoadingScript, this, &Application::handleScriptLoadError);

        // get the script engine object to load the script at the designated script URL
        scriptEngine->loadURL(scriptUrl);
    }

    // restore the main window's active state
    if (activateMainWindow && !loadScriptFromEditor) {
        _window->activateWindow();
    }

    return scriptEngine;
}

void Application::handleScriptEngineLoaded(const QString& scriptFilename) {
    ScriptEngine* scriptEngine = qobject_cast<ScriptEngine*>(sender());

    _scriptEnginesHash.insertMulti(scriptFilename, scriptEngine);
    _runningScriptsWidget->setRunningScripts(getRunningScripts());
    UserActivityLogger::getInstance().loadedScript(scriptFilename);

    // register our application services and set it off on its own thread
    registerScriptEngineWithApplicationServices(scriptEngine);
}

void Application::handleScriptLoadError(const QString& scriptFilename) {
    qCDebug(interfaceapp) << "Application::loadScript(), script failed to load...";
    QMessageBox::warning(getWindow(), "Error Loading Script", scriptFilename + " failed to load.");
}

void Application::scriptFinished(const QString& scriptName) {
    const QString& scriptURLString = QUrl(scriptName).toString();
    QHash<QString, ScriptEngine*>::iterator it = _scriptEnginesHash.find(scriptURLString);
    if (it != _scriptEnginesHash.end()) {
        _scriptEnginesHash.erase(it);
        _runningScriptsWidget->scriptStopped(scriptName);
        _runningScriptsWidget->setRunningScripts(getRunningScripts());
    }
}

void Application::stopAllScripts(bool restart) {
    // stops all current running scripts
    for (QHash<QString, ScriptEngine*>::const_iterator it = _scriptEnginesHash.constBegin();
            it != _scriptEnginesHash.constEnd(); it++) {
        if (it.value()->isFinished()) {
            continue;
        }
        if (restart && it.value()->isUserLoaded()) {
            connect(it.value(), SIGNAL(finished(const QString&)), SLOT(loadScript(const QString&)));
        }
        it.value()->stop();
        qCDebug(interfaceapp) << "stopping script..." << it.key();
    }
    // HACK: ATM scripts cannot set/get their animation priorities, so we clear priorities
    // whenever a script stops in case it happened to have been setting joint rotations.
    // TODO: expose animation priorities and provide a layered animation control system.
    _myAvatar->clearScriptableSettings();
}

void Application::stopScript(const QString &scriptName) {
    const QString& scriptURLString = QUrl(scriptName).toString();
    if (_scriptEnginesHash.contains(scriptURLString)) {
        _scriptEnginesHash.value(scriptURLString)->stop();
        qCDebug(interfaceapp) << "stopping script..." << scriptName;
        // HACK: ATM scripts cannot set/get their animation priorities, so we clear priorities
        // whenever a script stops in case it happened to have been setting joint rotations.
        // TODO: expose animation priorities and provide a layered animation control system.
        _myAvatar->clearJointAnimationPriorities();
    }
    if (_scriptEnginesHash.empty()) {
        _myAvatar->clearScriptableSettings();
    }
}

void Application::reloadAllScripts() {
    stopAllScripts(true);
}

void Application::loadDefaultScripts() {
    if (!_scriptEnginesHash.contains(DEFAULT_SCRIPTS_JS_URL)) {
        loadScript(DEFAULT_SCRIPTS_JS_URL);
    }
}

void Application::manageRunningScriptsWidgetVisibility(bool shown) {
    if (_runningScriptsWidgetWasVisible && shown) {
        _runningScriptsWidget->show();
    } else if (_runningScriptsWidgetWasVisible && !shown) {
        _runningScriptsWidget->hide();
    }
}

void Application::toggleRunningScriptsWidget() {
    if (_runningScriptsWidget->isVisible()) {
        if (_runningScriptsWidget->hasFocus()) {
            _runningScriptsWidget->hide();
        } else {
            _runningScriptsWidget->raise();
            setActiveWindow(_runningScriptsWidget);
            _runningScriptsWidget->setFocus();
        }
    } else {
        _runningScriptsWidget->show();
        _runningScriptsWidget->setFocus();
    }
}

void Application::packageModel() {
    ModelPackager::package();
}

void Application::openUrl(const QUrl& url) {
    if (!url.isEmpty()) {
        if (url.scheme() == HIFI_URL_SCHEME) {
            DependencyManager::get<AddressManager>()->handleLookupString(url.toString());
        } else {
            // address manager did not handle - ask QDesktopServices to handle
            QDesktopServices::openUrl(url);
        }
    }
}

void Application::updateMyAvatarTransform() {
    const float SIMULATION_OFFSET_QUANTIZATION = 16.0f; // meters
    glm::vec3 avatarPosition = _myAvatar->getPosition();
    glm::vec3 physicsWorldOffset = _physicsEngine.getOriginOffset();
    if (glm::distance(avatarPosition, physicsWorldOffset) > SIMULATION_OFFSET_QUANTIZATION) {
        glm::vec3 newOriginOffset = avatarPosition;
        int halfExtent = (int)HALF_SIMULATION_EXTENT;
        for (int i = 0; i < 3; ++i) {
            newOriginOffset[i] = (float)(glm::max(halfExtent,
                    ((int)(avatarPosition[i] / SIMULATION_OFFSET_QUANTIZATION)) * (int)SIMULATION_OFFSET_QUANTIZATION));
        }
        // TODO: Andrew to replace this with method that actually moves existing object positions in PhysicsEngine
        _physicsEngine.setOriginOffset(newOriginOffset);
    }
}

void Application::domainSettingsReceived(const QJsonObject& domainSettingsObject) {
    // from the domain-handler, figure out the satoshi cost per voxel and per meter cubed
    const QString VOXEL_SETTINGS_KEY = "voxels";
    const QString PER_VOXEL_COST_KEY = "per-voxel-credits";
    const QString PER_METER_CUBED_COST_KEY = "per-meter-cubed-credits";
    const QString VOXEL_WALLET_UUID = "voxel-wallet";

    const QJsonObject& voxelObject = domainSettingsObject[VOXEL_SETTINGS_KEY].toObject();

    qint64 satoshisPerVoxel = 0;
    qint64 satoshisPerMeterCubed = 0;
    QUuid voxelWalletUUID;

    if (!domainSettingsObject.isEmpty()) {
        float perVoxelCredits = (float) voxelObject[PER_VOXEL_COST_KEY].toDouble();
        float perMeterCubedCredits = (float) voxelObject[PER_METER_CUBED_COST_KEY].toDouble();

        satoshisPerVoxel = (qint64) floorf(perVoxelCredits * SATOSHIS_PER_CREDIT);
        satoshisPerMeterCubed = (qint64) floorf(perMeterCubedCredits * SATOSHIS_PER_CREDIT);

        voxelWalletUUID = QUuid(voxelObject[VOXEL_WALLET_UUID].toString());
    }

    qCDebug(interfaceapp) << "Octree edits costs are" << satoshisPerVoxel << "per octree cell and" << satoshisPerMeterCubed << "per meter cubed";
    qCDebug(interfaceapp) << "Destination wallet UUID for edit payments is" << voxelWalletUUID;
}

QString Application::getPreviousScriptLocation() {
    QString suggestedName;
    if (_previousScriptLocation.get().isEmpty()) {
        QString desktopLocation = QStandardPaths::writableLocation(QStandardPaths::DesktopLocation);
// Temporary fix to Qt bug: http://stackoverflow.com/questions/16194475
#ifdef __APPLE__
        suggestedName = desktopLocation.append("/script.js");
#endif
    } else {
        suggestedName = _previousScriptLocation.get();
    }
    return suggestedName;
}

void Application::setPreviousScriptLocation(const QString& previousScriptLocation) {
    _previousScriptLocation.set(previousScriptLocation);
}

void Application::loadDialog() {

    QString fileNameString = QFileDialog::getOpenFileName(_glWidget,
                                                          tr("Open Script"),
                                                          getPreviousScriptLocation(),
                                                          tr("JavaScript Files (*.js)"));
    if (!fileNameString.isEmpty()) {
        setPreviousScriptLocation(fileNameString);
        loadScript(fileNameString);
    }
}

void Application::loadScriptURLDialog() {
    QInputDialog scriptURLDialog(Application::getInstance()->getWindow());
    scriptURLDialog.setWindowTitle("Open and Run Script URL");
    scriptURLDialog.setLabelText("Script:");
    scriptURLDialog.setWindowFlags(Qt::Sheet);
    const float DIALOG_RATIO_OF_WINDOW = 0.30f;
    scriptURLDialog.resize(scriptURLDialog.parentWidget()->size().width() * DIALOG_RATIO_OF_WINDOW,
                        scriptURLDialog.size().height());

    int dialogReturn = scriptURLDialog.exec();
    QString newScript;
    if (dialogReturn == QDialog::Accepted) {
        if (scriptURLDialog.textValue().size() > 0) {
            // the user input a new hostname, use that
            newScript = scriptURLDialog.textValue();
        }
        loadScript(newScript);
    }
}

QString Application::getScriptsLocation() {
    return _scriptsLocationHandle.get();
}

void Application::setScriptsLocation(const QString& scriptsLocation) {
    _scriptsLocationHandle.set(scriptsLocation);
    emit scriptLocationChanged(scriptsLocation);
}

void Application::toggleLogDialog() {
    if (! _logDialog) {
        _logDialog = new LogDialog(_glWidget, getLogger());
    }

    if (_logDialog->isVisible()) {
        _logDialog->hide();
    } else {
        _logDialog->show();
    }
}

void Application::checkVersion() {
    QNetworkRequest latestVersionRequest((QUrl(CHECK_VERSION_URL)));
    latestVersionRequest.setHeader(QNetworkRequest::UserAgentHeader, HIGH_FIDELITY_USER_AGENT);
    latestVersionRequest.setAttribute(QNetworkRequest::CacheLoadControlAttribute, QNetworkRequest::PreferCache);
    QNetworkReply* reply = NetworkAccessManager::getInstance().get(latestVersionRequest);
    connect(reply, SIGNAL(finished()), SLOT(parseVersionXml()));
}

void Application::parseVersionXml() {

    #ifdef Q_OS_WIN32
    QString operatingSystem("win");
    #endif

    #ifdef Q_OS_MAC
    QString operatingSystem("mac");
    #endif

    #ifdef Q_OS_LINUX
    QString operatingSystem("ubuntu");
    #endif

    QString latestVersion;
    QUrl downloadUrl;
    QString releaseNotes("Unavailable");
    QNetworkReply* sender = qobject_cast<QNetworkReply*>(QObject::sender());

    QXmlStreamReader xml(sender);

    while (!xml.atEnd() && !xml.hasError()) {
        if (xml.tokenType() == QXmlStreamReader::StartElement && xml.name() == operatingSystem) {
            while (!(xml.tokenType() == QXmlStreamReader::EndElement && xml.name() == operatingSystem)) {
                if (xml.tokenType() == QXmlStreamReader::StartElement && xml.name().toString() == "version") {
                    xml.readNext();
                    latestVersion = xml.text().toString();
                }
                if (xml.tokenType() == QXmlStreamReader::StartElement && xml.name().toString() == "url") {
                    xml.readNext();
                    downloadUrl = QUrl(xml.text().toString());
                }
                xml.readNext();
            }
        }
        xml.readNext();
    }

    if (!shouldSkipVersion(latestVersion) && applicationVersion() != latestVersion) {
        new UpdateDialog(_glWidget, releaseNotes, latestVersion, downloadUrl);
    }
    sender->deleteLater();
}

bool Application::shouldSkipVersion(QString latestVersion) {
    QFile skipFile(SKIP_FILENAME);
    skipFile.open(QIODevice::ReadWrite);
    QString skipVersion(skipFile.readAll());
    return (skipVersion == latestVersion || applicationVersion() == "dev");
}

void Application::skipVersion(QString latestVersion) {
    QFile skipFile(SKIP_FILENAME);
    skipFile.open(QIODevice::WriteOnly | QIODevice::Truncate);
    skipFile.seek(0);
    skipFile.write(latestVersion.toStdString().c_str());
}

void Application::takeSnapshot() {
    QMediaPlayer* player = new QMediaPlayer();
    QFileInfo inf = QFileInfo(PathUtils::resourcesPath() + "sounds/snap.wav");
    player->setMedia(QUrl::fromLocalFile(inf.absoluteFilePath()));
    player->play();

    QString fileName = Snapshot::saveSnapshot(_glWidget->grabFrameBuffer());

    AccountManager& accountManager = AccountManager::getInstance();
    if (!accountManager.isLoggedIn()) {
        return;
    }

    if (!_snapshotShareDialog) {
        _snapshotShareDialog = new SnapshotShareDialog(fileName, _glWidget);
    }
    _snapshotShareDialog->show();
}

void Application::setVSyncEnabled() {
#if defined(Q_OS_WIN)
    bool vsyncOn = Menu::getInstance()->isOptionChecked(MenuOption::RenderTargetFramerateVSyncOn);
    if (wglewGetExtension("WGL_EXT_swap_control")) {
        wglSwapIntervalEXT(vsyncOn);
        int swapInterval = wglGetSwapIntervalEXT();
        qCDebug(interfaceapp, "V-Sync is %s\n", (swapInterval > 0 ? "ON" : "OFF"));
    } else {
        qCDebug(interfaceapp, "V-Sync is FORCED ON on this system\n");
    }
#elif defined(Q_OS_LINUX)
    // TODO: write the poper code for linux
    /*
    if (glQueryExtension.... ("GLX_EXT_swap_control")) {
        glxSwapIntervalEXT(vsyncOn);
        int swapInterval = xglGetSwapIntervalEXT();
        _isVSyncOn = swapInterval;
        qCDebug(interfaceapp, "V-Sync is %s\n", (swapInterval > 0 ? "ON" : "OFF"));
    } else {
    qCDebug(interfaceapp, "V-Sync is FORCED ON on this system\n");
    }
    */
#else
    qCDebug(interfaceapp, "V-Sync is FORCED ON on this system\n");
#endif
}

bool Application::isVSyncOn() const {
#if defined(Q_OS_WIN)
    if (wglewGetExtension("WGL_EXT_swap_control")) {
        int swapInterval = wglGetSwapIntervalEXT();
        return (swapInterval > 0);
    }
#elif defined(Q_OS_LINUX)
    // TODO: write the poper code for linux
    /*
    if (glQueryExtension.... ("GLX_EXT_swap_control")) {
        int swapInterval = xglGetSwapIntervalEXT();
        return (swapInterval > 0);
    } else {
        return true;
    }
    */
#endif
    return true;
}

bool Application::isVSyncEditable() const {
#if defined(Q_OS_WIN)
    if (wglewGetExtension("WGL_EXT_swap_control")) {
        return true;
    }
#elif defined(Q_OS_LINUX)
    // TODO: write the poper code for linux
    /*
    if (glQueryExtension.... ("GLX_EXT_swap_control")) {
        return true;
    }
    */
#endif
    return false;
}

unsigned int Application::getRenderTargetFramerate() const {
    if (Menu::getInstance()->isOptionChecked(MenuOption::RenderTargetFramerateUnlimited)) {
        return 0;
    } else if (Menu::getInstance()->isOptionChecked(MenuOption::RenderTargetFramerate60)) {
        return 60;
    } else if (Menu::getInstance()->isOptionChecked(MenuOption::RenderTargetFramerate50)) {
        return 50;
    } else if (Menu::getInstance()->isOptionChecked(MenuOption::RenderTargetFramerate40)) {
        return 40;
    } else if (Menu::getInstance()->isOptionChecked(MenuOption::RenderTargetFramerate30)) {
        return 30;
    }
    return 0;
}

float Application::getRenderResolutionScale() const {
    if (Menu::getInstance()->isOptionChecked(MenuOption::RenderResolutionOne)) {
        return 1.0f;
    } else if (Menu::getInstance()->isOptionChecked(MenuOption::RenderResolutionTwoThird)) {
        return 0.666f;
    } else if (Menu::getInstance()->isOptionChecked(MenuOption::RenderResolutionHalf)) {
        return 0.5f;
    } else if (Menu::getInstance()->isOptionChecked(MenuOption::RenderResolutionThird)) {
        return 0.333f;
    } else if (Menu::getInstance()->isOptionChecked(MenuOption::RenderResolutionQuarter)) {
        return 0.25f;
    } else {
        return 1.0f;
    }
}

int Application::getRenderAmbientLight() const {
    if (Menu::getInstance()->isOptionChecked(MenuOption::RenderAmbientLightGlobal)) {
        return -1;
    } else if (Menu::getInstance()->isOptionChecked(MenuOption::RenderAmbientLight0)) {
        return 0;
    } else if (Menu::getInstance()->isOptionChecked(MenuOption::RenderAmbientLight1)) {
        return 1;
    } else if (Menu::getInstance()->isOptionChecked(MenuOption::RenderAmbientLight2)) {
        return 2;
    } else if (Menu::getInstance()->isOptionChecked(MenuOption::RenderAmbientLight3)) {
        return 3;
    } else if (Menu::getInstance()->isOptionChecked(MenuOption::RenderAmbientLight4)) {
        return 4;
    } else if (Menu::getInstance()->isOptionChecked(MenuOption::RenderAmbientLight5)) {
        return 5;
    } else if (Menu::getInstance()->isOptionChecked(MenuOption::RenderAmbientLight6)) {
        return 6;
    } else if (Menu::getInstance()->isOptionChecked(MenuOption::RenderAmbientLight7)) {
        return 7;
    } else if (Menu::getInstance()->isOptionChecked(MenuOption::RenderAmbientLight8)) {
        return 8;
    } else if (Menu::getInstance()->isOptionChecked(MenuOption::RenderAmbientLight9)) {
        return 9;
    } else {
        return -1;
    }
}

void Application::notifyPacketVersionMismatch() {
    if (!_notifiedPacketVersionMismatchThisDomain) {
        _notifiedPacketVersionMismatchThisDomain = true;

        QString message = "The location you are visiting is running an incompatible server version.\n";
        message += "Content may not display properly.";

        QMessageBox msgBox;
        msgBox.setText(message);
        msgBox.setStandardButtons(QMessageBox::Ok);
        msgBox.setIcon(QMessageBox::Warning);
        msgBox.exec();
    }
}

void Application::checkSkeleton() {
    if (_myAvatar->getSkeletonModel().isActive() && !_myAvatar->getSkeletonModel().hasSkeleton()) {
        qCDebug(interfaceapp) << "MyAvatar model has no skeleton";

        QString message = "Your selected avatar body has no skeleton.\n\nThe default body will be loaded...";
        QMessageBox msgBox;
        msgBox.setText(message);
        msgBox.setStandardButtons(QMessageBox::Ok);
        msgBox.setIcon(QMessageBox::Warning);
        msgBox.exec();

        _myAvatar->useBodyURL(DEFAULT_BODY_MODEL_URL, "Default");
    } else {
        _physicsEngine.setCharacterController(_myAvatar->getCharacterController());
    }
}

void Application::showFriendsWindow() {
    const QString FRIENDS_WINDOW_TITLE = "Add/Remove Friends";
    const QString FRIENDS_WINDOW_URL = "https://metaverse.highfidelity.com/user/friends";
    const int FRIENDS_WINDOW_WIDTH = 290;
    const int FRIENDS_WINDOW_HEIGHT = 500;
    if (!_friendsWindow) {
        _friendsWindow = new WebWindowClass(FRIENDS_WINDOW_TITLE, FRIENDS_WINDOW_URL, FRIENDS_WINDOW_WIDTH,
            FRIENDS_WINDOW_HEIGHT, false);
        connect(_friendsWindow, &WebWindowClass::closed, this, &Application::friendsWindowClosed);
    }
    _friendsWindow->setVisible(true);
}

void Application::friendsWindowClosed() {
    delete _friendsWindow;
    _friendsWindow = NULL;
}

void Application::postLambdaEvent(std::function<void()> f) {
    QCoreApplication::postEvent(this, new LambdaEvent(f));
}

void Application::initPlugins() {
    OculusManager::init();
}

void Application::shutdownPlugins() {
    OculusManager::deinit();
}

glm::vec3 Application::getHeadPosition() const {
    return OculusManager::getRelativePosition();
}


glm::quat Application::getHeadOrientation() const {
    return OculusManager::getOrientation();
}

glm::uvec2 Application::getCanvasSize() const {
    return glm::uvec2(_glWidget->width(), _glWidget->height());
}

QSize Application::getDeviceSize() const {
    return _glWidget->getDeviceSize();
}

int Application::getTrueMouseX() const {
    return _glWidget->mapFromGlobal(QCursor::pos()).x();
}

int Application::getTrueMouseY() const {
    return _glWidget->mapFromGlobal(QCursor::pos()).y();
}

bool Application::isThrottleRendering() const {
    return _glWidget->isThrottleRendering();
}

PickRay Application::computePickRay() const {
    return computePickRay(getTrueMouseX(), getTrueMouseY());
}

bool Application::hasFocus() const {
    return _glWidget->hasFocus();
}

void Application::setMaxOctreePacketsPerSecond(int maxOctreePPS) {
    if (maxOctreePPS != _maxOctreePPS) {
        _maxOctreePPS = maxOctreePPS;
        maxOctreePacketsPerSecond.set(_maxOctreePPS);
    }
}

int Application::getMaxOctreePacketsPerSecond() {
    return _maxOctreePPS;
}

qreal Application::getDevicePixelRatio() {
    return _window ? _window->windowHandle()->devicePixelRatio() : 1.0;
}
<|MERGE_RESOLUTION|>--- conflicted
+++ resolved
@@ -374,15 +374,9 @@
     _bookmarks = new Bookmarks();  // Before setting up the menu
 
     _runningScriptsWidget = new RunningScriptsWidget(_window);
-<<<<<<< HEAD
-  
-  
     _renderEngine->addTask(render::TaskPointer(new RenderDeferredTask()));
     _renderEngine->registerScene(_main3DScene);
       
-=======
-
->>>>>>> 7c0e70b1
     // start the nodeThread so its event loop is running
     QThread* nodeThread = new QThread(this);
     nodeThread->setObjectName("Datagram Processor Thread");
@@ -934,14 +928,7 @@
             OculusManager::display(_glWidget, &renderArgs, _myAvatar->getWorldAlignedOrientation(), _myAvatar->getDefaultEyePosition(), _myCamera);
         }
     } else if (TV3DManager::isConnected()) {
-<<<<<<< HEAD
-       
         TV3DManager::display(&renderArgs, _myCamera);
-=======
-
-        TV3DManager::display(_myCamera);
->>>>>>> 7c0e70b1
-
     } else {
         DependencyManager::get<GlowEffect>()->prepare(&renderArgs);
 
@@ -958,11 +945,7 @@
         if (Menu::getInstance()->isOptionChecked(MenuOption::FullscreenMirror)) {
             _rearMirrorTools->render(&renderArgs, true, _glWidget->mapFromGlobal(QCursor::pos()));
         } else if (Menu::getInstance()->isOptionChecked(MenuOption::Mirror)) {
-<<<<<<< HEAD
             renderRearViewMirror(&renderArgs, _mirrorViewRect);       
-=======
-            renderRearViewMirror(_mirrorViewRect);
->>>>>>> 7c0e70b1
         }
 
         auto finalFbo = DependencyManager::get<GlowEffect>()->render(&renderArgs);
@@ -2307,15 +2290,8 @@
         }
 
     } else {
-<<<<<<< HEAD
         AvatarSharedPointer lookingAt = _myAvatar->getLookAtTargetAvatar().lock();
         if (lookingAt && _myAvatar != lookingAt.get()) {
-            
-=======
-        AvatarSharedPointer lookingAt = _myAvatar->getLookAtTargetAvatar().toStrongRef();
-        if (lookingAt && _myAvatar != lookingAt.data()) {
-
->>>>>>> 7c0e70b1
             isLookingAtSomeone = true;
             //  If I am looking at someone else, look directly at one of their eyes
             if (tracker && !tracker->isMuted()) {
@@ -3142,12 +3118,8 @@
     glColorMask(GL_TRUE, GL_TRUE, GL_TRUE, GL_FALSE);
 
     // the "glow" here causes an alpha of one
-<<<<<<< HEAD
     Glower glower(renderArgs);
-=======
-    Glower glower;
-
->>>>>>> 7c0e70b1
+
     const int BILLBOARD_SIZE = 64;
     // TODO: Pass a RenderArgs to renderAvatarBillboard
     renderRearViewMirror(renderArgs, QRect(0, _glWidget->getDeviceHeight() - BILLBOARD_SIZE,
@@ -3409,75 +3381,14 @@
         glTexGenfv(GL_R, GL_EYE_PLANE, (const GLfloat*)&_shadowMatrices[i][2]);
     }
 
-<<<<<<< HEAD
-    // THe pending changes collecting the changes here
+    // The pending changes collecting the changes here
     render::PendingChanges pendingChanges;
 
     // Background rendering decision
     if (BackgroundRenderData::_item == 0) {
         auto backgroundRenderData = BackgroundRenderData::Pointer(new BackgroundRenderData(&_environment));
         auto backgroundRenderPayload = render::PayloadPointer(new BackgroundRenderData::Payload(backgroundRenderData));
-=======
-    // Background rendering decision
-    auto skyStage = DependencyManager::get<SceneScriptingInterface>()->getSkyStage();
-    auto skybox = model::SkyboxPointer();
-    if (skyStage->getBackgroundMode() == model::SunSkyStage::NO_BACKGROUND) {
-    } else if (skyStage->getBackgroundMode() == model::SunSkyStage::SKY_DOME) {
-       if (!selfAvatarOnly && Menu::getInstance()->isOptionChecked(MenuOption::Stars)) {
-            PerformanceTimer perfTimer("stars");
-            PerformanceWarning warn(Menu::getInstance()->isOptionChecked(MenuOption::PipelineWarnings),
-                "Application::displaySide() ... stars...");
-            if (!_stars.isStarsLoaded()) {
-                _stars.generate(STARFIELD_NUM_STARS, STARFIELD_SEED);
-            }
-            // should be the first rendering pass - w/o depth buffer / lighting
-
-            // compute starfield alpha based on distance from atmosphere
-            float alpha = 1.0f;
-            bool hasStars = true;
-
-            if (Menu::getInstance()->isOptionChecked(MenuOption::Atmosphere)) {
-                // TODO: handle this correctly for zones
-                const EnvironmentData& closestData = _environment.getClosestData(theCamera.getPosition());
-
-                if (closestData.getHasStars()) {
-                    const float APPROXIMATE_DISTANCE_FROM_HORIZON = 0.1f;
-                    const float DOUBLE_APPROXIMATE_DISTANCE_FROM_HORIZON = 0.2f;
-
-                    glm::vec3 sunDirection = (getAvatarPosition() - closestData.getSunLocation())
-                                                    / closestData.getAtmosphereOuterRadius();
-                    float height = glm::distance(theCamera.getPosition(), closestData.getAtmosphereCenter());
-                    if (height < closestData.getAtmosphereInnerRadius()) {
-                        // If we're inside the atmosphere, then determine if our keyLight is below the horizon
-                        alpha = 0.0f;
-
-                        if (sunDirection.y > -APPROXIMATE_DISTANCE_FROM_HORIZON) {
-                            float directionY = glm::clamp(sunDirection.y,
-                                                -APPROXIMATE_DISTANCE_FROM_HORIZON, APPROXIMATE_DISTANCE_FROM_HORIZON)
-                                                + APPROXIMATE_DISTANCE_FROM_HORIZON;
-                            alpha = (directionY / DOUBLE_APPROXIMATE_DISTANCE_FROM_HORIZON);
-                        }
-
-
-                    } else if (height < closestData.getAtmosphereOuterRadius()) {
-                        alpha = (height - closestData.getAtmosphereInnerRadius()) /
-                            (closestData.getAtmosphereOuterRadius() - closestData.getAtmosphereInnerRadius());
-
-                        if (sunDirection.y > -APPROXIMATE_DISTANCE_FROM_HORIZON) {
-                            float directionY = glm::clamp(sunDirection.y,
-                                                -APPROXIMATE_DISTANCE_FROM_HORIZON, APPROXIMATE_DISTANCE_FROM_HORIZON)
-                                                + APPROXIMATE_DISTANCE_FROM_HORIZON;
-                            alpha = (directionY / DOUBLE_APPROXIMATE_DISTANCE_FROM_HORIZON);
-                        }
-                    }
-                } else {
-                    hasStars = false;
-                }
-            }
->>>>>>> 7c0e70b1
-
         BackgroundRenderData::_item = _main3DScene->allocateID();
-
         pendingChanges.resetItem(WorldBoxRenderData::_item, backgroundRenderPayload);
     } else {
 
@@ -3489,23 +3400,12 @@
 
     glEnable(GL_LIGHTING);
     glEnable(GL_DEPTH_TEST);
-<<<<<<< HEAD
     
    // Assuming nothing get's rendered through that
    // DependencyManager::get<DeferredLightingEffect>()->prepare();
 
     if (!selfAvatarOnly) {
-        
-=======
-
-    DependencyManager::get<DeferredLightingEffect>()->prepare();
-
-    if (!selfAvatarOnly) {
-        // draw a red sphere
-        float originSphereRadius = 0.05f;
-        DependencyManager::get<GeometryCache>()->renderSphere(originSphereRadius, 15, 15, glm::vec4(1.0f, 0.0f, 0.0f, 1.0f));
-
->>>>>>> 7c0e70b1
+
         // render models...
         if (DependencyManager::get<SceneScriptingInterface>()->shouldRenderEntities()) {
             PerformanceTimer perfTimer("entities");
@@ -3525,18 +3425,12 @@
             if (theCamera.getMode() == CAMERA_MODE_MIRROR) {
                 renderMode = RenderArgs::MIRROR_RENDER_MODE;
             }
-<<<<<<< HEAD
             renderArgs->_renderMode = renderMode;
             renderArgs->_debugFlags = renderDebugFlags;
             _entities.render(renderArgs);
             
             // This shouldn't matter anymore
      /*       if (!Menu::getInstance()->isOptionChecked(MenuOption::Wireframe)) {
-=======
-            _entities.render(renderMode, renderSide, renderDebugFlags);
-
-            if (!Menu::getInstance()->isOptionChecked(MenuOption::Wireframe)) {
->>>>>>> 7c0e70b1
                 // Restaure polygon mode
                 glPolygonMode(GL_FRONT_AND_BACK, GL_FILL);
             }*/
@@ -3551,8 +3445,6 @@
         }
     }
 
-<<<<<<< HEAD
-
     // Make sure the WorldBox is in the scene
     if (WorldBoxRenderData::_item == 0) {
         auto worldBoxRenderData = WorldBoxRenderData::Pointer(new WorldBoxRenderData());
@@ -3569,14 +3461,6 @@
                     // A test Update to proof the concept is woking
                     // qCDebug(interfaceapp, "MyFirst update message!!!!! %u", payload._val);
                 });
-=======
-    bool mirrorMode = (theCamera.getMode() == CAMERA_MODE_MIRROR);
-
-    {
-        PerformanceTimer perfTimer("avatars");
-        DependencyManager::get<AvatarManager>()->renderAvatars(mirrorMode ? RenderArgs::MIRROR_RENDER_MODE : RenderArgs::NORMAL_RENDER_MODE,
-            false, selfAvatarOnly);
->>>>>>> 7c0e70b1
     }
 
     if (!billboard) {
@@ -3591,20 +3475,14 @@
         }
         DependencyManager::get<DeferredLightingEffect>()->setGlobalSkybox(skybox);
 
-<<<<<<< HEAD
        // Not needed anymore here, taken care off by the Engine
         /*
         PROFILE_RANGE("DeferredLighting"); 
-=======
-        PROFILE_RANGE("DeferredLighting");
->>>>>>> 7c0e70b1
         PerformanceTimer perfTimer("lighting");
         DependencyManager::get<DeferredLightingEffect>()->render();*/
-
     }
 
     {
-<<<<<<< HEAD
         PerformanceTimer perfTimer("SceneProcessPendingChanges"); 
         _main3DScene->enqueuePendingChanges(pendingChanges);
 
@@ -3650,15 +3528,6 @@
         sceneInterface->setEngineDrawnTransparentItems(engineRC->_numDrawnTransparentItems);
         
     }
-
-    
-=======
-        PerformanceTimer perfTimer("avatarsPostLighting");
-        DependencyManager::get<AvatarManager>()->renderAvatars(mirrorMode ? RenderArgs::MIRROR_RENDER_MODE : RenderArgs::NORMAL_RENDER_MODE,
-            true, selfAvatarOnly);
-    }
-
->>>>>>> 7c0e70b1
     //Render the sixense lasers
     if (Menu::getInstance()->isOptionChecked(MenuOption::SixenseLasers)) {
         _myAvatar->renderLaserPointers();
@@ -3666,15 +3535,6 @@
 
     if (!selfAvatarOnly) {
         _nodeBoundsDisplay.draw();
-<<<<<<< HEAD
-=======
-
-        //  Render the world box
-        if (theCamera.getMode() != CAMERA_MODE_MIRROR && Menu::getInstance()->isOptionChecked(MenuOption::Stats)) {
-            PerformanceTimer perfTimer("worldBox");
-            renderWorldBox();
-        }
->>>>>>> 7c0e70b1
 
         // render octree fades if they exist
         if (_octreeFades.size() > 0) {
