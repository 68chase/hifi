//
//  Application.cpp
//  interface
//
//  Created by Andrzej Kapolka on 5/10/13.
//  Copyright (c) 2013 High Fidelity, Inc. All rights reserved.

#include <sstream>

#include <stdlib.h>
#include <cmath>

#ifdef _WIN32
#include "Syssocket.h"
#include "Systime.h"
#else
#include <sys/time.h>
#include <arpa/inet.h>
#include <ifaddrs.h>
#endif

#include <glm/gtx/quaternion.hpp>
#include <glm/gtx/vector_angle.hpp>

// include this before QGLWidget, which includes an earlier version of OpenGL
#include "InterfaceConfig.h"

#include <QActionGroup>
#include <QColorDialog>
#include <QDesktopWidget>
#include <QCheckBox>
#include <QImage>
#include <QKeyEvent>
#include <QMainWindow>
#include <QMenuBar>
#include <QMouseEvent>
#include <QNetworkAccessManager>
#include <QNetworkDiskCache>
#include <QOpenGLFramebufferObject>
#include <QWheelEvent>
#include <QSettings>
#include <QShortcut>
#include <QTimer>
#include <QUrl>
#include <QtDebug>
#include <QFileDialog>
#include <QDesktopServices>

#include <NodeTypes.h>
#include <AudioInjectionManager.h>
#include <AudioInjector.h>
#include <Logging.h>
#include <OctalCode.h>
#include <PacketHeaders.h>
#include <PairingHandler.h>
#include <PerfStat.h>
#include <UUID.h>
#include <VoxelSceneStats.h>

#include "Application.h"
#include "DataServerClient.h"
#include "LogDisplay.h"
#include "Menu.h"
#include "Swatch.h"
#include "Util.h"
#include "devices/LeapManager.h"
#include "devices/OculusManager.h"
#include "renderer/ProgramObject.h"
#include "ui/TextRenderer.h"
#include "InfoView.h"

using namespace std;

//  Starfield information
static unsigned STARFIELD_NUM_STARS = 50000;
static unsigned STARFIELD_SEED = 1;

static const int BANDWIDTH_METER_CLICK_MAX_DRAG_LENGTH = 6; // farther dragged clicks are ignored 

const int IDLE_SIMULATE_MSECS = 16;              //  How often should call simulate and other stuff
                                                 //  in the idle loop?  (60 FPS is default)
static QTimer* idleTimer = NULL;

const int STARTUP_JITTER_SAMPLES = PACKET_LENGTH_SAMPLES_PER_CHANNEL / 2;
                                                 //  Startup optimistically with small jitter buffer that 
                                                 //  will start playback on the second received audio packet.

const int MIRROR_VIEW_TOP_PADDING = 5;
const int MIRROR_VIEW_LEFT_PADDING = 10;
const int MIRROR_VIEW_WIDTH = 265;
const int MIRROR_VIEW_HEIGHT = 215;
const float MAX_ZOOM_DISTANCE = 0.3f;
const float MIN_ZOOM_DISTANCE = 2.0f;

void messageHandler(QtMsgType type, const QMessageLogContext& context, const QString &message) {
    fprintf(stdout, "%s", message.toLocal8Bit().constData());
    LogDisplay::instance.addMessage(message.toLocal8Bit().constData());
}

Application::Application(int& argc, char** argv, timeval &startup_time) :
        QApplication(argc, argv),
        _window(new QMainWindow(desktop())),
        _glWidget(new GLCanvas()),
        _displayLevels(false),
        _frameCount(0),
        _fps(120.0f),
        _justStarted(true),
        _voxelImporter(_window),
        _wantToKillLocalVoxels(false),
        _audioScope(256, 200, true),
        _profile(QString()),
        _mirrorViewRect(QRect(MIRROR_VIEW_LEFT_PADDING, MIRROR_VIEW_TOP_PADDING, MIRROR_VIEW_WIDTH, MIRROR_VIEW_HEIGHT)),
        _mouseX(0),
        _mouseY(0),
        _lastMouseMove(usecTimestampNow()),
        _mouseHidden(false),
        _seenMouseMove(false),
        _touchAvgX(0.0f),
        _touchAvgY(0.0f),
        _isTouchPressed(false),
        _yawFromTouch(0.0f),
        _pitchFromTouch(0.0f),
        _mousePressed(false),
        _isHoverVoxel(false),
        _isHoverVoxelSounding(false),
        _mouseVoxelScale(1.0f / 1024.0f),
        _mouseVoxelScaleInitialized(false),
        _justEditedVoxel(false),
        _nudgeStarted(false),
        _lookingAlongX(false),
        _lookingAwayFromOrigin(true),
        _lookatTargetAvatar(NULL),
        _lookatIndicatorScale(1.0f),
        _perfStatsOn(false),
        _chatEntryOn(false),
        _oculusProgram(0),
        _oculusDistortionScale(1.25),
#ifndef _WIN32
        _audio(&_audioScope, STARTUP_JITTER_SAMPLES),
#endif
        _stopNetworkReceiveThread(false),  
        _voxelProcessor(),
        _voxelEditSender(this),
        _packetCount(0),
        _packetsPerSecond(0),
        _bytesPerSecond(0),
        _bytesCount(0),
        _recentMaxPackets(0),
        _resetRecentMaxPacketsSoon(true),
        _swatch(NULL),
        _pasteMode(false)
{
    _applicationStartupTime = startup_time;
    _window->setWindowTitle("Interface");
    
    qInstallMessageHandler(messageHandler);
    
    unsigned int listenPort = 0; // bind to an ephemeral port by default
    const char** constArgv = const_cast<const char**>(argv);
    const char* portStr = getCmdOption(argc, constArgv, "--listenPort");
    if (portStr) {
        listenPort = atoi(portStr);
    }
    
    NodeList::createInstance(NODE_TYPE_AGENT, listenPort);
    
    NodeList::getInstance()->addHook(&_voxels);
    NodeList::getInstance()->addHook(this);
    NodeList::getInstance()->addDomainListener(this);
    NodeList::getInstance()->addDomainListener(&_voxels);

    
    // network receive thread and voxel parsing thread are both controlled by the --nonblocking command line
    _enableProcessVoxelsThread = _enableNetworkThread = !cmdOptionExists(argc, constArgv, "--nonblocking");
    if (!_enableNetworkThread) {
        NodeList::getInstance()->getNodeSocket()->setBlocking(false);
    }
    
    // setup QSettings    
#ifdef Q_OS_MAC
    QString resourcesPath = QCoreApplication::applicationDirPath() + "/../Resources";
#else
    QString resourcesPath = QCoreApplication::applicationDirPath() + "/resources";
#endif
    
    // read the ApplicationInfo.ini file for Name/Version/Domain information
    QSettings applicationInfo(resourcesPath + "/info/ApplicationInfo.ini", QSettings::IniFormat);
    
    // set the associated application properties
    applicationInfo.beginGroup("INFO");
    
    setApplicationName(applicationInfo.value("name").toString());
    setApplicationVersion(applicationInfo.value("version").toString());
    setOrganizationName(applicationInfo.value("organizationName").toString());
    setOrganizationDomain(applicationInfo.value("organizationDomain").toString());
    
    _settings = new QSettings(this);
    
    // call Menu getInstance static method to set up the menu
    _window->setMenuBar(Menu::getInstance());

    // Check to see if the user passed in a command line option for loading a local
    // Voxel File.
    _voxelsFilename = getCmdOption(argc, constArgv, "-i");
    
    // the callback for our instance of NodeList is attachNewHeadToNode
    NodeList::getInstance()->linkedDataCreateCallback = &attachNewHeadToNode;
    
    #ifdef _WIN32
    WSADATA WsaData;
    int wsaresult = WSAStartup(MAKEWORD(2,2), &WsaData);
    #endif
    
    // tell the NodeList instance who to tell the domain server we care about
    const char nodeTypesOfInterest[] = {NODE_TYPE_AUDIO_MIXER, NODE_TYPE_AVATAR_MIXER, NODE_TYPE_VOXEL_SERVER};
    NodeList::getInstance()->setNodeTypesOfInterest(nodeTypesOfInterest, sizeof(nodeTypesOfInterest));

    // start the nodeList threads
    NodeList::getInstance()->startSilentNodeRemovalThread();
    
    _networkAccessManager = new QNetworkAccessManager(this);
    QNetworkDiskCache* cache = new QNetworkDiskCache(_networkAccessManager);
    cache->setCacheDirectory("interfaceCache");
    _networkAccessManager->setCache(cache);
    
    _window->setCentralWidget(_glWidget);
    
    restoreSizeAndPosition();
    _window->setVisible(true);
    _glWidget->setFocusPolicy(Qt::StrongFocus);
    _glWidget->setFocus();
    
    // enable mouse tracking; otherwise, we only get drag events
    _glWidget->setMouseTracking(true);
    
    // initialization continues in initializeGL when OpenGL context is ready
    
    // Tell our voxel edit sender about our known jurisdictions
    _voxelEditSender.setVoxelServerJurisdictions(&_voxelServerJurisdictions);
}

Application::~Application() {
    storeSizeAndPosition();
    NodeList::getInstance()->removeHook(&_voxels);
    NodeList::getInstance()->removeHook(this);
    NodeList::getInstance()->removeDomainListener(this);

    _sharedVoxelSystem.changeTree(new VoxelTree);

    _audio.shutdown();

    delete Menu::getInstance();
    
    delete _oculusProgram;
    delete _settings;
    delete _followMode;
    delete _glWidget;
}

void Application::restoreSizeAndPosition() {
    QSettings* settings = new QSettings(this);
    QRect available = desktop()->availableGeometry();
    
    settings->beginGroup("Window");
    
    int x = (int)loadSetting(settings, "x", 0);
    int y = (int)loadSetting(settings, "y", 0);
    _window->move(x, y);
    
    int width = (int)loadSetting(settings, "width", available.width());
    int height = (int)loadSetting(settings, "height", available.height());
    _window->resize(width, height);
    
    settings->endGroup();
}

void Application::storeSizeAndPosition() {
    QSettings* settings = new QSettings(this);
    
    settings->beginGroup("Window");
    
    settings->setValue("width", _window->rect().width());
    settings->setValue("height", _window->rect().height());
    
    settings->setValue("x", _window->pos().x());
    settings->setValue("y", _window->pos().y());
    
    settings->endGroup();
}

void Application::initializeGL() {
    qDebug( "Created Display Window.\n" );
    
    // initialize glut for shape drawing; Qt apparently initializes it on OS X
    #ifndef __APPLE__
    int argc = 0;
    glutInit(&argc, 0);
    #endif
    
    // Before we render anything, let's set up our viewFrustumOffsetCamera with a sufficiently large
    // field of view and near and far clip to make it interesting.
    //viewFrustumOffsetCamera.setFieldOfView(90.0);
    _viewFrustumOffsetCamera.setNearClip(0.1);
    _viewFrustumOffsetCamera.setFarClip(500.0 * TREE_SCALE);
    
    initDisplay();
    qDebug( "Initialized Display.\n" );
    
    init();
    qDebug( "Init() complete.\n" );
    
    // Check to see if the user passed in a command line option for randomizing colors
    bool wantColorRandomizer = !arguments().contains("--NoColorRandomizer");
    
    // Check to see if the user passed in a command line option for loading a local
    // Voxel File. If so, load it now.
    if (!_voxelsFilename.isEmpty()) {
        _voxels.loadVoxelsFile(_voxelsFilename.constData(), wantColorRandomizer);
        qDebug("Local Voxel File loaded.\n");
    }
    
    // create thread for receipt of data via UDP
    if (_enableNetworkThread) {
        pthread_create(&_networkReceiveThread, NULL, networkReceive, NULL);
        qDebug("Network receive thread created.\n"); 
    }

    // create thread for parsing of voxel data independent of the main network and rendering threads
    _voxelProcessor.initialize(_enableProcessVoxelsThread);
    _voxelEditSender.initialize(_enableProcessVoxelsThread);
    if (_enableProcessVoxelsThread) {
        qDebug("Voxel parsing thread created.\n");
    }
    
    // call terminate before exiting
    connect(this, SIGNAL(aboutToQuit()), SLOT(terminate()));
    
    // call our timer function every second
    QTimer* timer = new QTimer(this);
    connect(timer, SIGNAL(timeout()), SLOT(timer()));
    timer->start(1000);
    
    // call our idle function whenever we can
    idleTimer = new QTimer(this);
    connect(idleTimer, SIGNAL(timeout()), SLOT(idle()));
    idleTimer->start(0);
    _idleLoopStdev.reset();
    
    if (_justStarted) {
        float startupTime = (usecTimestampNow() - usecTimestamp(&_applicationStartupTime)) / 1000000.0;
        _justStarted = false;
        char title[50];
        sprintf(title, "Interface: %4.2f seconds\n", startupTime);
        qDebug("%s", title);
        const char LOGSTASH_INTERFACE_START_TIME_KEY[] = "interface-start-time";
        
        // ask the Logstash class to record the startup time
        Logging::stashValue(STAT_TYPE_TIMER, LOGSTASH_INTERFACE_START_TIME_KEY, startupTime);
    }
    
    // update before the first render
    update(0.0f);
    
    InfoView::showFirstTime();
}

void Application::paintGL() {
    PerformanceWarning::setSuppressShortTimings(Menu::getInstance()->isOptionChecked(MenuOption::SuppressShortTimings));
    bool showWarnings = Menu::getInstance()->isOptionChecked(MenuOption::PipelineWarnings);
    PerformanceWarning warn(showWarnings, "Application::paintGL()");
    
    glEnable(GL_LINE_SMOOTH);

    if (OculusManager::isConnected()) {
        _myCamera.setUpShift       (0.0f);
        _myCamera.setDistance      (0.0f);
        _myCamera.setTightness     (0.0f);     //  Camera is directly connected to head without smoothing
        _myCamera.setTargetPosition(_myAvatar.getHead().calculateAverageEyePosition());
        _myCamera.setTargetRotation(_myAvatar.getHead().getOrientation());
    
    } else if (_myCamera.getMode() == CAMERA_MODE_FIRST_PERSON) {
        _myCamera.setTightness(0.0f);  //  In first person, camera follows head exactly without delay
        _myCamera.setTargetPosition(_myAvatar.getHead().calculateAverageEyePosition());
        _myCamera.setTargetRotation(_myAvatar.getHead().getCameraOrientation());
        
    } else if (_myCamera.getMode() == CAMERA_MODE_THIRD_PERSON) {
        _myCamera.setTargetPosition(_myAvatar.getUprightHeadPosition());
        _myCamera.setTargetRotation(_myAvatar.getHead().getCameraOrientation());
    
    } else if (_myCamera.getMode() == CAMERA_MODE_MIRROR) {
        _myCamera.setTightness(0.0f);
        _myCamera.setDistance(MAX_ZOOM_DISTANCE);
        _myCamera.setTargetPosition(_myAvatar.getHead().calculateAverageEyePosition());
        _myCamera.setTargetRotation(_myAvatar.getWorldAlignedOrientation() * glm::quat(glm::vec3(0.0f, PIf, 0.0f)));
    }
    
    // Update camera position
    _myCamera.update( 1.f/_fps );
    
    
    // Note: whichCamera is used to pick between the normal camera myCamera for our 
    // main camera, vs, an alternate camera. The alternate camera we support right now
    // is the viewFrustumOffsetCamera. But theoretically, we could use this same mechanism
    // to add other cameras.
    //
    // Why have two cameras? Well, one reason is that because in the case of the renderViewFrustum()
    // code, we want to keep the state of "myCamera" intact, so we can render what the view frustum of
    // myCamera is. But we also want to do meaningful camera transforms on OpenGL for the offset camera
    Camera whichCamera = _myCamera;

    if (Menu::getInstance()->isOptionChecked(MenuOption::DisplayFrustum)) {
        
        ViewFrustumOffset viewFrustumOffset = Menu::getInstance()->getViewFrustumOffset();

        // set the camera to third-person view but offset so we can see the frustum
        _viewFrustumOffsetCamera.setTargetPosition(_myCamera.getTargetPosition());
        _viewFrustumOffsetCamera.setTargetRotation(_myCamera.getTargetRotation() * glm::quat(glm::radians(glm::vec3(
            viewFrustumOffset.pitch, viewFrustumOffset.yaw, viewFrustumOffset.roll))));
        _viewFrustumOffsetCamera.setUpShift(viewFrustumOffset.up);
        _viewFrustumOffsetCamera.setDistance(viewFrustumOffset.distance);
        _viewFrustumOffsetCamera.initialize(); // force immediate snap to ideal position and orientation
        _viewFrustumOffsetCamera.update(1.f/_fps);
        whichCamera = _viewFrustumOffsetCamera;
    }        

    if (OculusManager::isConnected()) {
        displayOculus(whichCamera);
        
    } else {
        _glowEffect.prepare(); 

        
        glMatrixMode(GL_MODELVIEW);
        glPushMatrix();
        glLoadIdentity();
        displaySide(whichCamera);
        glPopMatrix();
        
        _glowEffect.render();
        
        if (Menu::getInstance()->isOptionChecked(MenuOption::Mirror)) {
            
            if (_rearMirrorTools->getZoomLevel() == BODY) {
                _mirrorCamera.setDistance(MIN_ZOOM_DISTANCE);
                _mirrorCamera.setTargetPosition(_myAvatar.getChestJointPosition());
            } else { // HEAD zoom level
                _mirrorCamera.setDistance(MAX_ZOOM_DISTANCE);
                _mirrorCamera.setTargetPosition(_myAvatar.getHead().calculateAverageEyePosition());
            }
            
            _mirrorCamera.setTargetRotation(_myAvatar.getWorldAlignedOrientation() * glm::quat(glm::vec3(0.0f, PIf, 0.0f)));
            _mirrorCamera.update(1.0f/_fps);
            
            // set the bounds of rear mirror view
            glViewport(_mirrorViewRect.x(), _glWidget->height() - _mirrorViewRect.y() - _mirrorViewRect.height(), _mirrorViewRect.width(), _mirrorViewRect.height());
            glScissor(_mirrorViewRect.x(), _glWidget->height() - _mirrorViewRect.y() - _mirrorViewRect.height(), _mirrorViewRect.width(), _mirrorViewRect.height());
            bool updateViewFrustum = false;
            updateProjectionMatrix(_mirrorCamera, updateViewFrustum);
            glEnable(GL_SCISSOR_TEST);
            glClear(GL_COLOR_BUFFER_BIT | GL_DEPTH_BUFFER_BIT);
            
            // render rear mirror view
            glPushMatrix();
            bool selfAvatarOnly = true;
            displaySide(_mirrorCamera, selfAvatarOnly);
            glPopMatrix();
            
            _rearMirrorTools->render(false);
            
            // reset Viewport and projection matrix
            glViewport(0, 0, _glWidget->width(), _glWidget->height());
            glDisable(GL_SCISSOR_TEST);
            updateProjectionMatrix(_myCamera, updateViewFrustum);
        } else if (Menu::getInstance()->isOptionChecked(MenuOption::FullscreenMirror)) {
            _rearMirrorTools->render(true);
        }
        
        displayOverlay();
    }
    
    _frameCount++;
}

void Application::resetCamerasOnResizeGL(Camera& camera, int width, int height) {
    float aspectRatio = ((float)width/(float)height); // based on screen resize
    
    if (OculusManager::isConnected()) {
        // more magic numbers; see Oculus SDK docs, p. 32
        camera.setAspectRatio(aspectRatio *= 0.5);
        camera.setFieldOfView(2 * atan((0.0468 * _oculusDistortionScale) / 0.041) * (180 / PIf));
    } else {
        camera.setAspectRatio(aspectRatio);
        camera.setFieldOfView(Menu::getInstance()->getFieldOfView());
    }
}

void Application::resizeGL(int width, int height) {
    resetCamerasOnResizeGL(_viewFrustumOffsetCamera, width, height);
    resetCamerasOnResizeGL(_myCamera, width, height);
    
    glViewport(0, 0, width, height); // shouldn't this account for the menu???

    updateProjectionMatrix();
    glLoadIdentity();
}

void Application::updateProjectionMatrix() {
    updateProjectionMatrix(_myCamera);
}

void Application::updateProjectionMatrix(Camera& camera, bool updateViewFrustum) {
    glMatrixMode(GL_PROJECTION);
    glLoadIdentity();

    float left, right, bottom, top, nearVal, farVal;
    glm::vec4 nearClipPlane, farClipPlane;
    
    // Tell our viewFrustum about this change, using the application camera
    if (updateViewFrustum) {
        loadViewFrustum(camera, _viewFrustum);
        computeOffAxisFrustum(left, right, bottom, top, nearVal, farVal, nearClipPlane, farClipPlane);
    
        // If we're in Display Frustum mode, then we want to use the slightly adjust near/far clip values of the
        // _viewFrustumOffsetCamera, so that we can see more of the application content in the application's frustum
        if (Menu::getInstance()->isOptionChecked(MenuOption::DisplayFrustum)) {
            nearVal = _viewFrustumOffsetCamera.getNearClip();
            farVal = _viewFrustumOffsetCamera.getFarClip();
        }
    } else {
        ViewFrustum tempViewFrustum;
        loadViewFrustum(camera, tempViewFrustum);
        tempViewFrustum.computeOffAxisFrustum(left, right, bottom, top, nearVal, farVal, nearClipPlane, farClipPlane);
    }
    glFrustum(left, right, bottom, top, nearVal, farVal);
    
    glMatrixMode(GL_MODELVIEW);
}

void Application::resetProfile(const QString& username) {
    // call the destructor on the old profile and construct a new one
    (&_profile)->~Profile();
    new (&_profile) Profile(username);
    updateWindowTitle();
}

void Application::controlledBroadcastToNodes(unsigned char* broadcastData, size_t dataBytes, 
                                             const char* nodeTypes, int numNodeTypes) {
    Application* self = getInstance();
    for (int i = 0; i < numNodeTypes; ++i) {

        // Intercept data to voxel server when voxels are disabled
        if (nodeTypes[i] == NODE_TYPE_VOXEL_SERVER && !Menu::getInstance()->isOptionChecked(MenuOption::Voxels)) {
            continue;
        }
        
        // Perform the broadcast for one type
        int nReceivingNodes = NodeList::getInstance()->broadcastToNodes(broadcastData, dataBytes, & nodeTypes[i], 1);

        // Feed number of bytes to corresponding channel of the bandwidth meter, if any (done otherwise)
        BandwidthMeter::ChannelIndex channel;
        switch (nodeTypes[i]) {
            case NODE_TYPE_AGENT:
            case NODE_TYPE_AVATAR_MIXER:
                channel = BandwidthMeter::AVATARS;
                break;
            case NODE_TYPE_VOXEL_SERVER:
                channel = BandwidthMeter::VOXELS;
                break;
            default:
                continue;
        }
        self->_bandwidthMeter.outputStream(channel).updateValue(nReceivingNodes * dataBytes); 
    }
}

void Application::keyPressEvent(QKeyEvent* event) {
    if (activeWindow() == _window) {
        if (_chatEntryOn) {
            if (_chatEntry.keyPressEvent(event)) {
                _myAvatar.setKeyState(event->key() == Qt::Key_Backspace || event->key() == Qt::Key_Delete ?
                                      DELETE_KEY_DOWN : INSERT_KEY_DOWN);
                _myAvatar.setChatMessage(string(_chatEntry.getContents().size(), SOLID_BLOCK_CHAR));
                
            } else {
                _myAvatar.setChatMessage(_chatEntry.getContents());
                _chatEntry.clear();
                _chatEntryOn = false;
                setMenuShortcutsEnabled(true);
            }
            return;
        }

        //this is for switching between modes for the leap rave glove test
        if (Menu::getInstance()->isOptionChecked(MenuOption::SimulateLeapHand)
            || Menu::getInstance()->isOptionChecked(MenuOption::TestRaveGlove)) {
            _myAvatar.getHand().setRaveGloveEffectsMode((QKeyEvent*)event);
        }

        bool isShifted = event->modifiers().testFlag(Qt::ShiftModifier);
        bool isMeta = event->modifiers().testFlag(Qt::ControlModifier);
        switch (event->key()) {
            case Qt::Key_Shift:
                if (Menu::getInstance()->isOptionChecked(MenuOption::VoxelSelectMode)) {
                    _pasteMode = true;
                }
                break;
            case Qt::Key_BracketLeft:
            case Qt::Key_BracketRight:
            case Qt::Key_BraceLeft:
            case Qt::Key_BraceRight:
            case Qt::Key_ParenLeft:
            case Qt::Key_ParenRight:
            case Qt::Key_Less:
            case Qt::Key_Greater:
            case Qt::Key_Comma:
            case Qt::Key_Period:
                Menu::getInstance()->handleViewFrustumOffsetKeyModifier(event->key());
                break;
            case Qt::Key_Semicolon:
                _audio.ping();
                break;
            case Qt::Key_Apostrophe:
                _audioScope.inputPaused = !_audioScope.inputPaused;
                break; 
            case Qt::Key_L:
                if (!isShifted && !isMeta) {
                    _displayLevels = !_displayLevels;
                } else if (isShifted) {
                    Menu::getInstance()->triggerOption(MenuOption::LodTools);
                } else if (isMeta) {
                    Menu::getInstance()->triggerOption(MenuOption::Log);
                }
                break;
                
            case Qt::Key_E:
                if (_nudgeStarted) {
                    _nudgeGuidePosition.y += _mouseVoxel.s;
                } else {
                   if (!_myAvatar.getDriveKeys(UP)) {
                        _myAvatar.jump();
                    }
                    _myAvatar.setDriveKeys(UP, 1); 
                }
                break;

            case Qt::Key_Asterisk:
                Menu::getInstance()->triggerOption(MenuOption::Stars);
                break;
                
            case Qt::Key_C:
                if (isShifted)  {
                    Menu::getInstance()->triggerOption(MenuOption::OcclusionCulling);
                } else if (_nudgeStarted) {
                    _nudgeGuidePosition.y -= _mouseVoxel.s;
                } else {
                    _myAvatar.setDriveKeys(DOWN, 1);
                }
                break;
                
            case Qt::Key_W:
                if (_nudgeStarted) {
                    if (_lookingAlongX) {
                        if (_lookingAwayFromOrigin) {
                            _nudgeGuidePosition.x += _mouseVoxel.s;
                        } else {
                            _nudgeGuidePosition.x -= _mouseVoxel.s;
                        }
                    } else {
                        if (_lookingAwayFromOrigin) {
                            _nudgeGuidePosition.z += _mouseVoxel.s;
                        } else {
                            _nudgeGuidePosition.z -= _mouseVoxel.s;
                        }
                    }
                } else {
                    _myAvatar.setDriveKeys(FWD, 1);
                }
                break;
                
            case Qt::Key_S:
                if (isShifted && !isMeta)  {
                    _voxels.collectStatsForTreesAndVBOs();
                } else if (isShifted && isMeta)  {
                    Menu::getInstance()->triggerOption(MenuOption::SuppressShortTimings);
                } else if (_nudgeStarted) {
                    if (_lookingAlongX) {
                        if (_lookingAwayFromOrigin) {
                            _nudgeGuidePosition.x -= _mouseVoxel.s;
                        } else {
                            _nudgeGuidePosition.x += _mouseVoxel.s;
                        }
                    } else {
                        if (_lookingAwayFromOrigin) {
                            _nudgeGuidePosition.z -= _mouseVoxel.s;
                        } else {
                            _nudgeGuidePosition.z += _mouseVoxel.s;
                        }
                    }
                } else {
                    _myAvatar.setDriveKeys(BACK, 1);
                }
                break;
                
            case Qt::Key_Space:
                resetSensors();
                break;
                
            case Qt::Key_G:
                if (isShifted) {
                    Menu::getInstance()->triggerOption(MenuOption::Gravity);
                } else {
                    Menu::getInstance()->triggerOption(MenuOption::VoxelGetColorMode);
                }
                break;
                
            case Qt::Key_A:
                if (isShifted) {
                    Menu::getInstance()->triggerOption(MenuOption::Atmosphere);
                } else if (_nudgeStarted) {
                    if (_lookingAlongX) {
                        if (_lookingAwayFromOrigin) {
                            _nudgeGuidePosition.z -= _mouseVoxel.s;
                        } else {
                            _nudgeGuidePosition.z += _mouseVoxel.s;
                        }
                    } else {
                        if (_lookingAwayFromOrigin) {
                            _nudgeGuidePosition.x += _mouseVoxel.s;
                        } else {
                            _nudgeGuidePosition.x -= _mouseVoxel.s;
                        }
                    }
                } else {
                    _myAvatar.setDriveKeys(ROT_LEFT, 1);
                }
                break;
                
            case Qt::Key_D:
                if (_nudgeStarted) {
                    if (_lookingAlongX) {
                        if (_lookingAwayFromOrigin) {
                            _nudgeGuidePosition.z += _mouseVoxel.s;
                        } else {
                            _nudgeGuidePosition.z -= _mouseVoxel.s;
                        }
                    } else {
                        if (_lookingAwayFromOrigin) {
                            _nudgeGuidePosition.x -= _mouseVoxel.s;
                        } else {
                            _nudgeGuidePosition.x += _mouseVoxel.s;
                        }
                    }
                } else {
                    _myAvatar.setDriveKeys(ROT_RIGHT, 1);
                }
                break;
                
            case Qt::Key_Return:
            case Qt::Key_Enter:
                if (_nudgeStarted) {
                    nudgeVoxels();
                } else {
                    _chatEntryOn = true;
                    _myAvatar.setKeyState(NO_KEY_DOWN);
                    _myAvatar.setChatMessage(string());
                    setMenuShortcutsEnabled(false);
                }
                break;
                
            case Qt::Key_Up:
                if (_nudgeStarted && !isShifted) {
                    if (_lookingAlongX) {
                        if (_lookingAwayFromOrigin) {
                            _nudgeGuidePosition.x += _mouseVoxel.s;
                        } else {
                            _nudgeGuidePosition.x -= _mouseVoxel.s;
                        }
                    } else {
                        if (_lookingAwayFromOrigin) {
                            _nudgeGuidePosition.z += _mouseVoxel.s;
                        } else {
                            _nudgeGuidePosition.z -= _mouseVoxel.s;
                        }
                    }
                } else if (_nudgeStarted && isShifted) {
                    _nudgeGuidePosition.y += _mouseVoxel.s;
                } else {
                    _myAvatar.setDriveKeys(isShifted ? UP : FWD, 1);
                }
                break;
                
            case Qt::Key_Down:
                if (_nudgeStarted && !isShifted) {
                    if (_lookingAlongX) {
                        if (_lookingAwayFromOrigin) {
                            _nudgeGuidePosition.x -= _mouseVoxel.s;
                        } else {
                            _nudgeGuidePosition.x += _mouseVoxel.s;
                        }
                    } else {
                        if (_lookingAwayFromOrigin) {
                            _nudgeGuidePosition.z -= _mouseVoxel.s;
                        } else {
                            _nudgeGuidePosition.z += _mouseVoxel.s;
                        }
                    }
                } else if (_nudgeStarted && isShifted) {
                    _nudgeGuidePosition.y -= _mouseVoxel.s;
                } else {
                    _myAvatar.setDriveKeys(isShifted ? DOWN : BACK, 1);
                }
                break;
                
            case Qt::Key_Left:
                if (_nudgeStarted) {
                    if (_lookingAlongX) {
                        if (_lookingAwayFromOrigin) {
                            _nudgeGuidePosition.z -= _mouseVoxel.s;
                        } else {
                            _nudgeGuidePosition.z += _mouseVoxel.s;
                        }
                    } else {
                        if (_lookingAwayFromOrigin) {
                            _nudgeGuidePosition.x += _mouseVoxel.s;
                        } else {
                            _nudgeGuidePosition.x -= _mouseVoxel.s;
                        }
                    }
                } else {
                    _myAvatar.setDriveKeys(isShifted ? LEFT : ROT_LEFT, 1);
                }
                break;
                
            case Qt::Key_Right:
                if (_nudgeStarted) {
                    if (_lookingAlongX) {
                        if (_lookingAwayFromOrigin) {
                            _nudgeGuidePosition.z += _mouseVoxel.s;
                        } else {
                            _nudgeGuidePosition.z -= _mouseVoxel.s;
                        }
                    } else {
                        if (_lookingAwayFromOrigin) {
                            _nudgeGuidePosition.x -= _mouseVoxel.s;
                        } else {
                            _nudgeGuidePosition.x += _mouseVoxel.s;
                        }
                    }
                } else {
                    _myAvatar.setDriveKeys(isShifted ? RIGHT : ROT_RIGHT, 1);
                }
                break;
                
            case Qt::Key_I:
                if (isShifted) {
                    _myCamera.setEyeOffsetOrientation(glm::normalize(
                                                                     glm::quat(glm::vec3(0.002f, 0, 0)) * _myCamera.getEyeOffsetOrientation()));
                } else {
                    _myCamera.setEyeOffsetPosition(_myCamera.getEyeOffsetPosition() + glm::vec3(0, 0.001, 0));
                }
                updateProjectionMatrix();
                break;
                
            case Qt::Key_K:
                if (isShifted) {
                    _myCamera.setEyeOffsetOrientation(glm::normalize(
                                                                     glm::quat(glm::vec3(-0.002f, 0, 0)) * _myCamera.getEyeOffsetOrientation()));
                } else {
                    _myCamera.setEyeOffsetPosition(_myCamera.getEyeOffsetPosition() + glm::vec3(0, -0.001, 0));
                }
                updateProjectionMatrix();
                break;
                
            case Qt::Key_J:
                if (isShifted) {
                    _viewFrustum.setFocalLength(_viewFrustum.getFocalLength() - 0.1f);
                
                } else {
                    _myCamera.setEyeOffsetPosition(_myCamera.getEyeOffsetPosition() + glm::vec3(-0.001, 0, 0));
                }
                updateProjectionMatrix();
                break;
                
            case Qt::Key_M:
                if (isShifted) {
                    _viewFrustum.setFocalLength(_viewFrustum.getFocalLength() + 0.1f);
                
                } else {
                    _myCamera.setEyeOffsetPosition(_myCamera.getEyeOffsetPosition() + glm::vec3(0.001, 0, 0));
                }
                updateProjectionMatrix();
                break;
                
            case Qt::Key_U:
                if (isShifted) {
                    _myCamera.setEyeOffsetOrientation(glm::normalize(
                                                                     glm::quat(glm::vec3(0, 0, -0.002f)) * _myCamera.getEyeOffsetOrientation()));
                } else {
                    _myCamera.setEyeOffsetPosition(_myCamera.getEyeOffsetPosition() + glm::vec3(0, 0, -0.001));
                }
                updateProjectionMatrix();
                break;
                
            case Qt::Key_Y:
                if (isShifted) {
                    _myCamera.setEyeOffsetOrientation(glm::normalize(
                                                                     glm::quat(glm::vec3(0, 0, 0.002f)) * _myCamera.getEyeOffsetOrientation()));
                } else {
                    _myCamera.setEyeOffsetPosition(_myCamera.getEyeOffsetPosition() + glm::vec3(0, 0, 0.001));
                }
                updateProjectionMatrix();
                break;
            case Qt::Key_H:
                if (isShifted) {
                    Menu::getInstance()->triggerOption(MenuOption::Mirror);
                } else {
                    Menu::getInstance()->triggerOption(MenuOption::FullscreenMirror);
                }
                break;
            case Qt::Key_F:
                if (isShifted)  {
                    Menu::getInstance()->triggerOption(MenuOption::DisplayFrustum);
                }
                break;
            case Qt::Key_V:
                if (isShifted) {
                    Menu::getInstance()->triggerOption(MenuOption::Voxels);
                } else {
                    Menu::getInstance()->triggerOption(MenuOption::VoxelAddMode);
                    _nudgeStarted = false;
                }
                break;
            case Qt::Key_P:
                 Menu::getInstance()->triggerOption(MenuOption::FirstPerson);
                 break;
            case Qt::Key_R:
                if (isShifted)  {
                    Menu::getInstance()->triggerOption(MenuOption::FrustumRenderMode);
                } else {
                    Menu::getInstance()->triggerOption(MenuOption::VoxelDeleteMode);
                    _nudgeStarted = false;
                }
                break;
            case Qt::Key_B:
                Menu::getInstance()->triggerOption(MenuOption::VoxelColorMode);
                _nudgeStarted = false;
                break;
            case Qt::Key_O:
                Menu::getInstance()->triggerOption(MenuOption::VoxelSelectMode);
                _nudgeStarted = false;
                break;
            case Qt::Key_Slash:
                Menu::getInstance()->triggerOption(MenuOption::Stats);
                break;
            case Qt::Key_Backspace:
            case Qt::Key_Delete:
                if (Menu::getInstance()->isOptionChecked(MenuOption::VoxelDeleteMode) ||
                    Menu::getInstance()->isOptionChecked(MenuOption::VoxelSelectMode)) {
                    deleteVoxelUnderCursor();
                }
                break;
            case Qt::Key_Plus:
                _myAvatar.increaseSize();
                break;
            case Qt::Key_Minus:
                _myAvatar.decreaseSize();
                break;

            case Qt::Key_1:
            case Qt::Key_2:
            case Qt::Key_3:
            case Qt::Key_4:
            case Qt::Key_5:
            case Qt::Key_6:
            case Qt::Key_7:
            case Qt::Key_8:
                _swatch.handleEvent(event->key(), Menu::getInstance()->isOptionChecked(MenuOption::VoxelGetColorMode));
                break;
            case Qt::Key_At:
                Menu::getInstance()->goToUser();
                break;
            default:
                event->ignore();
                break;
        }
    }
}

void Application::keyReleaseEvent(QKeyEvent* event) {
    if (activeWindow() == _window) {
        if (_chatEntryOn) {
            _myAvatar.setKeyState(NO_KEY_DOWN);
            return;
        }
        
        switch (event->key()) {
            case Qt::Key_Shift:
                _pasteMode = false;
                break;
            case Qt::Key_E:
                _myAvatar.setDriveKeys(UP, 0);
                break;
                
            case Qt::Key_C:
                _myAvatar.setDriveKeys(DOWN, 0);
                break;
                
            case Qt::Key_W:
                _myAvatar.setDriveKeys(FWD, 0);
                break;
                
            case Qt::Key_S:
                _myAvatar.setDriveKeys(BACK, 0);
                break;
                
            case Qt::Key_A:
                _myAvatar.setDriveKeys(ROT_LEFT, 0);
                break;
                
            case Qt::Key_D:
                _myAvatar.setDriveKeys(ROT_RIGHT, 0);
                break;
                
            case Qt::Key_Up:
                _myAvatar.setDriveKeys(FWD, 0);
                _myAvatar.setDriveKeys(UP, 0);
                break;
                
            case Qt::Key_Down:
                _myAvatar.setDriveKeys(BACK, 0);
                _myAvatar.setDriveKeys(DOWN, 0);
                break;
                
            case Qt::Key_Left:
                _myAvatar.setDriveKeys(LEFT, 0);
                _myAvatar.setDriveKeys(ROT_LEFT, 0);
                break;
                
            case Qt::Key_Right:
                _myAvatar.setDriveKeys(RIGHT, 0);
                _myAvatar.setDriveKeys(ROT_RIGHT, 0);
                break;
                
            default:
                event->ignore();
                break;
        }
    }
}

void Application::mouseMoveEvent(QMouseEvent* event) {
    _lastMouseMove = usecTimestampNow();
    if (_mouseHidden) {
        getGLWidget()->setCursor(Qt::ArrowCursor);
        _mouseHidden = false;
        _seenMouseMove = true;
    }

    if (activeWindow() == _window) {
        _mouseX = event->x();
        _mouseY = event->y();

        // detect drag
        glm::vec3 mouseVoxelPos(_mouseVoxel.x, _mouseVoxel.y, _mouseVoxel.z);
        if (!_justEditedVoxel && mouseVoxelPos != _lastMouseVoxelPos) {
            if (event->buttons().testFlag(Qt::LeftButton)) {
                maybeEditVoxelUnderCursor();
                
            } else if (event->buttons().testFlag(Qt::RightButton) && Menu::getInstance()->isVoxelModeActionChecked()) {
                deleteVoxelUnderCursor();
            }
        }

        _pieMenu.mouseMoveEvent(_mouseX, _mouseY);
    }
}

const bool MAKE_SOUND_ON_VOXEL_HOVER = false;
const bool MAKE_SOUND_ON_VOXEL_CLICK = true;
const float HOVER_VOXEL_FREQUENCY = 7040.f;
const float HOVER_VOXEL_DECAY = 0.999f;

void Application::mousePressEvent(QMouseEvent* event) {
    if (activeWindow() == _window) {
        if (event->button() == Qt::LeftButton) {
            _mouseX = event->x();
            _mouseY = event->y();
            _mouseDragStartedX = _mouseX;
            _mouseDragStartedY = _mouseY;
            _mouseVoxelDragging = _mouseVoxel;
            _mousePressed = true;

            maybeEditVoxelUnderCursor();
            
            if (_audio.mousePressEvent(_mouseX, _mouseY)) {
                // stop propagation
                return;
            }
            
            if (_rearMirrorTools->mousePressEvent(_mouseX, _mouseY)) {
                // stop propagation
                return;
            }
            
            if (!_palette.isActive() && (!_isHoverVoxel || _lookatTargetAvatar)) {
                _pieMenu.mousePressEvent(_mouseX, _mouseY);
            }

            if (Menu::getInstance()->isOptionChecked(MenuOption::VoxelSelectMode) && _pasteMode) {
                pasteVoxels();
            }

            if (MAKE_SOUND_ON_VOXEL_CLICK && _isHoverVoxel && !_isHoverVoxelSounding) {
                _hoverVoxelOriginalColor[0] = _hoverVoxel.red;
                _hoverVoxelOriginalColor[1] = _hoverVoxel.green;
                _hoverVoxelOriginalColor[2] = _hoverVoxel.blue;
                _hoverVoxelOriginalColor[3] = 1;
                const float RED_CLICK_FREQUENCY = 1000.f;
                const float GREEN_CLICK_FREQUENCY = 1250.f;
                const float BLUE_CLICK_FREQUENCY = 1330.f;
                const float MIDDLE_A_FREQUENCY = 440.f;
                float frequency = MIDDLE_A_FREQUENCY + 
                    (_hoverVoxel.red / 255.f * RED_CLICK_FREQUENCY +
                    _hoverVoxel.green / 255.f * GREEN_CLICK_FREQUENCY +
                    _hoverVoxel.blue / 255.f * BLUE_CLICK_FREQUENCY) / 3.f;
                
                _audio.startCollisionSound(1.0, frequency, 0.0, HOVER_VOXEL_DECAY);
                _isHoverVoxelSounding = true;
                
                const float PERCENTAGE_TO_MOVE_TOWARD = 0.90f;
                glm::vec3 newTarget = getMouseVoxelWorldCoordinates(_hoverVoxel);
                glm::vec3 myPosition = _myAvatar.getPosition();
                
                // If there is not an action tool set (add, delete, color), move to this voxel
                if (!(Menu::getInstance()->isOptionChecked(MenuOption::VoxelAddMode) ||
                     Menu::getInstance()->isOptionChecked(MenuOption::VoxelDeleteMode) ||
                     Menu::getInstance()->isOptionChecked(MenuOption::VoxelColorMode))) {
                    _myAvatar.setMoveTarget(myPosition + (newTarget - myPosition) * PERCENTAGE_TO_MOVE_TOWARD);
                }
            }
            
        } else if (event->button() == Qt::RightButton && Menu::getInstance()->isVoxelModeActionChecked()) {
            deleteVoxelUnderCursor();
        }
    }
}

void Application::mouseReleaseEvent(QMouseEvent* event) {
    if (activeWindow() == _window) {
        if (event->button() == Qt::LeftButton) {
            _mouseX = event->x();
            _mouseY = event->y();
            _mousePressed = false;
            checkBandwidthMeterClick();

            _pieMenu.mouseReleaseEvent(_mouseX, _mouseY);
        }
    }
}

void Application::touchUpdateEvent(QTouchEvent* event) {
    bool validTouch = false;
    if (activeWindow() == _window) {
        const QList<QTouchEvent::TouchPoint>& tPoints = event->touchPoints();
        _touchAvgX = 0.0f;
        _touchAvgY = 0.0f;
        int numTouches = tPoints.count();
        if (numTouches > 1) {
            for (int i = 0; i < numTouches; ++i) {
                _touchAvgX += tPoints[i].pos().x();
                _touchAvgY += tPoints[i].pos().y();
            }
            _touchAvgX /= (float)(numTouches);
            _touchAvgY /= (float)(numTouches);
            validTouch = true;
        }
    }
    if (!_isTouchPressed) {
        _touchDragStartedAvgX = _touchAvgX;
        _touchDragStartedAvgY = _touchAvgY;
    }
    _isTouchPressed = validTouch;
}

void Application::touchBeginEvent(QTouchEvent* event) {
    touchUpdateEvent(event);
    _lastTouchAvgX = _touchAvgX;
    _lastTouchAvgY = _touchAvgY;
}

void Application::touchEndEvent(QTouchEvent* event) {
    _touchDragStartedAvgX = _touchAvgX;
    _touchDragStartedAvgY = _touchAvgY;
    _isTouchPressed = false;
}

const bool USE_MOUSEWHEEL = false; 
void Application::wheelEvent(QWheelEvent* event) {
    //  Wheel Events disabled for now because they are also activated by touch look pitch up/down.  
    if (USE_MOUSEWHEEL && (activeWindow() == _window)) {
        if (!Menu::getInstance()->isVoxelModeActionChecked()) {
            event->ignore();
            return;
        }
        if (event->delta() > 0) {
            increaseVoxelSize();
        } else {
            decreaseVoxelSize();
        }
    }
}

void Application::sendPingPackets() {

    const char nodesToPing[] = {NODE_TYPE_VOXEL_SERVER, NODE_TYPE_AUDIO_MIXER, NODE_TYPE_AVATAR_MIXER};

    uint64_t currentTime = usecTimestampNow();
    unsigned char pingPacket[numBytesForPacketHeader((unsigned char*) &PACKET_TYPE_PING) + sizeof(currentTime)];
    int numHeaderBytes = populateTypeAndVersion(pingPacket, PACKET_TYPE_PING);
    
    memcpy(pingPacket + numHeaderBytes, &currentTime, sizeof(currentTime));
    getInstance()->controlledBroadcastToNodes(pingPacket, sizeof(pingPacket),
                                              nodesToPing, sizeof(nodesToPing));
}

void Application::sendAvatarFaceVideoMessage(int frameCount, const QByteArray& data) {
    unsigned char packet[MAX_PACKET_SIZE];
    unsigned char* packetPosition = packet;
    
    packetPosition += populateTypeAndVersion(packetPosition, PACKET_TYPE_AVATAR_FACE_VIDEO);
    
    QByteArray rfcUUID = NodeList::getInstance()->getOwnerUUID().toRfc4122();
    memcpy(packetPosition, rfcUUID.constData(), rfcUUID.size());
    packetPosition += rfcUUID.size();
    
    *(uint32_t*)packetPosition = frameCount;
    packetPosition += sizeof(uint32_t);
    
    *(uint32_t*)packetPosition = data.size();
    packetPosition += sizeof(uint32_t);
    
    uint32_t* offsetPosition = (uint32_t*)packetPosition;
    packetPosition += sizeof(uint32_t);
    
    int headerSize = packetPosition - packet;
    
    // break the data up into submessages of the maximum size (at least one, for zero-length packets)
    *offsetPosition = 0;
    do {
        int payloadSize = min(data.size() - (int)*offsetPosition, MAX_PACKET_SIZE - headerSize);
        memcpy(packetPosition, data.constData() + *offsetPosition, payloadSize);
        getInstance()->controlledBroadcastToNodes(packet, headerSize + payloadSize, &NODE_TYPE_AVATAR_MIXER, 1);
        *offsetPosition += payloadSize;
         
    } while (*offsetPosition < data.size());
}

//  Every second, check the frame rates and other stuff
void Application::timer() {
    gettimeofday(&_timerEnd, NULL);

    if (Menu::getInstance()->isOptionChecked(MenuOption::TestPing)) {
        sendPingPackets();
    }
        
    _fps = (float)_frameCount / ((float)diffclock(&_timerStart, &_timerEnd) / 1000.f);
    _packetsPerSecond = (float)_packetCount / ((float)diffclock(&_timerStart, &_timerEnd) / 1000.f);
    _bytesPerSecond = (float)_bytesCount / ((float)diffclock(&_timerStart, &_timerEnd) / 1000.f);
    _frameCount = 0;
    _packetCount = 0;
    _bytesCount = 0;
    
    gettimeofday(&_timerStart, NULL);
    
    // if we haven't detected gyros, check for them now
    if (!_serialHeadSensor.isActive()) {
        _serialHeadSensor.pair();
    }
    
    // ask the node list to check in with the domain server
    NodeList::getInstance()->sendDomainServerCheckIn();
    
    // give the MyAvatar object position to the Profile so it can propagate to the data-server
    _profile.updatePosition(_myAvatar.getPosition());
}

static glm::vec3 getFaceVector(BoxFace face) {
    switch (face) {
        case MIN_X_FACE:
            return glm::vec3(-1, 0, 0);
        
        case MAX_X_FACE:
            return glm::vec3(1, 0, 0);
        
        case MIN_Y_FACE:
            return glm::vec3(0, -1, 0);
        
        case MAX_Y_FACE:
            return glm::vec3(0, 1, 0);
        
        case MIN_Z_FACE:
            return glm::vec3(0, 0, -1);
            
        case MAX_Z_FACE:
            return glm::vec3(0, 0, 1);
    }
}

void Application::idle() {
    // Normally we check PipelineWarnings, but since idle will often take more than 10ms we only show these idle timing 
    // details if we're in ExtraDebugging mode. However, the ::update() and it's subcomponents will show their timing 
    // details normally.
    bool showWarnings = Menu::getInstance()->isOptionChecked(MenuOption::ExtraDebugging);
    PerformanceWarning warn(showWarnings, "Application::idle()");
    
    timeval check;
    gettimeofday(&check, NULL);
    
    //  Only run simulation code if more than IDLE_SIMULATE_MSECS have passed since last time we ran

    double timeSinceLastUpdate = diffclock(&_lastTimeUpdated, &check);
    if (timeSinceLastUpdate > IDLE_SIMULATE_MSECS) {
        {
            PerformanceWarning warn(showWarnings, "Application::idle()... update()");
            const float BIGGEST_DELTA_TIME_SECS = 0.25f;
            update(glm::clamp((float)timeSinceLastUpdate / 1000.f, 0.f, BIGGEST_DELTA_TIME_SECS));
        }
        {
            PerformanceWarning warn(showWarnings, "Application::idle()... updateGL()");
            _glWidget->updateGL();
        }
        {
            PerformanceWarning warn(showWarnings, "Application::idle()... rest of it");
            _lastTimeUpdated = check;
            _idleLoopStdev.addValue(timeSinceLastUpdate);
    
            //  Record standard deviation and reset counter if needed
            const int STDEV_SAMPLES = 500;
            if (_idleLoopStdev.getSamples() > STDEV_SAMPLES) {
                _idleLoopMeasuredJitter = _idleLoopStdev.getStDev();
                _idleLoopStdev.reset();
            }

            // After finishing all of the above work, restart the idle timer, allowing 2ms to process events.
            idleTimer->start(2);
        }
    }
}
void Application::terminate() {
    // Close serial port
    // close(serial_fd);
    
    LeapManager::terminate();
    Menu::getInstance()->saveSettings();
    _rearMirrorTools->saveSettings(_settings);
    _settings->sync();

    if (_enableNetworkThread) {
        _stopNetworkReceiveThread = true;
        pthread_join(_networkReceiveThread, NULL); 
    }

    _voxelProcessor.terminate();
    _voxelEditSender.terminate();
}

static Avatar* processAvatarMessageHeader(unsigned char*& packetData, size_t& dataBytes) {
    // record the packet for stats-tracking
    Application::getInstance()->getBandwidthMeter()->inputStream(BandwidthMeter::AVATARS).updateValue(dataBytes);
    Node* avatarMixerNode = NodeList::getInstance()->soloNodeOfType(NODE_TYPE_AVATAR_MIXER);
    if (avatarMixerNode) {
        avatarMixerNode->recordBytesReceived(dataBytes);
    }
    
    // skip the header
    int numBytesPacketHeader = numBytesForPacketHeader(packetData);
    packetData += numBytesPacketHeader;
    dataBytes -= numBytesPacketHeader;
    
    // read the node id
    QUuid nodeUUID = QUuid::fromRfc4122(QByteArray((char*) packetData, NUM_BYTES_RFC4122_UUID));
    
    packetData += NUM_BYTES_RFC4122_UUID;
    dataBytes -= NUM_BYTES_RFC4122_UUID;
    
    // make sure the node exists
    Node* node = NodeList::getInstance()->nodeWithUUID(nodeUUID);
    if (!node || !node->getLinkedData()) {
        return NULL;
    }
    Avatar* avatar = static_cast<Avatar*>(node->getLinkedData());
    return avatar->isInitialized() ? avatar : NULL;
}

void Application::processAvatarURLsMessage(unsigned char* packetData, size_t dataBytes) {
    Avatar* avatar = processAvatarMessageHeader(packetData, dataBytes);
    if (!avatar) {
        return;
    }
    QDataStream in(QByteArray((char*)packetData, dataBytes));
    QUrl voxelURL;
    in >> voxelURL;
    
    // invoke the set URL functions on the simulate/render thread
    QMetaObject::invokeMethod(avatar->getVoxels(), "setVoxelURL", Q_ARG(QUrl, voxelURL));
    
    // use this timing to as the data-server for an updated mesh for this avatar (if we have UUID)
    DataServerClient::getValuesForKeysAndUUID(QStringList() << DataServerKey::FaceMeshURL << DataServerKey::SkeletonURL,
        avatar->getUUID());
}

void Application::processAvatarFaceVideoMessage(unsigned char* packetData, size_t dataBytes) {
    Avatar* avatar = processAvatarMessageHeader(packetData, dataBytes);
    if (!avatar) {
        return;
    }
    avatar->getHead().getVideoFace().processVideoMessage(packetData, dataBytes);
}

void Application::checkBandwidthMeterClick() {
    // ... to be called upon button release

    if (Menu::getInstance()->isOptionChecked(MenuOption::Bandwidth) &&
        glm::compMax(glm::abs(glm::ivec2(_mouseX - _mouseDragStartedX, _mouseY - _mouseDragStartedY))) <= BANDWIDTH_METER_CLICK_MAX_DRAG_LENGTH &&
        _bandwidthMeter.isWithinArea(_mouseX, _mouseY, _glWidget->width(), _glWidget->height())) {

        // The bandwidth meter is visible, the click didn't get dragged too far and
        // we actually hit the bandwidth meter
        Menu::getInstance()->bandwidthDetails();
    }
}

void Application::setFullscreen(bool fullscreen) {
    _window->setWindowState(fullscreen ? (_window->windowState() | Qt::WindowFullScreen) :
        (_window->windowState() & ~Qt::WindowFullScreen));
    updateCursor();
}

void Application::setRenderVoxels(bool voxelRender) {
    _voxelEditSender.setShouldSend(voxelRender);
    if (!voxelRender) {
        doKillLocalVoxels();
    }
}

void Application::doKillLocalVoxels() {
    _wantToKillLocalVoxels = true;
}

const glm::vec3 Application::getMouseVoxelWorldCoordinates(const VoxelDetail _mouseVoxel) {
    return glm::vec3((_mouseVoxel.x + _mouseVoxel.s / 2.f) * TREE_SCALE,
                     (_mouseVoxel.y + _mouseVoxel.s / 2.f) * TREE_SCALE,
                     (_mouseVoxel.z + _mouseVoxel.s / 2.f) * TREE_SCALE);
}

const float NUDGE_PRECISION_MIN = 1 / pow(2.0, 12.0);

void Application::decreaseVoxelSize() {
    if (_nudgeStarted) {
        if (_mouseVoxelScale >= NUDGE_PRECISION_MIN) {
            _mouseVoxelScale /= 2;
        }
    } else {
        _mouseVoxelScale /= 2;
    }
}

void Application::increaseVoxelSize() {
    if (_nudgeStarted) {
        if (_mouseVoxelScale < _nudgeVoxel.s) {
            _mouseVoxelScale *= 2;
        }
    } else {
        _mouseVoxelScale *= 2;
    }
}

const int MAXIMUM_EDIT_VOXEL_MESSAGE_SIZE = 1500;
struct SendVoxelsOperationArgs {
    const unsigned char*  newBaseOctCode;
};

bool Application::sendVoxelsOperation(VoxelNode* node, void* extraData) {
    SendVoxelsOperationArgs* args = (SendVoxelsOperationArgs*)extraData;
    if (node->isColored()) {
        const unsigned char* nodeOctalCode = node->getOctalCode();
        
        unsigned char* codeColorBuffer = NULL;
        int codeLength  = 0;
        int bytesInCode = 0;
        int codeAndColorLength;

        // If the newBase is NULL, then don't rebase
        if (args->newBaseOctCode) {
            codeColorBuffer = rebaseOctalCode(nodeOctalCode, args->newBaseOctCode, true);
            codeLength  = numberOfThreeBitSectionsInCode(codeColorBuffer);
            bytesInCode = bytesRequiredForCodeLength(codeLength);
            codeAndColorLength = bytesInCode + SIZE_OF_COLOR_DATA;
        } else {
            codeLength  = numberOfThreeBitSectionsInCode(nodeOctalCode);
            bytesInCode = bytesRequiredForCodeLength(codeLength);
            codeAndColorLength = bytesInCode + SIZE_OF_COLOR_DATA;
            codeColorBuffer = new unsigned char[codeAndColorLength];
            memcpy(codeColorBuffer, nodeOctalCode, bytesInCode);
        }

        // copy the colors over
        codeColorBuffer[bytesInCode + RED_INDEX  ] = node->getColor()[RED_INDEX  ];
        codeColorBuffer[bytesInCode + GREEN_INDEX] = node->getColor()[GREEN_INDEX];
        codeColorBuffer[bytesInCode + BLUE_INDEX ] = node->getColor()[BLUE_INDEX ];

        getInstance()->_voxelEditSender.queueVoxelEditMessage(PACKET_TYPE_SET_VOXEL_DESTRUCTIVE, 
                codeColorBuffer, codeAndColorLength);
        
        delete[] codeColorBuffer;
    }
    return true; // keep going
}

void Application::exportVoxels() {
    QString desktopLocation = QStandardPaths::writableLocation(QStandardPaths::DesktopLocation);
    QString suggestedName = desktopLocation.append("/voxels.svo");

    QString fileNameString = QFileDialog::getSaveFileName(_glWidget, tr("Export Voxels"), suggestedName, 
                                                          tr("Sparse Voxel Octree Files (*.svo)"));
    QByteArray fileNameAscii = fileNameString.toLocal8Bit();
    const char* fileName = fileNameAscii.data();
    VoxelNode* selectedNode = _voxels.getVoxelAt(_mouseVoxel.x, _mouseVoxel.y, _mouseVoxel.z, _mouseVoxel.s);
    if (selectedNode) {
        VoxelTree exportTree;
        _voxels.copySubTreeIntoNewTree(selectedNode, &exportTree, true);
        exportTree.writeToSVOFile(fileName);
    }

    // restore the main window's active state
    _window->activateWindow();
}

void Application::importVoxels() {
    if (_voxelImporter.exec()) {
        qDebug("[DEBUG] Import succedded.\n");
    } else {
        qDebug("[DEBUG] Import failed.\n");
    }

    // restore the main window's active state
    _window->activateWindow();
}

void Application::cutVoxels() {
    copyVoxels();
    deleteVoxelUnderCursor();
}

void Application::copyVoxels() {
    // switch to and clear the clipboard first...
    _sharedVoxelSystem.killLocalVoxels();
    if (_sharedVoxelSystem.getTree() != &_clipboard) {
        _clipboard.eraseAllVoxels();
        _sharedVoxelSystem.changeTree(&_clipboard);
    }

    // then copy onto it if there is something to copy
    VoxelNode* selectedNode = _voxels.getVoxelAt(_mouseVoxel.x, _mouseVoxel.y, _mouseVoxel.z, _mouseVoxel.s);
    if (selectedNode) {
        _voxels.copySubTreeIntoNewTree(selectedNode, &_sharedVoxelSystem, true);
    }
}

void Application::pasteVoxels() {
    unsigned char* calculatedOctCode = NULL;
    VoxelNode* selectedNode = _voxels.getVoxelAt(_mouseVoxel.x, _mouseVoxel.y, _mouseVoxel.z, _mouseVoxel.s);

    // Recurse the clipboard tree, where everything is root relative, and send all the colored voxels to 
    // the server as an set voxel message, this will also rebase the voxels to the new location
    SendVoxelsOperationArgs args;

    // we only need the selected voxel to get the newBaseOctCode, which we can actually calculate from the
    // voxel size/position details. If we don't have an actual selectedNode then use the mouseVoxel to create a 
    // target octalCode for where the user is pointing.
    if (selectedNode) {
        args.newBaseOctCode = selectedNode->getOctalCode();
    } else {
        args.newBaseOctCode = calculatedOctCode = pointToVoxel(_mouseVoxel.x, _mouseVoxel.y, _mouseVoxel.z, _mouseVoxel.s);
    }

    _sharedVoxelSystem.getTree()->recurseTreeWithOperation(sendVoxelsOperation, &args);

    if (_sharedVoxelSystem.getTree() != &_clipboard) {
        _sharedVoxelSystem.killLocalVoxels();
        _sharedVoxelSystem.changeTree(&_clipboard);
    }

    _voxelEditSender.releaseQueuedMessages();
    
    if (calculatedOctCode) {
        delete[] calculatedOctCode;
    }
}

void Application::findAxisAlignment() {
    glm::vec3 direction = _myAvatar.getMouseRayDirection();
    if (fabs(direction.z) > fabs(direction.x)) {
        _lookingAlongX = false;
        if (direction.z < 0) {
            _lookingAwayFromOrigin = false;
        } else {
            _lookingAwayFromOrigin = true;
        }
    } else {
        _lookingAlongX = true;
        if (direction.x < 0) {
            _lookingAwayFromOrigin = false;
        } else {
            _lookingAwayFromOrigin = true;
        }
    }
}

void Application::nudgeVoxels() {
    VoxelNode* selectedNode = _voxels.getVoxelAt(_mouseVoxel.x, _mouseVoxel.y, _mouseVoxel.z, _mouseVoxel.s);
    if (!Menu::getInstance()->isOptionChecked(MenuOption::VoxelSelectMode) && selectedNode) {
        Menu::getInstance()->triggerOption(MenuOption::VoxelSelectMode);
    }
    
    if (!_nudgeStarted && selectedNode) {
        _nudgeVoxel = _mouseVoxel;
        _nudgeStarted = true;
        _nudgeGuidePosition = glm::vec3(_nudgeVoxel.x, _nudgeVoxel.y, _nudgeVoxel.z);
        findAxisAlignment();
    } else {
        // calculate nudgeVec
        glm::vec3 nudgeVec(_nudgeGuidePosition.x - _nudgeVoxel.x, _nudgeGuidePosition.y - _nudgeVoxel.y, _nudgeGuidePosition.z - _nudgeVoxel.z);

        VoxelNode* nodeToNudge = _voxels.getVoxelAt(_nudgeVoxel.x, _nudgeVoxel.y, _nudgeVoxel.z, _nudgeVoxel.s);

        if (nodeToNudge) {
            _voxels.getTree()->nudgeSubTree(nodeToNudge, nudgeVec, _voxelEditSender);
            _nudgeStarted = false;
        }
    }
}

void Application::deleteVoxels() {
    deleteVoxelUnderCursor();
}

void Application::initDisplay() {
    glEnable(GL_BLEND);
    glBlendFuncSeparate(GL_SRC_ALPHA, GL_ONE_MINUS_SRC_ALPHA, GL_CONSTANT_ALPHA, GL_ONE);
    glShadeModel(GL_SMOOTH);
    glEnable(GL_LIGHTING);
    glEnable(GL_LIGHT0);
    glEnable(GL_DEPTH_TEST);
}

void Application::init() {
    _sharedVoxelSystemViewFrustum.setPosition(glm::vec3(TREE_SCALE / 2.0f,
                                                        TREE_SCALE / 2.0f,
                                                        3.0f * TREE_SCALE / 2.0f));
    _sharedVoxelSystemViewFrustum.setNearClip(TREE_SCALE / 2.0f);
    _sharedVoxelSystemViewFrustum.setFarClip(3.0f * TREE_SCALE / 2.0f);
    _sharedVoxelSystemViewFrustum.setFieldOfView(90);
    _sharedVoxelSystemViewFrustum.setOrientation(glm::quat());
    _sharedVoxelSystemViewFrustum.calculate();
    _sharedVoxelSystem.setViewFrustum(&_sharedVoxelSystemViewFrustum);

    VoxelNode::removeUpdateHook(&_sharedVoxelSystem);

    _sharedVoxelSystem.init();
    VoxelTree* tmpTree = _sharedVoxelSystem.getTree();
    _sharedVoxelSystem.changeTree(&_clipboard);
    delete tmpTree;

    _voxelImporter.init();
    
    _environment.init();

    _glowEffect.init();
    _ambientOcclusionEffect.init();
    _voxelShader.init();
    _pointShader.init();
    
    _handControl.setScreenDimensions(_glWidget->width(), _glWidget->height());

    _headMouseX = _mouseX = _glWidget->width() / 2;
    _headMouseY = _mouseY = _glWidget->height() / 2;
    QCursor::setPos(_headMouseX, _headMouseY);

    _myAvatar.init();
    _myAvatar.setPosition(START_LOCATION);
    _myCamera.setMode(CAMERA_MODE_FIRST_PERSON);
    _myCamera.setModeShiftRate(1.0f);
    _myAvatar.setDisplayingLookatVectors(false);
    
    _mirrorCamera.setMode(CAMERA_MODE_MIRROR);
    _mirrorCamera.setAspectRatio((float)MIRROR_VIEW_WIDTH / (float)MIRROR_VIEW_HEIGHT);
    _mirrorCamera.setFieldOfView(30);
    
    OculusManager::connect();
    if (OculusManager::isConnected()) {
        QMetaObject::invokeMethod(Menu::getInstance()->getActionForOption(MenuOption::Fullscreen),
                                  "trigger",
                                  Qt::QueuedConnection);
    }
    
    LeapManager::initialize();
    
    gettimeofday(&_timerStart, NULL);
    gettimeofday(&_lastTimeUpdated, NULL);

    Menu::getInstance()->loadSettings();
    if (Menu::getInstance()->getAudioJitterBufferSamples() != 0) {
        _audio.setJitterBufferSamples(Menu::getInstance()->getAudioJitterBufferSamples());
    }
    qDebug("Loaded settings.\n");
    
    if (!_profile.getUsername().isEmpty()) {
        // we have a username for this avatar, ask the data-server for the mesh URL for this avatar
        DataServerClient::getClientValueForKey(DataServerKey::FaceMeshURL);
        DataServerClient::getClientValueForKey(DataServerKey::SkeletonURL);
    }

    // Set up VoxelSystem after loading preferences so we can get the desired max voxel count    
    _voxels.setMaxVoxels(Menu::getInstance()->getMaxVoxels());
    _voxels.setUseVoxelShader(Menu::getInstance()->isOptionChecked(MenuOption::UseVoxelShader));
    _voxels.setVoxelsAsPoints(Menu::getInstance()->isOptionChecked(MenuOption::VoxelsAsPoints));
    _voxels.setDisableFastVoxelPipeline(Menu::getInstance()->isOptionChecked(MenuOption::DisableFastVoxelPipeline));
    _voxels.init();
    

    Avatar::sendAvatarURLsMessage(_myAvatar.getVoxels()->getVoxelURL());
   
    _palette.init(_glWidget->width(), _glWidget->height());
    _palette.addAction(Menu::getInstance()->getActionForOption(MenuOption::VoxelAddMode), 0, 0);
    _palette.addAction(Menu::getInstance()->getActionForOption(MenuOption::VoxelDeleteMode), 0, 1);
    _palette.addTool(&_swatch);
    _palette.addAction(Menu::getInstance()->getActionForOption(MenuOption::VoxelColorMode), 0, 2);
    _palette.addAction(Menu::getInstance()->getActionForOption(MenuOption::VoxelGetColorMode), 0, 3);
    _palette.addAction(Menu::getInstance()->getActionForOption(MenuOption::VoxelSelectMode), 0, 4);

    _pieMenu.init("./resources/images/hifi-interface-tools-v2-pie.svg",
                  _glWidget->width(),
                  _glWidget->height());

    _followMode = new QAction(this);
    connect(_followMode, SIGNAL(triggered()), this, SLOT(toggleFollowMode()));
    _pieMenu.addAction(_followMode);

    _audio.init(_glWidget);
    
    _rearMirrorTools = new RearMirrorTools(_glWidget, _mirrorViewRect, _settings);
    connect(_rearMirrorTools, SIGNAL(closeView()), SLOT(closeMirrorView()));
    connect(_rearMirrorTools, SIGNAL(restoreView()), SLOT(restoreMirrorView()));
    connect(_rearMirrorTools, SIGNAL(shrinkView()), SLOT(shrinkMirrorView()));
    connect(_rearMirrorTools, SIGNAL(resetView()), SLOT(resetSensors()));
}

void Application::closeMirrorView() {
    if (Menu::getInstance()->isOptionChecked(MenuOption::Mirror)) {
        Menu::getInstance()->triggerOption(MenuOption::Mirror);;
    }
}

void Application::restoreMirrorView() {
    if (Menu::getInstance()->isOptionChecked(MenuOption::Mirror)) {
        Menu::getInstance()->triggerOption(MenuOption::Mirror);;
    }
    
    if (!Menu::getInstance()->isOptionChecked(MenuOption::FullscreenMirror)) {
        Menu::getInstance()->triggerOption(MenuOption::FullscreenMirror);
    }
}

void Application::shrinkMirrorView() {
    if (!Menu::getInstance()->isOptionChecked(MenuOption::Mirror)) {
        Menu::getInstance()->triggerOption(MenuOption::Mirror);;
    }
    
    if (Menu::getInstance()->isOptionChecked(MenuOption::FullscreenMirror)) {
        Menu::getInstance()->triggerOption(MenuOption::FullscreenMirror);
    }
}

const float MAX_AVATAR_EDIT_VELOCITY = 1.0f;
const float MAX_VOXEL_EDIT_DISTANCE = 50.0f;
const float HEAD_SPHERE_RADIUS = 0.07;

static QUuid DEFAULT_NODE_ID_REF;

void Application::updateLookatTargetAvatar(const glm::vec3& mouseRayOrigin, const glm::vec3& mouseRayDirection,
    glm::vec3& eyePosition) {
    bool showWarnings = Menu::getInstance()->isOptionChecked(MenuOption::PipelineWarnings);
    PerformanceWarning warn(showWarnings, "Application::updateLookatTargetAvatar()");
    
    _lookatTargetAvatar = findLookatTargetAvatar(mouseRayOrigin, mouseRayDirection, eyePosition, DEFAULT_NODE_ID_REF);
}
        
Avatar* Application::findLookatTargetAvatar(const glm::vec3& mouseRayOrigin, const glm::vec3& mouseRayDirection,
    glm::vec3& eyePosition, QUuid& nodeUUID = DEFAULT_NODE_ID_REF) {
                                         
    NodeList* nodeList = NodeList::getInstance();
    for (NodeList::iterator node = nodeList->begin(); node != nodeList->end(); node++) {
        if (node->getLinkedData() != NULL && node->getType() == NODE_TYPE_AGENT) {
            Avatar* avatar = (Avatar *) node->getLinkedData();
            glm::vec3 headPosition = avatar->getHead().getPosition();
            float distance;
            if (rayIntersectsSphere(mouseRayOrigin, mouseRayDirection, headPosition,
                    HEAD_SPHERE_RADIUS * avatar->getHead().getScale(), distance)) {
                // rescale to compensate for head embiggening
                eyePosition = (avatar->getHead().calculateAverageEyePosition() - avatar->getHead().getScalePivot()) *
                    (avatar->getScale() / avatar->getHead().getScale()) + avatar->getHead().getScalePivot();
                
                _lookatIndicatorScale = avatar->getHead().getScale();
                _lookatOtherPosition = headPosition;
                nodeUUID = avatar->getOwningNode()->getUUID();
                return avatar;
            }
        }
    }
    return NULL;
}

bool Application::isLookingAtMyAvatar(Avatar* avatar) {
    glm::vec3 theirLookat = avatar->getHead().getLookAtPosition();
    glm::vec3 myHeadPosition = _myAvatar.getHead().getPosition();
    
    if (pointInSphere(theirLookat, myHeadPosition, HEAD_SPHERE_RADIUS * _myAvatar.getScale())) {
        return true;
    }
    return false;
}

void Application::renderLookatIndicator(glm::vec3 pointOfInterest, Camera& whichCamera) {

    const float DISTANCE_FROM_HEAD_SPHERE = 0.1f * _lookatIndicatorScale;
    const float INDICATOR_RADIUS = 0.1f * _lookatIndicatorScale;
    const float YELLOW[] = { 1.0f, 1.0f, 0.0f };
    const int NUM_SEGMENTS = 30;
    glm::vec3 haloOrigin(pointOfInterest.x, pointOfInterest.y + DISTANCE_FROM_HEAD_SPHERE, pointOfInterest.z);
    glColor3f(YELLOW[0], YELLOW[1], YELLOW[2]);
    renderCircle(haloOrigin, INDICATOR_RADIUS, IDENTITY_UP, NUM_SEGMENTS);
}

void maybeBeginFollowIndicator(bool& began) {
    if (!began) {
        Application::getInstance()->getGlowEffect()->begin();
        glLineWidth(5);
        glBegin(GL_LINES);
        began = true;
    }
}

void Application::renderFollowIndicator() {
    NodeList* nodeList = NodeList::getInstance();

    // initialize lazily so that we don't enable the glow effect unnecessarily
    bool began = false;

    for (NodeList::iterator node = nodeList->begin(); node != nodeList->end(); ++node) {
        if (node->getLinkedData() != NULL && node->getType() == NODE_TYPE_AGENT) {
            Avatar* avatar = (Avatar *) node->getLinkedData();
            Avatar* leader = NULL;

            if (!avatar->getLeaderUUID().isNull()) {
                if (avatar->getLeaderUUID() == NodeList::getInstance()->getOwnerUUID()) {
                    leader = &_myAvatar;
                } else {
                    for (NodeList::iterator it = nodeList->begin(); it != nodeList->end(); ++it) {
                        if(it->getUUID() == avatar->getLeaderUUID()
                                && it->getType() == NODE_TYPE_AGENT) {
                            leader = (Avatar*) it->getLinkedData();
                        }
                    }
                }

                if (leader != NULL) {
                    maybeBeginFollowIndicator(began);
                    glColor3f(1.f, 0.f, 0.f);
                    glVertex3f((avatar->getHead().getPosition().x + avatar->getPosition().x) / 2.f,
                               (avatar->getHead().getPosition().y + avatar->getPosition().y) / 2.f,
                               (avatar->getHead().getPosition().z + avatar->getPosition().z) / 2.f);
                    glColor3f(0.f, 1.f, 0.f);
                    glVertex3f((leader->getHead().getPosition().x + leader->getPosition().x) / 2.f,
                               (leader->getHead().getPosition().y + leader->getPosition().y) / 2.f,
                               (leader->getHead().getPosition().z + leader->getPosition().z) / 2.f);
                }
            }
        }
    }

    if (_myAvatar.getLeadingAvatar() != NULL) {
        maybeBeginFollowIndicator(began);
        glColor3f(1.f, 0.f, 0.f);
        glVertex3f((_myAvatar.getHead().getPosition().x + _myAvatar.getPosition().x) / 2.f,
                   (_myAvatar.getHead().getPosition().y + _myAvatar.getPosition().y) / 2.f,
                   (_myAvatar.getHead().getPosition().z + _myAvatar.getPosition().z) / 2.f);
        glColor3f(0.f, 1.f, 0.f);
        glVertex3f((_myAvatar.getLeadingAvatar()->getHead().getPosition().x + _myAvatar.getLeadingAvatar()->getPosition().x) / 2.f,
                   (_myAvatar.getLeadingAvatar()->getHead().getPosition().y + _myAvatar.getLeadingAvatar()->getPosition().y) / 2.f,
                   (_myAvatar.getLeadingAvatar()->getHead().getPosition().z + _myAvatar.getLeadingAvatar()->getPosition().z) / 2.f);
    }

    if (began) {
        glEnd();
        _glowEffect.end();
    }
}

void Application::updateAvatars(float deltaTime, glm::vec3 mouseRayOrigin, glm::vec3 mouseRayDirection) {
    bool showWarnings = Menu::getInstance()->isOptionChecked(MenuOption::PipelineWarnings);
    PerformanceWarning warn(showWarnings, "Application::updateAvatars()");
    NodeList* nodeList = NodeList::getInstance();
    
    for(NodeList::iterator node = nodeList->begin(); node != nodeList->end(); node++) {
        node->lock();
        if (node->getLinkedData() != NULL) {
            Avatar *avatar = (Avatar *)node->getLinkedData();
            if (!avatar->isInitialized()) {
                avatar->init();
            }
            avatar->simulate(deltaTime, NULL);
            avatar->setMouseRay(mouseRayOrigin, mouseRayDirection);
        }
        node->unlock();
    }
}

void Application::updateMouseRay(float deltaTime, glm::vec3& mouseRayOrigin, glm::vec3& mouseRayDirection) {

    bool showWarnings = Menu::getInstance()->isOptionChecked(MenuOption::PipelineWarnings);
    PerformanceWarning warn(showWarnings, "Application::updateMouseRay()");

    _viewFrustum.computePickRay(_mouseX / (float)_glWidget->width(), _mouseY / (float)_glWidget->height(), 
                                mouseRayOrigin, mouseRayDirection);

    // adjust for mirroring
    if (_myCamera.getMode() == CAMERA_MODE_MIRROR) {
        glm::vec3 mouseRayOffset = mouseRayOrigin - _viewFrustum.getPosition();
        mouseRayOrigin -= 2.0f * (_viewFrustum.getDirection() * glm::dot(_viewFrustum.getDirection(), mouseRayOffset) +
            _viewFrustum.getRight() * glm::dot(_viewFrustum.getRight(), mouseRayOffset));
        mouseRayDirection -= 2.0f * (_viewFrustum.getDirection() * glm::dot(_viewFrustum.getDirection(), mouseRayDirection) +
            _viewFrustum.getRight() * glm::dot(_viewFrustum.getRight(), mouseRayDirection));
    }

    // tell my avatar if the mouse is being pressed...
    _myAvatar.setMousePressed(_mousePressed);

    // tell my avatar the posiion and direction of the ray projected ino the world based on the mouse position        
    _myAvatar.setMouseRay(mouseRayOrigin, mouseRayDirection);
}

void Application::updateFaceshift() {

    bool showWarnings = Menu::getInstance()->isOptionChecked(MenuOption::PipelineWarnings);
    PerformanceWarning warn(showWarnings, "Application::updateFaceshift()");
    
    //  Update faceshift
    _faceshift.update();
    
    //  Copy angular velocity if measured by faceshift, to the head
    if (_faceshift.isActive()) {
        _myAvatar.getHead().setAngularVelocity(_faceshift.getHeadAngularVelocity());
    }
}

void Application::updateMyAvatarLookAtPosition(glm::vec3& lookAtSpot, glm::vec3& lookAtRayOrigin, 
        glm::vec3& lookAtRayDirection) {

    bool showWarnings = Menu::getInstance()->isOptionChecked(MenuOption::PipelineWarnings);
    PerformanceWarning warn(showWarnings, "Application::updateMyAvatarLookAtPosition()");
    
    if (!_lookatTargetAvatar) {
        if (_isHoverVoxel) {
            //  Look at the hovered voxel
            lookAtSpot = getMouseVoxelWorldCoordinates(_hoverVoxel);
            
        } else if (_myCamera.getMode() == CAMERA_MODE_MIRROR) {
            lookAtSpot = _myCamera.getPosition();
        
        } else {
            //  Just look in direction of the mouse ray
            const float FAR_AWAY_STARE = TREE_SCALE;
            lookAtSpot = lookAtRayOrigin + lookAtRayDirection * FAR_AWAY_STARE;
        }
    }
    if (_faceshift.isActive()) {
        // deflect using Faceshift gaze data
        glm::vec3 origin = _myAvatar.getHead().calculateAverageEyePosition();
        float pitchSign = (_myCamera.getMode() == CAMERA_MODE_MIRROR) ? -1.0f : 1.0f;
        const float PITCH_SCALE = 0.25f;
        const float YAW_SCALE = 0.25f;
        lookAtSpot = origin + _myCamera.getRotation() * glm::quat(glm::radians(glm::vec3(
            _faceshift.getEstimatedEyePitch() * pitchSign * PITCH_SCALE, _faceshift.getEstimatedEyeYaw() * YAW_SCALE, 0.0f))) *
                glm::inverse(_myCamera.getRotation()) * (lookAtSpot - origin);
    }
    _myAvatar.getHead().setLookAtPosition(lookAtSpot);
}

void Application::updateHoverVoxels(float deltaTime, glm::vec3& mouseRayOrigin, glm::vec3& mouseRayDirection, 
                                    float& distance, BoxFace& face) {

    bool showWarnings = Menu::getInstance()->isOptionChecked(MenuOption::PipelineWarnings);
    PerformanceWarning warn(showWarnings, "Application::updateHoverVoxels()");

    //  If we have clicked on a voxel, update it's color
    if (_isHoverVoxelSounding) {
        VoxelNode* hoveredNode = _voxels.getVoxelAt(_hoverVoxel.x, _hoverVoxel.y, _hoverVoxel.z, _hoverVoxel.s);
        if (hoveredNode) {
            float bright = _audio.getCollisionSoundMagnitude();
            nodeColor clickColor = { 255 * bright + _hoverVoxelOriginalColor[0] * (1.f - bright),
                                    _hoverVoxelOriginalColor[1] * (1.f - bright),
                                    _hoverVoxelOriginalColor[2] * (1.f - bright), 1 };
            hoveredNode->setColor(clickColor);
            if (bright < 0.01f) {
                hoveredNode->setColor(_hoverVoxelOriginalColor);
                _isHoverVoxelSounding = false;
            }
        } else {
            //  Voxel is not found, clear all
            _isHoverVoxelSounding = false;
            _isHoverVoxel = false; 
        }
    } else {
        //  Check for a new hover voxel
        glm::vec4 oldVoxel(_hoverVoxel.x, _hoverVoxel.y, _hoverVoxel.z, _hoverVoxel.s);
        // only do this work if MAKE_SOUND_ON_VOXEL_HOVER or MAKE_SOUND_ON_VOXEL_CLICK is enabled, 
        // and make sure the tree is not already busy... because otherwise you'll have to wait.
        if (!_voxels.treeIsBusy()) {
            {
                PerformanceWarning warn(showWarnings, "Application::updateHoverVoxels() _voxels.findRayIntersection()");
                _isHoverVoxel = _voxels.findRayIntersection(mouseRayOrigin, mouseRayDirection, _hoverVoxel, distance, face);
            }
            if (MAKE_SOUND_ON_VOXEL_HOVER && _isHoverVoxel && 
                    glm::vec4(_hoverVoxel.x, _hoverVoxel.y, _hoverVoxel.z, _hoverVoxel.s) != oldVoxel) {
                    
                _hoverVoxelOriginalColor[0] = _hoverVoxel.red;
                _hoverVoxelOriginalColor[1] = _hoverVoxel.green;
                _hoverVoxelOriginalColor[2] = _hoverVoxel.blue;
                _hoverVoxelOriginalColor[3] = 1;
                _audio.startCollisionSound(1.0, HOVER_VOXEL_FREQUENCY * _hoverVoxel.s * TREE_SCALE, 0.0, HOVER_VOXEL_DECAY);
                _isHoverVoxelSounding = true;
            }
        }
    }
}

void Application::updateMouseVoxels(float deltaTime, glm::vec3& mouseRayOrigin, glm::vec3& mouseRayDirection,
                                    float& distance, BoxFace& face) {

    bool showWarnings = Menu::getInstance()->isOptionChecked(MenuOption::PipelineWarnings);
    PerformanceWarning warn(showWarnings, "Application::updateMouseVoxels()");

    _mouseVoxel.s = 0.0f;
    bool wasInitialized = _mouseVoxelScaleInitialized;
    _mouseVoxelScaleInitialized = false;
    if (Menu::getInstance()->isVoxelModeActionChecked() &&
        (fabs(_myAvatar.getVelocity().x) +
         fabs(_myAvatar.getVelocity().y) +
         fabs(_myAvatar.getVelocity().z)) / 3 < MAX_AVATAR_EDIT_VELOCITY) {

        if (_voxels.findRayIntersection(mouseRayOrigin, mouseRayDirection, _mouseVoxel, distance, face)) {
            if (distance < MAX_VOXEL_EDIT_DISTANCE) {
                // set the voxel scale to that of the first moused-over voxel
                if (!wasInitialized) {
                    _mouseVoxelScale = _mouseVoxel.s;
                }
                _mouseVoxelScaleInitialized = true;
                
                // find the nearest voxel with the desired scale
                if (_mouseVoxelScale > _mouseVoxel.s) {
                    // choose the larger voxel that encompasses the one selected
                    _mouseVoxel.x = _mouseVoxelScale * floorf(_mouseVoxel.x / _mouseVoxelScale);
                    _mouseVoxel.y = _mouseVoxelScale * floorf(_mouseVoxel.y / _mouseVoxelScale);
                    _mouseVoxel.z = _mouseVoxelScale * floorf(_mouseVoxel.z / _mouseVoxelScale);
                    _mouseVoxel.s = _mouseVoxelScale;
                    
                } else {
                    glm::vec3 faceVector = getFaceVector(face);
                    if (_mouseVoxelScale < _mouseVoxel.s) {
                        // find the closest contained voxel
                        glm::vec3 pt = (mouseRayOrigin + mouseRayDirection * distance) / (float)TREE_SCALE -
                        faceVector * (_mouseVoxelScale * 0.5f);
                        _mouseVoxel.x = _mouseVoxelScale * floorf(pt.x / _mouseVoxelScale);
                        _mouseVoxel.y = _mouseVoxelScale * floorf(pt.y / _mouseVoxelScale);
                        _mouseVoxel.z = _mouseVoxelScale * floorf(pt.z / _mouseVoxelScale);
                        _mouseVoxel.s = _mouseVoxelScale;
                    }
                    if (Menu::getInstance()->isOptionChecked(MenuOption::VoxelAddMode)) {
                        // use the face to determine the side on which to create a neighbor
                        _mouseVoxel.x += faceVector.x * _mouseVoxel.s;
                        _mouseVoxel.y += faceVector.y * _mouseVoxel.s;
                        _mouseVoxel.z += faceVector.z * _mouseVoxel.s;
                    }
                }
            } else {
                _mouseVoxel.s = 0.0f;
            }
        } else if (Menu::getInstance()->isOptionChecked(MenuOption::VoxelAddMode)
                   || Menu::getInstance()->isOptionChecked(MenuOption::VoxelSelectMode)) {
            // place the voxel a fixed distance away
            float worldMouseVoxelScale = _mouseVoxelScale * TREE_SCALE;
            glm::vec3 pt = mouseRayOrigin + mouseRayDirection * (2.0f + worldMouseVoxelScale * 0.5f);
            _mouseVoxel.x = _mouseVoxelScale * floorf(pt.x / worldMouseVoxelScale);
            _mouseVoxel.y = _mouseVoxelScale * floorf(pt.y / worldMouseVoxelScale);
            _mouseVoxel.z = _mouseVoxelScale * floorf(pt.z / worldMouseVoxelScale);
            _mouseVoxel.s = _mouseVoxelScale;
        }
        
        if (Menu::getInstance()->isOptionChecked(MenuOption::VoxelDeleteMode)) {
            // red indicates deletion
            _mouseVoxel.red = 255;
            _mouseVoxel.green = _mouseVoxel.blue = 0;
        } else if (Menu::getInstance()->isOptionChecked(MenuOption::VoxelSelectMode)) {
            if (_nudgeStarted) {
                _mouseVoxel.red = _mouseVoxel.green = _mouseVoxel.blue = 255;
            } else {
                // yellow indicates selection
                _mouseVoxel.red = _mouseVoxel.green = 255;
                _mouseVoxel.blue = 0;
            }
        } else { // _addVoxelMode->isChecked() || _colorVoxelMode->isChecked()
            QColor paintColor = Menu::getInstance()->getActionForOption(MenuOption::VoxelPaintColor)->data().value<QColor>();
            _mouseVoxel.red = paintColor.red();
            _mouseVoxel.green = paintColor.green();
            _mouseVoxel.blue = paintColor.blue();
        }
        
        // if we just edited, use the currently selected voxel as the "last" for drag detection
        if (_justEditedVoxel) {
            _lastMouseVoxelPos = glm::vec3(_mouseVoxel.x, _mouseVoxel.y, _mouseVoxel.z);
            _justEditedVoxel = false;
        }
    }
}

void Application::updateHandAndTouch(float deltaTime) {
    bool showWarnings = Menu::getInstance()->isOptionChecked(MenuOption::PipelineWarnings);
    PerformanceWarning warn(showWarnings, "Application::updateHandAndTouch()");

    // walking triggers the handControl to stop
    if (_myAvatar.getMode() == AVATAR_MODE_WALKING) {
        _handControl.stop();
    }

    //  Update from Touch
    if (_isTouchPressed) {
        float TOUCH_YAW_SCALE = -0.25f;
        float TOUCH_PITCH_SCALE = -12.5f;
        float FIXED_TOUCH_TIMESTEP = 0.016f;
        _yawFromTouch += ((_touchAvgX - _lastTouchAvgX) * TOUCH_YAW_SCALE * FIXED_TOUCH_TIMESTEP);
        _pitchFromTouch += ((_touchAvgY - _lastTouchAvgY) * TOUCH_PITCH_SCALE * FIXED_TOUCH_TIMESTEP);
        _lastTouchAvgX = _touchAvgX;
        _lastTouchAvgY = _touchAvgY;
    }
}

void Application::updateLeap(float deltaTime) {
    bool showWarnings = Menu::getInstance()->isOptionChecked(MenuOption::PipelineWarnings);
    PerformanceWarning warn(showWarnings, "Application::updateLeap()");

    LeapManager::enableFakeFingers(Menu::getInstance()->isOptionChecked(MenuOption::SimulateLeapHand));
    _myAvatar.getHand().setRaveGloveActive(Menu::getInstance()->isOptionChecked(MenuOption::TestRaveGlove));
    LeapManager::nextFrame(_myAvatar);
}

void Application::updateSerialDevices(float deltaTime) {
    bool showWarnings = Menu::getInstance()->isOptionChecked(MenuOption::PipelineWarnings);
    PerformanceWarning warn(showWarnings, "Application::updateSerialDevices()");

    if (_serialHeadSensor.isActive()) {
        _serialHeadSensor.readData(deltaTime);
    }
}

void Application::updateThreads(float deltaTime) {
    bool showWarnings = Menu::getInstance()->isOptionChecked(MenuOption::PipelineWarnings);
    PerformanceWarning warn(showWarnings, "Application::updateThreads()");

    // read incoming packets from network
    if (!_enableNetworkThread) {
        networkReceive(0);
    }

    // parse voxel packets
    if (!_enableProcessVoxelsThread) {
        _voxelProcessor.threadRoutine();
        _voxelEditSender.threadRoutine();
    }
}

void Application::updateMyAvatarSimulation(float deltaTime) {
    bool showWarnings = Menu::getInstance()->isOptionChecked(MenuOption::PipelineWarnings);
    PerformanceWarning warn(showWarnings, "Application::updateMyAvatarSimulation()");

    if (Menu::getInstance()->isOptionChecked(MenuOption::Gravity)) {
        _myAvatar.setGravity(_environment.getGravity(_myAvatar.getPosition()));
    }
    else {
        _myAvatar.setGravity(glm::vec3(0.0f, 0.0f, 0.0f));
    }

    if (Menu::getInstance()->isOptionChecked(MenuOption::TransmitterDrive) && _myTransmitter.isConnected()) {
        _myAvatar.simulate(deltaTime, &_myTransmitter);
    } else {
        _myAvatar.simulate(deltaTime, NULL);
    }
}

void Application::updateParticles(float deltaTime) {
    bool showWarnings = Menu::getInstance()->isOptionChecked(MenuOption::PipelineWarnings);
    PerformanceWarning warn(showWarnings, "Application::updateParticles()");

    if (Menu::getInstance()->isOptionChecked(MenuOption::ParticleCloud)) {
        _cloud.simulate(deltaTime);
    }
}

void Application::updateTransmitter(float deltaTime) {
    bool showWarnings = Menu::getInstance()->isOptionChecked(MenuOption::PipelineWarnings);
    PerformanceWarning warn(showWarnings, "Application::updateTransmitter()");

    // no transmitter drive implies transmitter pick
    if (!Menu::getInstance()->isOptionChecked(MenuOption::TransmitterDrive) && _myTransmitter.isConnected()) {
        _transmitterPickStart = _myAvatar.getSkeleton().joint[AVATAR_JOINT_CHEST].position;
        glm::vec3 direction = _myAvatar.getOrientation() *
            glm::quat(glm::radians(_myTransmitter.getEstimatedRotation())) * IDENTITY_FRONT;
        
        // check against voxels, avatars
        const float MAX_PICK_DISTANCE = 100.0f;
        float minDistance = MAX_PICK_DISTANCE;
        VoxelDetail detail;
        float distance;
        BoxFace face;
        if (_voxels.findRayIntersection(_transmitterPickStart, direction, detail, distance, face)) {
            minDistance = min(minDistance, distance);
        }
        NodeList* nodeList = NodeList::getInstance();
        for(NodeList::iterator node = nodeList->begin(); node != nodeList->end(); node++) {
            node->lock();
            if (node->getLinkedData() != NULL) {
                Avatar *avatar = (Avatar*)node->getLinkedData();
                if (!avatar->isInitialized()) {
                    avatar->init();
                }
                if (avatar->findRayIntersection(_transmitterPickStart, direction, distance)) {
                    minDistance = min(minDistance, distance);
                }
            }
            node->unlock();
        }
        _transmitterPickEnd = _transmitterPickStart + direction * minDistance;
        
    } else {
        _transmitterPickStart = _transmitterPickEnd = glm::vec3();
    }
}

void Application::updateCamera(float deltaTime) {
    bool showWarnings = Menu::getInstance()->isOptionChecked(MenuOption::PipelineWarnings);
    PerformanceWarning warn(showWarnings, "Application::updateCamera()");

    if (!OculusManager::isConnected()) {        
        if (Menu::getInstance()->isOptionChecked(MenuOption::FullscreenMirror)) {
            if (_myCamera.getMode() != CAMERA_MODE_MIRROR) {
                _myCamera.setMode(CAMERA_MODE_MIRROR);
                _myCamera.setModeShiftRate(100.0f);
            }
        } else if (Menu::getInstance()->isOptionChecked(MenuOption::FirstPerson)) {
            if (_myCamera.getMode() != CAMERA_MODE_FIRST_PERSON) {
                _myCamera.setMode(CAMERA_MODE_FIRST_PERSON);
                _myCamera.setModeShiftRate(1.0f);
            }
        } else {
            if (_myCamera.getMode() != CAMERA_MODE_THIRD_PERSON) {
                _myCamera.setMode(CAMERA_MODE_THIRD_PERSON);
                _myCamera.setModeShiftRate(1.0f);
            }
        }
        
        if (Menu::getInstance()->isOptionChecked(MenuOption::OffAxisProjection)) {
            float xSign = _myCamera.getMode() == CAMERA_MODE_MIRROR ? 1.0f : -1.0f;
            if (_faceshift.isActive()) {
                const float EYE_OFFSET_SCALE = 0.025f;
                glm::vec3 position = _faceshift.getHeadTranslation() * EYE_OFFSET_SCALE;
                _myCamera.setEyeOffsetPosition(glm::vec3(position.x * xSign, position.y, -position.z));    
                updateProjectionMatrix();
                
            } else if (_webcam.isActive()) {
                const float EYE_OFFSET_SCALE = 0.5f;
                glm::vec3 position = _webcam.getEstimatedPosition() * EYE_OFFSET_SCALE;
                _myCamera.setEyeOffsetPosition(glm::vec3(position.x * xSign, -position.y, position.z));
                updateProjectionMatrix();
            }
        }
    }
}

void Application::updateDialogs(float deltaTime) {
    bool showWarnings = Menu::getInstance()->isOptionChecked(MenuOption::PipelineWarnings);
    PerformanceWarning warn(showWarnings, "Application::updateDialogs()");

    // Update bandwidth dialog, if any
    BandwidthDialog* bandwidthDialog = Menu::getInstance()->getBandwidthDialog();
    if (bandwidthDialog) {
        bandwidthDialog->update();
    }
    
    VoxelStatsDialog* voxelStatsDialog = Menu::getInstance()->getVoxelStatsDialog();
    if (voxelStatsDialog) {
        voxelStatsDialog->update();
    }
}

void Application::updateAudio(float deltaTime) {
    bool showWarnings = Menu::getInstance()->isOptionChecked(MenuOption::PipelineWarnings);
    PerformanceWarning warn(showWarnings, "Application::updateAudio()");

    //  Update audio stats for procedural sounds
    #ifndef _WIN32
    _audio.setLastAcceleration(_myAvatar.getThrust());
    _audio.setLastVelocity(_myAvatar.getVelocity());
    _audio.eventuallyAnalyzePing();
    #endif
}

void Application::updateCursor(float deltaTime) {
    bool showWarnings = Menu::getInstance()->isOptionChecked(MenuOption::PipelineWarnings);
    PerformanceWarning warn(showWarnings, "Application::updateCursor()");

    // watch mouse position, if it hasn't moved, hide the cursor
    bool underMouse = _glWidget->underMouse();
    if (!_mouseHidden) {
        uint64_t now = usecTimestampNow();
        int elapsed = now - _lastMouseMove;
        const int HIDE_CURSOR_TIMEOUT = 1 * 1000 * 1000; // 1 second
        if (elapsed > HIDE_CURSOR_TIMEOUT && (underMouse || !_seenMouseMove)) {
            getGLWidget()->setCursor(Qt::BlankCursor);
            _mouseHidden = true;
        }
    } else {
        // if the mouse is hidden, but we're not inside our window, then consider ourselves to be moving
        if (!underMouse && _seenMouseMove) {
            _lastMouseMove = usecTimestampNow();
            getGLWidget()->setCursor(Qt::ArrowCursor);
            _mouseHidden = false;
        }
    }
}

void Application::update(float deltaTime) {
    bool showWarnings = Menu::getInstance()->isOptionChecked(MenuOption::PipelineWarnings);
    PerformanceWarning warn(showWarnings, "Application::update()");
    
    // check what's under the mouse and update the mouse voxel
    glm::vec3 mouseRayOrigin, mouseRayDirection;
    updateMouseRay(deltaTime, mouseRayOrigin, mouseRayDirection);
    
    // Set where I am looking based on my mouse ray (so that other people can see)
    glm::vec3 lookAtSpot;
    
    updateFaceshift();
    updateLookatTargetAvatar(mouseRayOrigin, mouseRayDirection, lookAtSpot);
    updateMyAvatarLookAtPosition(lookAtSpot, mouseRayOrigin, mouseRayDirection);
    
    //  Find the voxel we are hovering over, and respond if clicked
    float distance;
    BoxFace face;
    
    updateHoverVoxels(deltaTime, mouseRayOrigin, mouseRayDirection, distance, face); // clicking on voxels and making sounds
    updateMouseVoxels(deltaTime, mouseRayOrigin, mouseRayDirection, distance, face); // UI/UX related to voxels
    updateHandAndTouch(deltaTime); // Update state for touch sensors
    updateLeap(deltaTime); // Leap finger-sensing device
    updateSerialDevices(deltaTime); // Read serial port interface devices
    updateAvatar(deltaTime); // Sample hardware, update view frustum if needed, and send avatar data to mixer/nodes
    updateThreads(deltaTime); // If running non-threaded, then give the threads some time to process...
    updateAvatars(deltaTime, mouseRayOrigin, mouseRayDirection); //loop through all the other avatars and simulate them...
    updateMyAvatarSimulation(deltaTime); // Simulate myself
    updateParticles(deltaTime); // Simulate particle cloud movements
    updateTransmitter(deltaTime); // transmitter drive or pick
    updateCamera(deltaTime); // handle various camera tweaks like off axis projection
    updateDialogs(deltaTime); // update various stats dialogs if present
    updateAudio(deltaTime); // Update audio stats for procedural sounds
    updateCursor(deltaTime); // Handle cursor updates
}

void Application::updateAvatar(float deltaTime) {
    bool showWarnings = Menu::getInstance()->isOptionChecked(MenuOption::PipelineWarnings);
    PerformanceWarning warn(showWarnings, "Application::updateAvatar()");
    
    // rotate body yaw for yaw received from multitouch
    _myAvatar.setOrientation(_myAvatar.getOrientation()
                             * glm::quat(glm::vec3(0, _yawFromTouch, 0)));
    _yawFromTouch = 0.f;
    
    // Update my avatar's state from gyros and/or webcam
    _myAvatar.updateFromGyrosAndOrWebcam(_pitchFromTouch, Menu::getInstance()->isOptionChecked(MenuOption::TurnWithHead));
    
    // Update head mouse from faceshift if active
    if (_faceshift.isActive()) {
        glm::vec3 headVelocity = _faceshift.getHeadAngularVelocity();
        
        // sets how quickly head angular rotation moves the head mouse
        const float HEADMOUSE_FACESHIFT_YAW_SCALE = 40.f;
        const float HEADMOUSE_FACESHIFT_PITCH_SCALE = 30.f;
        _headMouseX -= headVelocity.y * HEADMOUSE_FACESHIFT_YAW_SCALE;
        _headMouseY -= headVelocity.x * HEADMOUSE_FACESHIFT_PITCH_SCALE;
    }
    
    if (_serialHeadSensor.isActive()) {

        //  Grab latest readings from the gyros
        float measuredPitchRate = _serialHeadSensor.getLastPitchRate();
        float measuredYawRate = _serialHeadSensor.getLastYawRate();
        
        //  Update gyro-based mouse (X,Y on screen)
        const float MIN_MOUSE_RATE = 3.0;
        const float HORIZONTAL_PIXELS_PER_DEGREE = 2880.f / 45.f;
        const float VERTICAL_PIXELS_PER_DEGREE = 1800.f / 30.f;
        if (powf(measuredYawRate * measuredYawRate +
                 measuredPitchRate * measuredPitchRate, 0.5) > MIN_MOUSE_RATE) {
            _headMouseX -= measuredYawRate * HORIZONTAL_PIXELS_PER_DEGREE * deltaTime;
            _headMouseY -= measuredPitchRate * VERTICAL_PIXELS_PER_DEGREE * deltaTime;
        }

        const float MIDPOINT_OF_SCREEN = 0.5;
        
        // Only use gyro to set lookAt if mouse hasn't selected an avatar
        if (!_lookatTargetAvatar) {

            // Set lookAtPosition if an avatar is at the center of the screen
            glm::vec3 screenCenterRayOrigin, screenCenterRayDirection;
            _viewFrustum.computePickRay(MIDPOINT_OF_SCREEN, MIDPOINT_OF_SCREEN, screenCenterRayOrigin, screenCenterRayDirection);

            glm::vec3 eyePosition;
            updateLookatTargetAvatar(screenCenterRayOrigin, screenCenterRayDirection, eyePosition);
            if (_lookatTargetAvatar) {
                glm::vec3 myLookAtFromMouse(eyePosition);
                _myAvatar.getHead().setLookAtPosition(myLookAtFromMouse);
            }
        }

    }
    
    //  Constrain head-driven mouse to edges of screen
    _headMouseX = glm::clamp(_headMouseX, 0, _glWidget->width());
    _headMouseY = glm::clamp(_headMouseY, 0, _glWidget->height());

    if (OculusManager::isConnected()) {
        float yaw, pitch, roll;
        OculusManager::getEulerAngles(yaw, pitch, roll);
    
        _myAvatar.getHead().setYaw(yaw + _yawFromTouch);
        _myAvatar.getHead().setPitch(pitch + _pitchFromTouch);
        _myAvatar.getHead().setRoll(roll);
    }
     
    //  Get audio loudness data from audio input device
    #ifndef _WIN32
        _myAvatar.getHead().setAudioLoudness(_audio.getLastInputLoudness());
    #endif

    NodeList* nodeList = NodeList::getInstance();
    
    // send head/hand data to the avatar mixer and voxel server
    unsigned char broadcastString[MAX_PACKET_SIZE];
    unsigned char* endOfBroadcastStringWrite = broadcastString;
    
    endOfBroadcastStringWrite += populateTypeAndVersion(endOfBroadcastStringWrite, PACKET_TYPE_HEAD_DATA);
    
    QByteArray ownerUUID = nodeList->getOwnerUUID().toRfc4122();
    memcpy(endOfBroadcastStringWrite, ownerUUID.constData(), ownerUUID.size());
    endOfBroadcastStringWrite += ownerUUID.size();
    
    endOfBroadcastStringWrite += _myAvatar.getBroadcastData(endOfBroadcastStringWrite);
    
    const char nodeTypesOfInterest[] = { NODE_TYPE_AVATAR_MIXER };
    controlledBroadcastToNodes(broadcastString, endOfBroadcastStringWrite - broadcastString,
                               nodeTypesOfInterest, sizeof(nodeTypesOfInterest));
    
    // once in a while, send my urls
    const float AVATAR_URLS_SEND_INTERVAL = 1.0f; // seconds
    if (shouldDo(AVATAR_URLS_SEND_INTERVAL, deltaTime)) {
        Avatar::sendAvatarURLsMessage(_myAvatar.getVoxels()->getVoxelURL());
    }

    // Update _viewFrustum with latest camera and view frustum data...
    // NOTE: we get this from the view frustum, to make it simpler, since the
    // loadViewFrumstum() method will get the correct details from the camera
    // We could optimize this to not actually load the viewFrustum, since we don't
    // actually need to calculate the view frustum planes to send these details 
    // to the server.
    loadViewFrustum(_myCamera, _viewFrustum);
    
    // Update my voxel servers with my current voxel query...
    queryVoxels();
}

void Application::queryVoxels() {

    // if voxels are disabled, then don't send this at all...
    if (!Menu::getInstance()->isOptionChecked(MenuOption::Voxels)) {
        return;
    }
    
    bool wantExtraDebugging = Menu::getInstance()->isOptionChecked(MenuOption::ExtraDebugging);
    
    // These will be the same for all servers, so we can set them up once and then reuse for each server we send to.
    _voxelQuery.setWantLowResMoving(Menu::getInstance()->isOptionChecked(MenuOption::LowRes));
    _voxelQuery.setWantColor(Menu::getInstance()->isOptionChecked(MenuOption::SendVoxelColors));
    _voxelQuery.setWantDelta(Menu::getInstance()->isOptionChecked(MenuOption::DeltaSending));
    _voxelQuery.setWantOcclusionCulling(Menu::getInstance()->isOptionChecked(MenuOption::OcclusionCulling));
    
    _voxelQuery.setCameraPosition(_viewFrustum.getPosition());
    _voxelQuery.setCameraOrientation(_viewFrustum.getOrientation());
    _voxelQuery.setCameraFov(_viewFrustum.getFieldOfView());
    _voxelQuery.setCameraAspectRatio(_viewFrustum.getAspectRatio());
    _voxelQuery.setCameraNearClip(_viewFrustum.getNearClip());
    _voxelQuery.setCameraFarClip(_viewFrustum.getFarClip());
    _voxelQuery.setCameraEyeOffsetPosition(_viewFrustum.getEyeOffsetPosition());
    _voxelQuery.setVoxelSizeScale(Menu::getInstance()->getVoxelSizeScale());
    _voxelQuery.setBoundaryLevelAdjust(Menu::getInstance()->getBoundaryLevelAdjust());

    unsigned char voxelQueryPacket[MAX_PACKET_SIZE];

    NodeList* nodeList = NodeList::getInstance();

    // Iterate all of the nodes, and get a count of how many voxel servers we have...
    int totalServers = 0;
    int inViewServers = 0;
    int unknownJurisdictionServers = 0;
    
    for (NodeList::iterator node = nodeList->begin(); node != nodeList->end(); node++) {
        // only send to the NodeTypes that are NODE_TYPE_VOXEL_SERVER
        if (node->getActiveSocket() != NULL && node->getType() == NODE_TYPE_VOXEL_SERVER) {
            totalServers++;

            // get the server bounds for this server
            QUuid nodeUUID = node->getUUID();
            
            // if we haven't heard from this voxel server, go ahead and send it a query, so we
            // can get the jurisdiction...
            if (_voxelServerJurisdictions.find(nodeUUID) == _voxelServerJurisdictions.end()) {
                unknownJurisdictionServers++;
            } else {
                const JurisdictionMap& map = (_voxelServerJurisdictions)[nodeUUID];

                unsigned char* rootCode = map.getRootOctalCode();
            
                if (rootCode) {
                    VoxelPositionSize rootDetails;
                    voxelDetailsForCode(rootCode, rootDetails);
                    AABox serverBounds(glm::vec3(rootDetails.x, rootDetails.y, rootDetails.z), rootDetails.s);
                    serverBounds.scale(TREE_SCALE);

                    ViewFrustum::location serverFrustumLocation = _viewFrustum.boxInFrustum(serverBounds);

                    if (serverFrustumLocation != ViewFrustum::OUTSIDE) {
                        inViewServers++;
                    }
                }
            }
        }
    }
    
    if (wantExtraDebugging && unknownJurisdictionServers > 0) {
        qDebug("Servers: total %d, in view %d, unknown jurisdiction %d \n", 
            totalServers, inViewServers, unknownJurisdictionServers);
    }

    int perServerPPS = 0;
    const int SMALL_BUDGET = 10;
    int perUnknownServer = SMALL_BUDGET;

    // determine PPS based on number of servers
    if (inViewServers >= 1) {
        // set our preferred PPS to be exactly evenly divided among all of the voxel servers... and allocate 1 PPS
        // for each unknown jurisdiction server
        perServerPPS = (DEFAULT_MAX_VOXEL_PPS / inViewServers) - (unknownJurisdictionServers * perUnknownServer);
    } else {
        if (unknownJurisdictionServers > 0) {
            perUnknownServer = (DEFAULT_MAX_VOXEL_PPS / unknownJurisdictionServers);
        }
    }
    
    if (wantExtraDebugging && unknownJurisdictionServers > 0) {
        qDebug("perServerPPS: %d perUnknownServer: %d\n", perServerPPS, perUnknownServer);
    }
    
    UDPSocket* nodeSocket = NodeList::getInstance()->getNodeSocket();
    for (NodeList::iterator node = nodeList->begin(); node != nodeList->end(); node++) {
        // only send to the NodeTypes that are NODE_TYPE_VOXEL_SERVER
        if (node->getActiveSocket() != NULL && node->getType() == NODE_TYPE_VOXEL_SERVER) {


            // get the server bounds for this server
            QUuid nodeUUID = node->getUUID();

            bool inView = false;
            bool unknownView = false;
            
            // if we haven't heard from this voxel server, go ahead and send it a query, so we
            // can get the jurisdiction...
            if (_voxelServerJurisdictions.find(nodeUUID) == _voxelServerJurisdictions.end()) {
                unknownView = true; // assume it's in view
                if (wantExtraDebugging) {
                    qDebug() << "no known jurisdiction for node " << *node << ", assume it's visible.\n";
                }
            } else {
                const JurisdictionMap& map = (_voxelServerJurisdictions)[nodeUUID];

                unsigned char* rootCode = map.getRootOctalCode();
            
                if (rootCode) {
                    VoxelPositionSize rootDetails;
                    voxelDetailsForCode(rootCode, rootDetails);
                    AABox serverBounds(glm::vec3(rootDetails.x, rootDetails.y, rootDetails.z), rootDetails.s);
                    serverBounds.scale(TREE_SCALE);

                    ViewFrustum::location serverFrustumLocation = _viewFrustum.boxInFrustum(serverBounds);
                    if (serverFrustumLocation != ViewFrustum::OUTSIDE) {
                        inView = true;
                    } else {
                        inView = false;
                    }
                } else {
                    if (wantExtraDebugging) {
                        qDebug() << "Jurisdiction without RootCode for node " << *node << ". That's unusual!\n";
                    }
                }
            }
            
            if (inView) {
                _voxelQuery.setMaxVoxelPacketsPerSecond(perServerPPS);
            } else if (unknownView) {
                if (wantExtraDebugging) {
                    qDebug() << "no known jurisdiction for node " << *node << ", give it budget of " 
                            << perUnknownServer << " to send us jurisdiction.\n";
                }
                
                // set the query's position/orientation to be degenerate in a manner that will get the scene quickly
                // If there's only one server, then don't do this, and just let the normal voxel query pass through 
                // as expected... this way, we will actually get a valid scene if there is one to be seen
                if (totalServers > 1) {
                    _voxelQuery.setCameraPosition(glm::vec3(-0.1,-0.1,-0.1));
                    const glm::quat OFF_IN_NEGATIVE_SPACE = glm::quat(-0.5, 0, -0.5, 1.0);
                    _voxelQuery.setCameraOrientation(OFF_IN_NEGATIVE_SPACE);
                    _voxelQuery.setCameraNearClip(0.1);
                    _voxelQuery.setCameraFarClip(0.1);
                    if (wantExtraDebugging) {
                        qDebug() << "Using 'minimal' camera position for node " << *node << "\n";
                    }
                } else {
                    if (wantExtraDebugging) {
                        qDebug() << "Using regular camera position for node " << *node << "\n";
                    }
                }
                _voxelQuery.setMaxVoxelPacketsPerSecond(perUnknownServer);
            } else {
                _voxelQuery.setMaxVoxelPacketsPerSecond(0);
            }
            // set up the packet for sending...
            unsigned char* endOfVoxelQueryPacket = voxelQueryPacket;

            // insert packet type/version and node UUID
            endOfVoxelQueryPacket += populateTypeAndVersion(endOfVoxelQueryPacket, PACKET_TYPE_VOXEL_QUERY);
            QByteArray ownerUUID = nodeList->getOwnerUUID().toRfc4122();
            memcpy(endOfVoxelQueryPacket, ownerUUID.constData(), ownerUUID.size());
            endOfVoxelQueryPacket += ownerUUID.size();

            // encode the query data...
            endOfVoxelQueryPacket += _voxelQuery.getBroadcastData(endOfVoxelQueryPacket);
    
            int packetLength = endOfVoxelQueryPacket - voxelQueryPacket;

            nodeSocket->send(node->getActiveSocket(), voxelQueryPacket, packetLength);

            // Feed number of bytes to corresponding channel of the bandwidth meter
            _bandwidthMeter.outputStream(BandwidthMeter::VOXELS).updateValue(packetLength);
        }
    }
}

/////////////////////////////////////////////////////////////////////////////////////
// loadViewFrustum()
//
// Description: this will load the view frustum bounds for EITHER the head
//                 or the "myCamera". 
//
void Application::loadViewFrustum(Camera& camera, ViewFrustum& viewFrustum) {
    // We will use these below, from either the camera or head vectors calculated above    
    glm::vec3 position(camera.getPosition());
    float fov         = camera.getFieldOfView();
    float nearClip    = camera.getNearClip();
    float farClip     = camera.getFarClip();
    float aspectRatio = camera.getAspectRatio();

    glm::quat rotation = camera.getRotation();

    // Set the viewFrustum up with the correct position and orientation of the camera    
    viewFrustum.setPosition(position);
    viewFrustum.setOrientation(rotation);
    
    // Also make sure it's got the correct lens details from the camera
    viewFrustum.setAspectRatio(aspectRatio);
    viewFrustum.setFieldOfView(fov);
    viewFrustum.setNearClip(nearClip);
    viewFrustum.setFarClip(farClip);
    viewFrustum.setEyeOffsetPosition(camera.getEyeOffsetPosition());
    viewFrustum.setEyeOffsetOrientation(camera.getEyeOffsetOrientation());

    // Ask the ViewFrustum class to calculate our corners
    viewFrustum.calculate();
}

// this shader is an adaptation (HLSL -> GLSL, removed conditional) of the one in the Oculus sample
// code (Samples/OculusRoomTiny/RenderTiny_D3D1X_Device.cpp), which is under the Apache license
// (http://www.apache.org/licenses/LICENSE-2.0)
static const char* DISTORTION_FRAGMENT_SHADER =
    "#version 120\n"
    "uniform sampler2D texture;"
    "uniform vec2 lensCenter;"
    "uniform vec2 screenCenter;"
    "uniform vec2 scale;"
    "uniform vec2 scaleIn;"
    "uniform vec4 hmdWarpParam;"
    "vec2 hmdWarp(vec2 in01) {"
    "   vec2 theta = (in01 - lensCenter) * scaleIn;"
    "   float rSq = theta.x * theta.x + theta.y * theta.y;"
    "   vec2 theta1 = theta * (hmdWarpParam.x + hmdWarpParam.y * rSq + "
    "                 hmdWarpParam.z * rSq * rSq + hmdWarpParam.w * rSq * rSq * rSq);"
    "   return lensCenter + scale * theta1;"
    "}"
    "void main(void) {"
    "   vec2 tc = hmdWarp(gl_TexCoord[0].st);"
    "   vec2 below = step(screenCenter.st + vec2(-0.25, -0.5), tc.st);"
    "   vec2 above = vec2(1.0, 1.0) - step(screenCenter.st + vec2(0.25, 0.5), tc.st);"
    "   gl_FragColor = mix(vec4(0.0, 0.0, 0.0, 1.0), texture2D(texture, tc), "
    "       above.s * above.t * below.s * below.t);"
    "}";
    
void Application::displayOculus(Camera& whichCamera) {
    _glowEffect.prepare();

    // magic numbers ahoy! in order to avoid pulling in the Oculus utility library that calculates
    // the rendering parameters from the hardware stats, i just folded their calculations into
    // constants using the stats for the current-model hardware as contained in the SDK file
    // LibOVR/Src/Util/Util_Render_Stereo.cpp

    // eye 

    // render the left eye view to the left side of the screen
    glMatrixMode(GL_PROJECTION);
    glPushMatrix();
    glLoadIdentity();
    glTranslatef(0.151976, 0, 0); // +h, see Oculus SDK docs p. 26
    gluPerspective(whichCamera.getFieldOfView(), whichCamera.getAspectRatio(),
        whichCamera.getNearClip(), whichCamera.getFarClip());
    
    glViewport(0, 0, _glWidget->width() / 2, _glWidget->height());
    glMatrixMode(GL_MODELVIEW);
    glPushMatrix();
    glLoadIdentity();
    glTranslatef(0.032, 0, 0); // dip/2, see p. 27
    
    displaySide(whichCamera);

    // and the right eye to the right side
    glMatrixMode(GL_PROJECTION);
    glLoadIdentity();
    glTranslatef(-0.151976, 0, 0); // -h
    gluPerspective(whichCamera.getFieldOfView(), whichCamera.getAspectRatio(),
        whichCamera.getNearClip(), whichCamera.getFarClip());
    
    glViewport(_glWidget->width() / 2, 0, _glWidget->width() / 2, _glWidget->height());
    glMatrixMode(GL_MODELVIEW);
    glLoadIdentity();
    glTranslatef(-0.032, 0, 0);
    
    displaySide(whichCamera);

    glPopMatrix();
    
    // restore our normal viewport
    glViewport(0, 0, _glWidget->width(), _glWidget->height());

    QOpenGLFramebufferObject* fbo = _glowEffect.render(true);
    glBindTexture(GL_TEXTURE_2D, fbo->texture());

    if (_oculusProgram == 0) {
        _oculusProgram = new ProgramObject();
        _oculusProgram->addShaderFromSourceCode(QGLShader::Fragment, DISTORTION_FRAGMENT_SHADER);
        _oculusProgram->link();
        
        _textureLocation = _oculusProgram->uniformLocation("texture");
        _lensCenterLocation = _oculusProgram->uniformLocation("lensCenter");
        _screenCenterLocation = _oculusProgram->uniformLocation("screenCenter");
        _scaleLocation = _oculusProgram->uniformLocation("scale");
        _scaleInLocation = _oculusProgram->uniformLocation("scaleIn");
        _hmdWarpParamLocation = _oculusProgram->uniformLocation("hmdWarpParam");        
    }
    
    glMatrixMode(GL_PROJECTION);
    glLoadIdentity();
    gluOrtho2D(0, _glWidget->width(), 0, _glWidget->height());
    glDisable(GL_DEPTH_TEST);
    
    // for reference on setting these values, see SDK file Samples/OculusRoomTiny/RenderTiny_Device.cpp
    
    float scaleFactor = 1.0 / _oculusDistortionScale;
    float aspectRatio = (_glWidget->width() * 0.5) / _glWidget->height();
    
    glDisable(GL_BLEND);
    _oculusProgram->bind();
    _oculusProgram->setUniformValue(_textureLocation, 0);
    _oculusProgram->setUniformValue(_lensCenterLocation, 0.287994, 0.5); // see SDK docs, p. 29
    _oculusProgram->setUniformValue(_screenCenterLocation, 0.25, 0.5);
    _oculusProgram->setUniformValue(_scaleLocation, 0.25 * scaleFactor, 0.5 * scaleFactor * aspectRatio);
    _oculusProgram->setUniformValue(_scaleInLocation, 4, 2 / aspectRatio);
    _oculusProgram->setUniformValue(_hmdWarpParamLocation, 1.0, 0.22, 0.24, 0);

    glColor3f(1, 0, 1);
    glBegin(GL_QUADS);
    glTexCoord2f(0, 0);
    glVertex2f(0, 0);
    glTexCoord2f(0.5, 0);
    glVertex2f(_glWidget->width()/2, 0);
    glTexCoord2f(0.5, 1);
    glVertex2f(_glWidget->width() / 2, _glWidget->height());
    glTexCoord2f(0, 1);
    glVertex2f(0, _glWidget->height());
    glEnd();
    
    _oculusProgram->setUniformValue(_lensCenterLocation, 0.787994, 0.5);
    _oculusProgram->setUniformValue(_screenCenterLocation, 0.75, 0.5);
    
    glBegin(GL_QUADS);
    glTexCoord2f(0.5, 0);
    glVertex2f(_glWidget->width() / 2, 0);
    glTexCoord2f(1, 0);
    glVertex2f(_glWidget->width(), 0);
    glTexCoord2f(1, 1);
    glVertex2f(_glWidget->width(), _glWidget->height());
    glTexCoord2f(0.5, 1);
    glVertex2f(_glWidget->width() / 2, _glWidget->height());
    glEnd();
    
    glEnable(GL_BLEND);           
    glBindTexture(GL_TEXTURE_2D, 0);
    _oculusProgram->release();
    
    glPopMatrix();
}

const GLfloat WHITE_SPECULAR_COLOR[] = { 1.0f, 1.0f, 1.0f, 1.0f };
const GLfloat NO_SPECULAR_COLOR[] = { 0.0f, 0.0f, 0.0f, 1.0f };

void Application::setupWorldLight(Camera& whichCamera) {
    
    //  Setup 3D lights (after the camera transform, so that they are positioned in world space)
    glEnable(GL_COLOR_MATERIAL);
    glColorMaterial(GL_FRONT_AND_BACK, GL_AMBIENT_AND_DIFFUSE);
    
    glm::vec3 relativeSunLoc = glm::normalize(_environment.getClosestData(whichCamera.getPosition()).getSunLocation() -
                                              whichCamera.getPosition());
    GLfloat light_position0[] = { relativeSunLoc.x, relativeSunLoc.y, relativeSunLoc.z, 0.0 };
    glLightfv(GL_LIGHT0, GL_POSITION, light_position0);
    GLfloat ambient_color[] = { 0.7, 0.7, 0.8 };
    glLightfv(GL_LIGHT0, GL_AMBIENT, ambient_color);
    GLfloat diffuse_color[] = { 0.8, 0.7, 0.7 };
    glLightfv(GL_LIGHT0, GL_DIFFUSE, diffuse_color);
    
    glLightfv(GL_LIGHT0, GL_SPECULAR, WHITE_SPECULAR_COLOR);    
    glMaterialfv(GL_FRONT, GL_SPECULAR, WHITE_SPECULAR_COLOR);
    glMateriali(GL_FRONT, GL_SHININESS, 96);
}

void Application::loadTranslatedViewMatrix(const glm::vec3& translation) {
    glLoadMatrixf((const GLfloat*)&_untranslatedViewMatrix);
    glTranslatef(translation.x + _viewMatrixTranslation.x, translation.y + _viewMatrixTranslation.y,
        translation.z + _viewMatrixTranslation.z);
}

void Application::computeOffAxisFrustum(float& left, float& right, float& bottom, float& top, float& near,
    float& far, glm::vec4& nearClipPlane, glm::vec4& farClipPlane) const {
    
    _viewFrustum.computeOffAxisFrustum(left, right, bottom, top, near, far, nearClipPlane, farClipPlane);
}

void Application::displaySide(Camera& whichCamera, bool selfAvatarOnly) {
    PerformanceWarning warn(Menu::getInstance()->isOptionChecked(MenuOption::PipelineWarnings), "Application::displaySide()");
    // transform by eye offset

    // flip x if in mirror mode (also requires reversing winding order for backface culling)
    if (whichCamera.getMode() == CAMERA_MODE_MIRROR) {
        glScalef(-1.0f, 1.0f, 1.0f);
        glFrontFace(GL_CW);
    
    } else {
        glFrontFace(GL_CCW);
    }

    glm::vec3 eyeOffsetPos = whichCamera.getEyeOffsetPosition();
    glm::quat eyeOffsetOrient = whichCamera.getEyeOffsetOrientation();
    glm::vec3 eyeOffsetAxis = glm::axis(eyeOffsetOrient);
    glRotatef(-glm::angle(eyeOffsetOrient), eyeOffsetAxis.x, eyeOffsetAxis.y, eyeOffsetAxis.z);
    glTranslatef(-eyeOffsetPos.x, -eyeOffsetPos.y, -eyeOffsetPos.z);

    // transform view according to whichCamera
    // could be myCamera (if in normal mode)
    // or could be viewFrustumOffsetCamera if in offset mode

    glm::quat rotation = whichCamera.getRotation();
    glm::vec3 axis = glm::axis(rotation);
    glRotatef(-glm::angle(rotation), axis.x, axis.y, axis.z);

    // store view matrix without translation, which we'll use for precision-sensitive objects
    glGetFloatv(GL_MODELVIEW_MATRIX, (GLfloat*)&_untranslatedViewMatrix);
    _viewMatrixTranslation = -whichCamera.getPosition();

    glTranslatef(_viewMatrixTranslation.x, _viewMatrixTranslation.y, _viewMatrixTranslation.z);

    //  Setup 3D lights (after the camera transform, so that they are positioned in world space)
    setupWorldLight(whichCamera);
    
    if (!selfAvatarOnly && Menu::getInstance()->isOptionChecked(MenuOption::Stars)) {
        PerformanceWarning warn(Menu::getInstance()->isOptionChecked(MenuOption::PipelineWarnings), 
            "Application::displaySide() ... stars...");
        if (!_stars.isStarsLoaded()) {
            _stars.generate(STARFIELD_NUM_STARS, STARFIELD_SEED);
        }
        // should be the first rendering pass - w/o depth buffer / lighting

        // compute starfield alpha based on distance from atmosphere
        float alpha = 1.0f;
        if (Menu::getInstance()->isOptionChecked(MenuOption::Atmosphere)) {
            const EnvironmentData& closestData = _environment.getClosestData(whichCamera.getPosition());
            float height = glm::distance(whichCamera.getPosition(), closestData.getAtmosphereCenter());
            if (height < closestData.getAtmosphereInnerRadius()) {
                alpha = 0.0f;
                
            } else if (height < closestData.getAtmosphereOuterRadius()) {
                alpha = (height - closestData.getAtmosphereInnerRadius()) /
                    (closestData.getAtmosphereOuterRadius() - closestData.getAtmosphereInnerRadius());
            }
        }

        // finally render the starfield
        _stars.render(whichCamera.getFieldOfView(), whichCamera.getAspectRatio(), whichCamera.getNearClip(), alpha);
    }

    // draw the sky dome
    if (!selfAvatarOnly && Menu::getInstance()->isOptionChecked(MenuOption::Atmosphere)) {
        PerformanceWarning warn(Menu::getInstance()->isOptionChecked(MenuOption::PipelineWarnings), 
            "Application::displaySide() ... atmosphere...");
        _environment.renderAtmospheres(whichCamera);
    }
    
    glEnable(GL_LIGHTING);
    glEnable(GL_DEPTH_TEST);
    
    //  Enable to show line from me to the voxel I am touching
    //renderLineToTouchedVoxel();
    //renderThrustAtVoxel(_voxelThrust);
    
    if (!selfAvatarOnly) {
        // draw a red sphere  
        float sphereRadius = 0.25f;
        glColor3f(1,0,0);
        glPushMatrix();
            glutSolidSphere(sphereRadius, 15, 15);
        glPopMatrix();

        // disable specular lighting for ground and voxels
        glMaterialfv(GL_FRONT, GL_SPECULAR, NO_SPECULAR_COLOR);

        //  Draw Cloud Particles
        if (Menu::getInstance()->isOptionChecked(MenuOption::ParticleCloud)) {
            _cloud.render();
        }
        //  Draw voxels
        if (Menu::getInstance()->isOptionChecked(MenuOption::Voxels)) {
            PerformanceWarning warn(Menu::getInstance()->isOptionChecked(MenuOption::PipelineWarnings), 
                "Application::displaySide() ... voxels...");
            if (!Menu::getInstance()->isOptionChecked(MenuOption::DontRenderVoxels)) {
                _voxels.render(Menu::getInstance()->isOptionChecked(MenuOption::VoxelTextures));
            }
        }
    
    
        // restore default, white specular
        glMaterialfv(GL_FRONT, GL_SPECULAR, WHITE_SPECULAR_COLOR);
    
        // indicate what we'll be adding/removing in mouse mode, if anything
        if (_mouseVoxel.s != 0 && whichCamera.getMode() != CAMERA_MODE_MIRROR) {
            PerformanceWarning warn(Menu::getInstance()->isOptionChecked(MenuOption::PipelineWarnings), 
                "Application::displaySide() ... voxels TOOLS UX...");

            glDisable(GL_LIGHTING);
            glPushMatrix();
            glScalef(TREE_SCALE, TREE_SCALE, TREE_SCALE);
            const float CUBE_EXPANSION = 1.01f;
            if (_nudgeStarted) {
                renderNudgeGuide(_nudgeGuidePosition.x, _nudgeGuidePosition.y, _nudgeGuidePosition.z, _nudgeVoxel.s);
                renderNudgeGrid(_nudgeVoxel.x, _nudgeVoxel.y, _nudgeVoxel.z, _nudgeVoxel.s, _mouseVoxel.s);
                glPushMatrix();
                glTranslatef(_nudgeVoxel.x + _nudgeVoxel.s * 0.5f,
                    _nudgeVoxel.y + _nudgeVoxel.s * 0.5f,
                    _nudgeVoxel.z + _nudgeVoxel.s * 0.5f);
                glColor3ub(255, 255, 255);
                glLineWidth(4.0f);
                glutWireCube(_nudgeVoxel.s * CUBE_EXPANSION);
                glPopMatrix();
            } else {
                renderMouseVoxelGrid(_mouseVoxel.x, _mouseVoxel.y, _mouseVoxel.z, _mouseVoxel.s);
            }

            if (Menu::getInstance()->isOptionChecked(MenuOption::VoxelAddMode)) {
                // use a contrasting color so that we can see what we're doing
                glColor3ub(_mouseVoxel.red + 128, _mouseVoxel.green + 128, _mouseVoxel.blue + 128);
            } else {
                glColor3ub(_mouseVoxel.red, _mouseVoxel.green, _mouseVoxel.blue);
            }
        
            if (_nudgeStarted) {
                // render nudge guide cube
                glTranslatef(_nudgeGuidePosition.x + _nudgeVoxel.s*0.5f,
                    _nudgeGuidePosition.y + _nudgeVoxel.s*0.5f,
                    _nudgeGuidePosition.z + _nudgeVoxel.s*0.5f);
                glLineWidth(4.0f);
                glutWireCube(_nudgeVoxel.s * CUBE_EXPANSION);
            } else {
                glTranslatef(_mouseVoxel.x + _mouseVoxel.s*0.5f,
                    _mouseVoxel.y + _mouseVoxel.s*0.5f,
                    _mouseVoxel.z + _mouseVoxel.s*0.5f);
                glLineWidth(4.0f);
                glutWireCube(_mouseVoxel.s * CUBE_EXPANSION);
            }
            glLineWidth(1.0f);
            glPopMatrix();
            glEnable(GL_LIGHTING);
        }
    
        if (Menu::getInstance()->isOptionChecked(MenuOption::VoxelSelectMode) && _pasteMode && whichCamera.getMode() != CAMERA_MODE_MIRROR) {
            PerformanceWarning warn(Menu::getInstance()->isOptionChecked(MenuOption::PipelineWarnings), 
                "Application::displaySide() ... PASTE Preview...");

            glPushMatrix();
            glTranslatef(_mouseVoxel.x * TREE_SCALE,
                         _mouseVoxel.y * TREE_SCALE,
                         _mouseVoxel.z * TREE_SCALE);
            glScalef(_mouseVoxel.s,
                     _mouseVoxel.s,
                     _mouseVoxel.s);

            _sharedVoxelSystem.render(true);
            glPopMatrix();
        }
    }

    _myAvatar.renderScreenTint(SCREEN_TINT_BEFORE_AVATARS, whichCamera);
    
    if (Menu::getInstance()->isOptionChecked(MenuOption::Avatars)) {
        PerformanceWarning warn(Menu::getInstance()->isOptionChecked(MenuOption::PipelineWarnings), 
            "Application::displaySide() ... Avatars...");


        if (!selfAvatarOnly) {
            //  Render avatars of other nodes
            NodeList* nodeList = NodeList::getInstance();
        
            for (NodeList::iterator node = nodeList->begin(); node != nodeList->end(); node++) {
                node->lock();
            
                if (node->getLinkedData() != NULL && node->getType() == NODE_TYPE_AGENT) {
                    Avatar *avatar = (Avatar *)node->getLinkedData();
                    if (!avatar->isInitialized()) {
                        avatar->init();
                    }
                    avatar->render(false, Menu::getInstance()->isOptionChecked(MenuOption::AvatarAsBalls));
                    avatar->setDisplayingLookatVectors(Menu::getInstance()->isOptionChecked(MenuOption::LookAtVectors));
                }
            
                node->unlock();
            }
        }
        
        // Render my own Avatar
        _myAvatar.render(whichCamera.getMode() == CAMERA_MODE_MIRROR,
                         Menu::getInstance()->isOptionChecked(MenuOption::AvatarAsBalls));
        _myAvatar.setDisplayingLookatVectors(Menu::getInstance()->isOptionChecked(MenuOption::LookAtVectors));

        if (Menu::getInstance()->isOptionChecked(MenuOption::LookAtIndicator) && _lookatTargetAvatar) {
            renderLookatIndicator(_lookatOtherPosition, whichCamera);
        }
    }

    _myAvatar.renderScreenTint(SCREEN_TINT_AFTER_AVATARS, whichCamera);

    if (!selfAvatarOnly) {
        //  Render the world box
        if (whichCamera.getMode() != CAMERA_MODE_MIRROR && Menu::getInstance()->isOptionChecked(MenuOption::Stats)) {
            renderWorldBox();
        }
    
        // render the ambient occlusion effect if enabled
        if (Menu::getInstance()->isOptionChecked(MenuOption::AmbientOcclusion)) {
            PerformanceWarning warn(Menu::getInstance()->isOptionChecked(MenuOption::PipelineWarnings), 
                "Application::displaySide() ... AmbientOcclusion...");
            _ambientOcclusionEffect.render();
        }
    
        // brad's frustum for debugging
        if (Menu::getInstance()->isOptionChecked(MenuOption::DisplayFrustum) && whichCamera.getMode() != CAMERA_MODE_MIRROR) {
            PerformanceWarning warn(Menu::getInstance()->isOptionChecked(MenuOption::PipelineWarnings), 
                "Application::displaySide() ... renderViewFrustum...");
            renderViewFrustum(_viewFrustum);
        }

        // render voxel fades if they exist
        if (_voxelFades.size() > 0) {
            PerformanceWarning warn(Menu::getInstance()->isOptionChecked(MenuOption::PipelineWarnings), 
                "Application::displaySide() ... voxel fades...");
            for(std::vector<VoxelFade>::iterator fade = _voxelFades.begin(); fade != _voxelFades.end();) {
                fade->render();
                if(fade->isDone()) {
                    fade = _voxelFades.erase(fade);
                } else {
                    ++fade;
                }
            }
        }

        {        
            PerformanceWarning warn(Menu::getInstance()->isOptionChecked(MenuOption::PipelineWarnings), 
                "Application::displaySide() ... renderFollowIndicator...");
            renderFollowIndicator();
        }
    
        // render transmitter pick ray, if non-empty
        if (_transmitterPickStart != _transmitterPickEnd) {
            PerformanceWarning warn(Menu::getInstance()->isOptionChecked(MenuOption::PipelineWarnings), 
                "Application::displaySide() ... transmitter pick ray...");

            Glower glower;
            const float TRANSMITTER_PICK_COLOR[] = { 1.0f, 1.0f, 0.0f };
            glColor3fv(TRANSMITTER_PICK_COLOR);
            glLineWidth(3.0f);
            glBegin(GL_LINES);
            glVertex3f(_transmitterPickStart.x, _transmitterPickStart.y, _transmitterPickStart.z);
            glVertex3f(_transmitterPickEnd.x, _transmitterPickEnd.y, _transmitterPickEnd.z);
            glEnd();
            glLineWidth(1.0f);
        
            glPushMatrix();
            glTranslatef(_transmitterPickEnd.x, _transmitterPickEnd.y, _transmitterPickEnd.z);
        
            const float PICK_END_RADIUS = 0.025f;
            glutSolidSphere(PICK_END_RADIUS, 8, 8);
        
            glPopMatrix();
        }
    }
}

void Application::displayOverlay() {
    PerformanceWarning warn(Menu::getInstance()->isOptionChecked(MenuOption::PipelineWarnings), "Application::displayOverlay()");

    //  Render 2D overlay:  I/O level bar graphs and text  
    glMatrixMode(GL_PROJECTION);
    glPushMatrix();
        glLoadIdentity(); 
        gluOrtho2D(0, _glWidget->width(), _glWidget->height(), 0);
        glDisable(GL_DEPTH_TEST);
        glDisable(GL_LIGHTING);
    
        //  Display a single screen-size quad to create an alpha blended 'collision' flash
        float collisionSoundMagnitude = _audio.getCollisionSoundMagnitude();
        const float VISIBLE_COLLISION_SOUND_MAGNITUDE = 0.5f;
        if (collisionSoundMagnitude > VISIBLE_COLLISION_SOUND_MAGNITUDE) {
                renderCollisionOverlay(_glWidget->width(), _glWidget->height(), _audio.getCollisionSoundMagnitude());
        }
   
        #ifndef _WIN32
        if (Menu::getInstance()->isOptionChecked(MenuOption::Stats)) {
            _audio.render(_glWidget->width(), _glWidget->height());
            if (Menu::getInstance()->isOptionChecked(MenuOption::Oscilloscope)) {
                _audioScope.render(45, _glWidget->height() - 200);
            }
        }
        #endif

       //noiseTest(_glWidget->width(), _glWidget->height());
    
    if (Menu::getInstance()->isOptionChecked(MenuOption::HeadMouse)
        && USING_INVENSENSE_MPU9150) {
        //  Display small target box at center or head mouse target that can also be used to measure LOD
        glColor3f(1.0, 1.0, 1.0);
        glDisable(GL_LINE_SMOOTH);
        const int PIXEL_BOX = 16;
        glBegin(GL_LINES);
        glVertex2f(_headMouseX - PIXEL_BOX/2, _headMouseY);
        glVertex2f(_headMouseX + PIXEL_BOX/2, _headMouseY);
        glVertex2f(_headMouseX, _headMouseY - PIXEL_BOX/2);
        glVertex2f(_headMouseX, _headMouseY + PIXEL_BOX/2);
        glEnd();            
        glEnable(GL_LINE_SMOOTH);
        glColor3f(1.f, 0.f, 0.f);
        glPointSize(3.0f);
        glDisable(GL_POINT_SMOOTH);
        glBegin(GL_POINTS);
        glVertex2f(_headMouseX - 1, _headMouseY + 1);
        glEnd();
        //  If Faceshift is active, show eye pitch and yaw as separate pointer
        if (_faceshift.isActive()) {
            const float EYE_TARGET_PIXELS_PER_DEGREE = 40.0;
            int eyeTargetX = (_glWidget->width() / 2) -  _faceshift.getEstimatedEyeYaw() * EYE_TARGET_PIXELS_PER_DEGREE;
            int eyeTargetY = (_glWidget->height() / 2) -  _faceshift.getEstimatedEyePitch() * EYE_TARGET_PIXELS_PER_DEGREE;
            
            glColor3f(0.0, 1.0, 1.0);
            glDisable(GL_LINE_SMOOTH);
            glBegin(GL_LINES);
            glVertex2f(eyeTargetX - PIXEL_BOX/2, eyeTargetY);
            glVertex2f(eyeTargetX + PIXEL_BOX/2, eyeTargetY);
            glVertex2f(eyeTargetX, eyeTargetY - PIXEL_BOX/2);
            glVertex2f(eyeTargetX, eyeTargetY + PIXEL_BOX/2);
            glEnd();

        }
    }
        
    //  Show detected levels from the serial I/O ADC channel sensors
    if (_displayLevels) _serialHeadSensor.renderLevels(_glWidget->width(), _glWidget->height());
    
    //  Show hand transmitter data if detected
    if (_myTransmitter.isConnected()) {
        _myTransmitter.renderLevels(_glWidget->width(), _glWidget->height());
    }
    //  Display stats and log text onscreen
    glLineWidth(1.0f);
    glPointSize(1.0f);
    
    if (Menu::getInstance()->isOptionChecked(MenuOption::Stats)) {
        //  Onscreen text about position, servers, etc 
        displayStats();
        //  Bandwidth meter 
        if (Menu::getInstance()->isOptionChecked(MenuOption::Bandwidth)) {
            _bandwidthMeter.render(_glWidget->width(), _glWidget->height());
        }
        //  Stats at upper right of screen about who domain server is telling us about
        glPointSize(1.0f);
        char nodes[100];
        
        NodeList* nodeList = NodeList::getInstance();
        int totalAvatars = 0, totalServers = 0;
        
        for (NodeList::iterator node = nodeList->begin(); node != nodeList->end(); node++) {
            node->getType() == NODE_TYPE_AGENT ? totalAvatars++ : totalServers++;
        }
        sprintf(nodes, "Servers: %d, Avatars: %d\n", totalServers, totalAvatars);
        drawtext(_glWidget->width() - 150, 20, 0.10, 0, 1.0, 0, nodes, 1, 0, 0);
    }

    // testing rendering coverage map
    if (Menu::getInstance()->isOptionChecked(MenuOption::CoverageMapV2)) {
        renderCoverageMapV2();
    }
    
    if (Menu::getInstance()->isOptionChecked(MenuOption::CoverageMap)) {
        renderCoverageMap();
    }
    

    if (Menu::getInstance()->isOptionChecked(MenuOption::Log)) {
        LogDisplay::instance.render(_glWidget->width(), _glWidget->height());
    }

    //  Show chat entry field
    if (_chatEntryOn) {
        _chatEntry.render(_glWidget->width(), _glWidget->height());
    }
    
    //  Show on-screen msec timer
    if (Menu::getInstance()->isOptionChecked(MenuOption::FrameTimer)) {
        char frameTimer[10];
        uint64_t mSecsNow = floor(usecTimestampNow() / 1000.0 + 0.5);
        sprintf(frameTimer, "%d\n", (int)(mSecsNow % 1000));
        drawtext(_glWidget->width() - 100, _glWidget->height() - 20, 0.30, 0, 1.0, 0, frameTimer, 0, 0, 0);
        drawtext(_glWidget->width() - 102, _glWidget->height() - 22, 0.30, 0, 1.0, 0, frameTimer, 1, 1, 1);
    }

    
    // render the webcam input frame
    _webcam.renderPreview(_glWidget->width(), _glWidget->height());

    _palette.render(_glWidget->width(), _glWidget->height());

    QAction* paintColorAction = NULL;
    if (Menu::getInstance()->isOptionChecked(MenuOption::VoxelGetColorMode)
        && (paintColorAction = Menu::getInstance()->getActionForOption(MenuOption::VoxelPaintColor))->data().value<QColor>()
            != _swatch.getColor()) {
        QColor color = paintColorAction->data().value<QColor>();
        TextRenderer textRenderer(SANS_FONT_FAMILY, 11, 50);
        const char line1[] = "Assign this color to a swatch";
        const char line2[] = "by choosing a key from 1 to 8.";

        int left = (_glWidget->width() - POPUP_WIDTH - 2 * POPUP_MARGIN) / 2;
        int top = _glWidget->height() / 40;

        glBegin(GL_POLYGON);
        glColor3f(0.0f, 0.0f, 0.0f);
        for (double a = M_PI; a < 1.5f * M_PI; a += POPUP_STEP) {
            glVertex2f(left + POPUP_MARGIN * cos(a)              , top + POPUP_MARGIN * sin(a));
        }
        for (double a = 1.5f * M_PI; a < 2.0f * M_PI; a += POPUP_STEP) {
            glVertex2f(left + POPUP_WIDTH + POPUP_MARGIN * cos(a), top + POPUP_MARGIN * sin(a));
        }
        for (double a = 0.0f; a < 0.5f * M_PI; a += POPUP_STEP) {
            glVertex2f(left + POPUP_WIDTH + POPUP_MARGIN * cos(a), top + POPUP_HEIGHT + POPUP_MARGIN * sin(a));
        }
        for (double a = 0.5f * M_PI; a < 1.0f * M_PI; a += POPUP_STEP) {
            glVertex2f(left + POPUP_MARGIN * cos(a)              , top + POPUP_HEIGHT + POPUP_MARGIN * sin(a));
        }
        glEnd();

        glBegin(GL_QUADS);
        glColor3f(color.redF(),
                  color.greenF(),
                  color.blueF());
        glVertex2f(left               , top);
        glVertex2f(left + SWATCH_WIDTH, top);
        glVertex2f(left + SWATCH_WIDTH, top + SWATCH_HEIGHT);
        glVertex2f(left               , top + SWATCH_HEIGHT);
        glEnd();

        glColor3f(1.0f, 1.0f, 1.0f);
        textRenderer.draw(left + SWATCH_WIDTH + POPUP_MARGIN, top + FIRST_LINE_OFFSET , line1);
        textRenderer.draw(left + SWATCH_WIDTH + POPUP_MARGIN, top + SECOND_LINE_OFFSET, line2);
    }
    else {
        _swatch.checkColor();
    }

    if (_pieMenu.isDisplayed()) {
        _pieMenu.render();
    }
    
    glPopMatrix();
}

void Application::displayStats() {
    int statsVerticalOffset = 8;
    const int PELS_PER_LINE = 15;
    char stats[200];
    statsVerticalOffset += PELS_PER_LINE;
    sprintf(stats, "%3.0f FPS, %d Pkts/sec, %3.2f Mbps   ", 
            _fps, _packetsPerSecond,  (float)_bytesPerSecond * 8.f / 1000000.f);
    drawtext(10, statsVerticalOffset, 0.10f, 0, 1.0, 0, stats);

    if (Menu::getInstance()->isOptionChecked(MenuOption::TestPing)) {
        int pingAudio = 0, pingAvatar = 0, pingVoxel = 0, pingVoxelMax = 0;

        NodeList* nodeList = NodeList::getInstance();
        Node* audioMixerNode = nodeList->soloNodeOfType(NODE_TYPE_AUDIO_MIXER);
        Node* avatarMixerNode = nodeList->soloNodeOfType(NODE_TYPE_AVATAR_MIXER);

        pingAudio = audioMixerNode ? audioMixerNode->getPingMs() : 0;
        pingAvatar = avatarMixerNode ? avatarMixerNode->getPingMs() : 0;


        // Now handle voxel servers, since there could be more than one, we average their ping times
        unsigned long totalPingVoxel = 0;
        int voxelServerCount = 0;
        for (NodeList::iterator node = nodeList->begin(); node != nodeList->end(); node++) {
            if (node->getType() == NODE_TYPE_VOXEL_SERVER) {
                totalPingVoxel += node->getPingMs();
                voxelServerCount++;
                if (pingVoxelMax < node->getPingMs()) {
                    pingVoxelMax = node->getPingMs();
                }
            }
        }
        if (voxelServerCount) {
            pingVoxel = totalPingVoxel/voxelServerCount;
        }

        char pingStats[200];
        statsVerticalOffset += PELS_PER_LINE;
        sprintf(pingStats, "Ping audio/avatar/voxel: %d / %d / %d avg %d max ", pingAudio, pingAvatar, pingVoxel, pingVoxelMax);
        drawtext(10, statsVerticalOffset, 0.10f, 0, 1.0, 0, pingStats);
    }
    
    char avatarStats[200];
    statsVerticalOffset += PELS_PER_LINE;
    glm::vec3 avatarPos = _myAvatar.getPosition();
    sprintf(avatarStats, "Avatar: pos %.3f, %.3f, %.3f, vel %.1f, yaw = %.2f", avatarPos.x, avatarPos.y, avatarPos.z, glm::length(_myAvatar.getVelocity()), _myAvatar.getBodyYaw());
    drawtext(10, statsVerticalOffset, 0.10f, 0, 1.0, 0, avatarStats);

 
    QLocale locale(QLocale::English);

    std::stringstream voxelStats;
    voxelStats.precision(4);
    voxelStats << "Voxels " << 
        "Max: " << _voxels.getMaxVoxels() / 1000.f << "K " << 
        "Rendered: " << _voxels.getVoxelsRendered() / 1000.f << "K " <<
        "Written: " << _voxels.getVoxelsWritten() / 1000.f << "K " <<
        "Abandoned: " << _voxels.getAbandonedVoxels() / 1000.f << "K " <<
        "Updated: " << _voxels.getVoxelsUpdated() / 1000.f << "K ";
    statsVerticalOffset += PELS_PER_LINE;
    drawtext(10, statsVerticalOffset, 0.10f, 0, 1.0, 0, (char*)voxelStats.str().c_str());

    voxelStats.str("");
    voxelStats << 
        "Voxels Memory Nodes: " << VoxelNode::getTotalMemoryUsage() / 1000000.f << "MB "
        "Geometry RAM: " << _voxels.getVoxelMemoryUsageRAM() / 1000000.f << "MB " <<
        "VBO: " << _voxels.getVoxelMemoryUsageVBO() / 1000000.f << "MB ";
    if (_voxels.hasVoxelMemoryUsageGPU()) {
        voxelStats << "GPU: " << _voxels.getVoxelMemoryUsageGPU() / 1000000.f << "MB ";
    }
    statsVerticalOffset += PELS_PER_LINE;
    drawtext(10, statsVerticalOffset, 0.10f, 0, 1.0, 0, (char*)voxelStats.str().c_str());

    unsigned long localTotal = VoxelNode::getNodeCount();
    unsigned long localInternal = VoxelNode::getInternalNodeCount();
    unsigned long localLeaves = VoxelNode::getLeafNodeCount();
    QString localTotalString = locale.toString((uint)localTotal); // consider adding: .rightJustified(10, ' ');
    QString localInternalString = locale.toString((uint)localInternal);
    QString localLeavesString = locale.toString((uint)localLeaves);

    voxelStats.str("");
    voxelStats << 
        "Local Voxels Total: " << localTotalString.toLocal8Bit().constData() << " / " <<
        "Internal: " << localInternalString.toLocal8Bit().constData() << " / " <<
        "Leaves: " << localLeavesString.toLocal8Bit().constData() << "";
    statsVerticalOffset += PELS_PER_LINE;
    drawtext(10, statsVerticalOffset, 0.10f, 0, 1.0, 0, (char*)voxelStats.str().c_str());

    // iterate all the current voxel stats, and list their sending modes
    voxelStats.str("");
    voxelStats << "Voxel Sending Mode: [";
    int serverCount = 0;
    unsigned long totalNodes = 0;
    unsigned long totalInternal = 0;
    unsigned long totalLeaves = 0;
    for(NodeToVoxelSceneStatsIterator i = _voxelServerSceneStats.begin(); i != _voxelServerSceneStats.end(); i++) {
        //const QUuid& uuid = i->first;
        VoxelSceneStats& stats = i->second;
        serverCount++;
        if (serverCount > 1) {
            voxelStats << ",";
        }
        if (stats.isMoving()) {
            voxelStats << "M";
        } else {
            voxelStats << "S";
        }

        // calculate server node totals
        totalNodes += stats.getTotalVoxels();
        totalInternal += stats.getTotalInternal();
        totalLeaves += stats.getTotalLeaves();
    }
    if (serverCount == 0) {
        voxelStats << "---";
    }
    voxelStats << "] " << serverCount << " servers";
    statsVerticalOffset += PELS_PER_LINE;
    drawtext(10, statsVerticalOffset, 0.10f, 0, 1.0, 0, (char*)voxelStats.str().c_str());

    QString serversTotalString = locale.toString((uint)totalNodes); // consider adding: .rightJustified(10, ' ');
    QString serversInternalString = locale.toString((uint)totalInternal);
    QString serversLeavesString = locale.toString((uint)totalLeaves);

    voxelStats.str("");
    voxelStats << 
        "Server Voxels Total: " << serversTotalString.toLocal8Bit().constData() << " / " <<
        "Internal: " << serversInternalString.toLocal8Bit().constData() << " / " <<
        "Leaves: " << serversLeavesString.toLocal8Bit().constData() << "";
    statsVerticalOffset += PELS_PER_LINE;
    drawtext(10, statsVerticalOffset, 0.10f, 0, 1.0, 0, (char*)voxelStats.str().c_str());

    voxelStats.str("");
    int voxelPacketsToProcess = _voxelProcessor.packetsToProcessCount();
    QString packetsString = locale.toString((int)voxelPacketsToProcess);
    QString maxString = locale.toString((int)_recentMaxPackets);
    voxelStats << "Voxel Packets to Process: " << packetsString.toLocal8Bit().constData() 
                << " [Recent Max: " << maxString.toLocal8Bit().constData() << "]";
                
    if (_resetRecentMaxPacketsSoon && voxelPacketsToProcess > 0) {
        _recentMaxPackets = 0;
        _resetRecentMaxPacketsSoon = false;
    }
    if (voxelPacketsToProcess == 0) {
        _resetRecentMaxPacketsSoon = true;
    } else {
        if (voxelPacketsToProcess > _recentMaxPackets) {
            _recentMaxPackets = voxelPacketsToProcess;
        }
    }
    statsVerticalOffset += PELS_PER_LINE;
    drawtext(10, statsVerticalOffset, 0.10f, 0, 1.0, 0, (char*)voxelStats.str().c_str());

    Node *avatarMixer = NodeList::getInstance()->soloNodeOfType(NODE_TYPE_AVATAR_MIXER);
    char avatarMixerStats[200];
    
    if (avatarMixer) {
        sprintf(avatarMixerStats, "Avatar Mixer: %.f kbps, %.f pps",
                roundf(avatarMixer->getAverageKilobitsPerSecond()),
                roundf(avatarMixer->getAveragePacketsPerSecond()));
    } else {
        sprintf(avatarMixerStats, "No Avatar Mixer");
    }
    statsVerticalOffset += PELS_PER_LINE;
    drawtext(10, statsVerticalOffset, 0.10f, 0, 1.0, 0, avatarMixerStats);
    statsVerticalOffset += PELS_PER_LINE;
    drawtext(10, statsVerticalOffset, 0.10f, 0, 1.0, 0, (char*)LeapManager::statusString().c_str());
    
    if (_perfStatsOn) {
        // Get the PerfStats group details. We need to allocate and array of char* long enough to hold 1+groups
        char** perfStatLinesArray = new char*[PerfStat::getGroupCount()+1];
        int lines = PerfStat::DumpStats(perfStatLinesArray);
    
        for (int line=0; line < lines; line++) {
            statsVerticalOffset += PELS_PER_LINE;
            drawtext(10, statsVerticalOffset, 0.10f, 0, 1.0, 0, perfStatLinesArray[line]);
            delete perfStatLinesArray[line]; // we're responsible for cleanup
            perfStatLinesArray[line]=NULL;
        }
        delete []perfStatLinesArray; // we're responsible for cleanup
    }
}

void Application::renderThrustAtVoxel(const glm::vec3& thrust) {
    if (_mousePressed) {
        glColor3f(1, 0, 0);
        glLineWidth(2.0f);
        glBegin(GL_LINES);
        glm::vec3 voxelTouched = getMouseVoxelWorldCoordinates(_mouseVoxelDragging);
        glVertex3f(voxelTouched.x, voxelTouched.y, voxelTouched.z);
        glVertex3f(voxelTouched.x + thrust.x, voxelTouched.y + thrust.y, voxelTouched.z + thrust.z);
        glEnd();
    }
}

void Application::renderLineToTouchedVoxel() {
    //  Draw a teal line to the voxel I am currently dragging on
    if (_mousePressed) {
        glColor3f(0, 1, 1);
        glLineWidth(2.0f);
        glBegin(GL_LINES);
        glm::vec3 voxelTouched = getMouseVoxelWorldCoordinates(_mouseVoxelDragging);
        glVertex3f(voxelTouched.x, voxelTouched.y, voxelTouched.z);
        glm::vec3 headPosition = _myAvatar.getHeadJointPosition();
        glVertex3fv(&headPosition.x);
        glEnd();
    }
}


glm::vec2 Application::getScaledScreenPoint(glm::vec2 projectedPoint) {
    float horizontalScale = _glWidget->width() / 2.0f;
    float verticalScale   = _glWidget->height() / 2.0f;
    
    // -1,-1 is 0,windowHeight 
    // 1,1 is windowWidth,0
    
    // -1,1                    1,1
    // +-----------------------+ 
    // |           |           |
    // |           |           |
    // | -1,0      |           |
    // |-----------+-----------|
    // |          0,0          |
    // |           |           |
    // |           |           |
    // |           |           |
    // +-----------------------+
    // -1,-1                   1,-1
    
    glm::vec2 screenPoint((projectedPoint.x + 1.0) * horizontalScale, 
        ((projectedPoint.y + 1.0) * -verticalScale) + _glWidget->height());
        
    return screenPoint;
}

// render the coverage map on screen
void Application::renderCoverageMapV2() {
    
    //qDebug("renderCoverageMap()\n");
    
    glDisable(GL_LIGHTING);
    glLineWidth(2.0);
    glBegin(GL_LINES);
    glColor3f(0,1,1);
    
    renderCoverageMapsV2Recursively(&_voxels.myCoverageMapV2);

    glEnd();
    glEnable(GL_LIGHTING);
}

void Application::renderCoverageMapsV2Recursively(CoverageMapV2* map) {
    // render ourselves...
    if (map->isCovered()) {
        BoundingBox box = map->getBoundingBox();

        glm::vec2 firstPoint = getScaledScreenPoint(box.getVertex(0));
        glm::vec2 lastPoint(firstPoint);
    
        for (int i = 1; i < box.getVertexCount(); i++) {
            glm::vec2 thisPoint = getScaledScreenPoint(box.getVertex(i));

            glVertex2f(lastPoint.x, lastPoint.y);
            glVertex2f(thisPoint.x, thisPoint.y);
            lastPoint = thisPoint;
        }

        glVertex2f(lastPoint.x, lastPoint.y);
        glVertex2f(firstPoint.x, firstPoint.y);
    } else {
        // iterate our children and call render on them.
        for (int i = 0; i < CoverageMapV2::NUMBER_OF_CHILDREN; i++) {
            CoverageMapV2* childMap = map->getChild(i);
            if (childMap) {
                renderCoverageMapsV2Recursively(childMap);
            }
        }
    }
}

// render the coverage map on screen
void Application::renderCoverageMap() {
    
    //qDebug("renderCoverageMap()\n");
    
    glDisable(GL_LIGHTING);
    glLineWidth(2.0);
    glBegin(GL_LINES);
    glColor3f(0,0,1);
    
    renderCoverageMapsRecursively(&_voxels.myCoverageMap);

    glEnd();
    glEnable(GL_LIGHTING);
}

void Application::renderCoverageMapsRecursively(CoverageMap* map) {
    for (int i = 0; i < map->getPolygonCount(); i++) {
    
        VoxelProjectedPolygon* polygon = map->getPolygon(i);
        
        if (polygon->getProjectionType()        == (PROJECTION_RIGHT | PROJECTION_NEAR | PROJECTION_BOTTOM)) {
            glColor3f(.5,0,0); // dark red
        } else if (polygon->getProjectionType() == (PROJECTION_NEAR | PROJECTION_RIGHT)) {
            glColor3f(.5,.5,0); // dark yellow
        } else if (polygon->getProjectionType() == (PROJECTION_NEAR | PROJECTION_LEFT)) {
            glColor3f(.5,.5,.5); // gray
        } else if (polygon->getProjectionType() == (PROJECTION_NEAR | PROJECTION_LEFT | PROJECTION_BOTTOM)) {
            glColor3f(.5,0,.5); // dark magenta
        } else if (polygon->getProjectionType() == (PROJECTION_NEAR | PROJECTION_BOTTOM)) {
            glColor3f(.75,0,0); // red
        } else if (polygon->getProjectionType() == (PROJECTION_NEAR | PROJECTION_TOP)) {
            glColor3f(1,0,1); // magenta
        } else if (polygon->getProjectionType() == (PROJECTION_NEAR | PROJECTION_LEFT | PROJECTION_TOP)) {
            glColor3f(0,0,1); // Blue
        } else if (polygon->getProjectionType() == (PROJECTION_NEAR | PROJECTION_RIGHT | PROJECTION_TOP)) {
            glColor3f(0,1,0); // green
        } else if (polygon->getProjectionType() == (PROJECTION_NEAR)) {
            glColor3f(1,1,0); // yellow
        } else if (polygon->getProjectionType() == (PROJECTION_FAR | PROJECTION_RIGHT | PROJECTION_BOTTOM)) {
            glColor3f(0,.5,.5); // dark cyan
        } else {
            glColor3f(1,0,0);
        }

        glm::vec2 firstPoint = getScaledScreenPoint(polygon->getVertex(0));
        glm::vec2 lastPoint(firstPoint);
    
        for (int i = 1; i < polygon->getVertexCount(); i++) {
            glm::vec2 thisPoint = getScaledScreenPoint(polygon->getVertex(i));

            glVertex2f(lastPoint.x, lastPoint.y);
            glVertex2f(thisPoint.x, thisPoint.y);
            lastPoint = thisPoint;
        }

        glVertex2f(lastPoint.x, lastPoint.y);
        glVertex2f(firstPoint.x, firstPoint.y);
    }

    // iterate our children and call render on them.
    for (int i = 0; i < CoverageMapV2::NUMBER_OF_CHILDREN; i++) {
        CoverageMap* childMap = map->getChild(i);
        if (childMap) {
            renderCoverageMapsRecursively(childMap);
        }
    }
}



// renderViewFrustum()
//
// Description: this will render the view frustum bounds for EITHER the head
//                 or the "myCamera". 
//
// Frustum rendering mode. For debug purposes, we allow drawing the frustum in a couple of different ways.
// We can draw it with each of these parts:
//    * Origin Direction/Up/Right vectors - these will be drawn at the point of the camera
//    * Near plane - this plane is drawn very close to the origin point.
//    * Right/Left planes - these two planes are drawn between the near and far planes.
//    * Far plane - the plane is drawn in the distance.
// Modes - the following modes, will draw the following parts.
//    * All - draws all the parts listed above
//    * Planes - draws the planes but not the origin vectors
//    * Origin Vectors - draws the origin vectors ONLY
//    * Near Plane - draws only the near plane
//    * Far Plane - draws only the far plane
void Application::renderViewFrustum(ViewFrustum& viewFrustum) {
    // Load it with the latest details!
    loadViewFrustum(_myCamera, viewFrustum);
    
    glm::vec3 position  = viewFrustum.getOffsetPosition();
    glm::vec3 direction = viewFrustum.getOffsetDirection();
    glm::vec3 up        = viewFrustum.getOffsetUp();
    glm::vec3 right     = viewFrustum.getOffsetRight();
    
    //  Get ready to draw some lines
    glDisable(GL_LIGHTING);
    glColor4f(1.0, 1.0, 1.0, 1.0);
    glLineWidth(1.0);
    glBegin(GL_LINES);

    if (Menu::getInstance()->getFrustumDrawMode() == FRUSTUM_DRAW_MODE_ALL
        || Menu::getInstance()->getFrustumDrawMode() == FRUSTUM_DRAW_MODE_VECTORS) {
        // Calculate the origin direction vectors
        glm::vec3 lookingAt      = position + (direction * 0.2f);
        glm::vec3 lookingAtUp    = position + (up * 0.2f);
        glm::vec3 lookingAtRight = position + (right * 0.2f);

        // Looking At = white
        glColor3f(1,1,1);
        glVertex3f(position.x, position.y, position.z);
        glVertex3f(lookingAt.x, lookingAt.y, lookingAt.z);

        // Looking At Up = purple
        glColor3f(1,0,1);
        glVertex3f(position.x, position.y, position.z);
        glVertex3f(lookingAtUp.x, lookingAtUp.y, lookingAtUp.z);

        // Looking At Right = cyan
        glColor3f(0,1,1);
        glVertex3f(position.x, position.y, position.z);
        glVertex3f(lookingAtRight.x, lookingAtRight.y, lookingAtRight.z);
    }

    if (Menu::getInstance()->getFrustumDrawMode() == FRUSTUM_DRAW_MODE_ALL
        || Menu::getInstance()->getFrustumDrawMode() == FRUSTUM_DRAW_MODE_PLANES
        || Menu::getInstance()->getFrustumDrawMode() == FRUSTUM_DRAW_MODE_NEAR_PLANE) {
        // Drawing the bounds of the frustum
        // viewFrustum.getNear plane - bottom edge 
        glColor3f(1,0,0);
        glVertex3f(viewFrustum.getNearBottomLeft().x, viewFrustum.getNearBottomLeft().y, viewFrustum.getNearBottomLeft().z);
        glVertex3f(viewFrustum.getNearBottomRight().x, viewFrustum.getNearBottomRight().y, viewFrustum.getNearBottomRight().z);

        // viewFrustum.getNear plane - top edge
        glVertex3f(viewFrustum.getNearTopLeft().x, viewFrustum.getNearTopLeft().y, viewFrustum.getNearTopLeft().z);
        glVertex3f(viewFrustum.getNearTopRight().x, viewFrustum.getNearTopRight().y, viewFrustum.getNearTopRight().z);

        // viewFrustum.getNear plane - right edge
        glVertex3f(viewFrustum.getNearBottomRight().x, viewFrustum.getNearBottomRight().y, viewFrustum.getNearBottomRight().z);
        glVertex3f(viewFrustum.getNearTopRight().x, viewFrustum.getNearTopRight().y, viewFrustum.getNearTopRight().z);

        // viewFrustum.getNear plane - left edge
        glVertex3f(viewFrustum.getNearBottomLeft().x, viewFrustum.getNearBottomLeft().y, viewFrustum.getNearBottomLeft().z);
        glVertex3f(viewFrustum.getNearTopLeft().x, viewFrustum.getNearTopLeft().y, viewFrustum.getNearTopLeft().z);
    }

    if (Menu::getInstance()->getFrustumDrawMode() == FRUSTUM_DRAW_MODE_ALL
        || Menu::getInstance()->getFrustumDrawMode() == FRUSTUM_DRAW_MODE_PLANES
        || Menu::getInstance()->getFrustumDrawMode() == FRUSTUM_DRAW_MODE_FAR_PLANE) {
        // viewFrustum.getFar plane - bottom edge 
        glColor3f(0,1,0);
        glVertex3f(viewFrustum.getFarBottomLeft().x, viewFrustum.getFarBottomLeft().y, viewFrustum.getFarBottomLeft().z);
        glVertex3f(viewFrustum.getFarBottomRight().x, viewFrustum.getFarBottomRight().y, viewFrustum.getFarBottomRight().z);

        // viewFrustum.getFar plane - top edge
        glVertex3f(viewFrustum.getFarTopLeft().x, viewFrustum.getFarTopLeft().y, viewFrustum.getFarTopLeft().z);
        glVertex3f(viewFrustum.getFarTopRight().x, viewFrustum.getFarTopRight().y, viewFrustum.getFarTopRight().z);

        // viewFrustum.getFar plane - right edge
        glVertex3f(viewFrustum.getFarBottomRight().x, viewFrustum.getFarBottomRight().y, viewFrustum.getFarBottomRight().z);
        glVertex3f(viewFrustum.getFarTopRight().x, viewFrustum.getFarTopRight().y, viewFrustum.getFarTopRight().z);

        // viewFrustum.getFar plane - left edge
        glVertex3f(viewFrustum.getFarBottomLeft().x, viewFrustum.getFarBottomLeft().y, viewFrustum.getFarBottomLeft().z);
        glVertex3f(viewFrustum.getFarTopLeft().x, viewFrustum.getFarTopLeft().y, viewFrustum.getFarTopLeft().z);
    }

    if (Menu::getInstance()->getFrustumDrawMode() == FRUSTUM_DRAW_MODE_ALL
        || Menu::getInstance()->getFrustumDrawMode() == FRUSTUM_DRAW_MODE_PLANES) {
        // RIGHT PLANE IS CYAN
        // right plane - bottom edge - viewFrustum.getNear to distant 
        glColor3f(0,1,1);
        glVertex3f(viewFrustum.getNearBottomRight().x, viewFrustum.getNearBottomRight().y, viewFrustum.getNearBottomRight().z);
        glVertex3f(viewFrustum.getFarBottomRight().x, viewFrustum.getFarBottomRight().y, viewFrustum.getFarBottomRight().z);

        // right plane - top edge - viewFrustum.getNear to distant
        glVertex3f(viewFrustum.getNearTopRight().x, viewFrustum.getNearTopRight().y, viewFrustum.getNearTopRight().z);
        glVertex3f(viewFrustum.getFarTopRight().x, viewFrustum.getFarTopRight().y, viewFrustum.getFarTopRight().z);

        // LEFT PLANE IS BLUE
        // left plane - bottom edge - viewFrustum.getNear to distant
        glColor3f(0,0,1);
        glVertex3f(viewFrustum.getNearBottomLeft().x, viewFrustum.getNearBottomLeft().y, viewFrustum.getNearBottomLeft().z);
        glVertex3f(viewFrustum.getFarBottomLeft().x, viewFrustum.getFarBottomLeft().y, viewFrustum.getFarBottomLeft().z);

        // left plane - top edge - viewFrustum.getNear to distant
        glVertex3f(viewFrustum.getNearTopLeft().x, viewFrustum.getNearTopLeft().y, viewFrustum.getNearTopLeft().z);
        glVertex3f(viewFrustum.getFarTopLeft().x, viewFrustum.getFarTopLeft().y, viewFrustum.getFarTopLeft().z);
    
        // focal plane - bottom edge
        glColor3f(1.0f, 0.0f, 1.0f);
        float focalProportion = (viewFrustum.getFocalLength() - viewFrustum.getNearClip()) /
            (viewFrustum.getFarClip() - viewFrustum.getNearClip());
        glm::vec3 focalBottomLeft = glm::mix(viewFrustum.getNearBottomLeft(), viewFrustum.getFarBottomLeft(), focalProportion);
        glm::vec3 focalBottomRight = glm::mix(viewFrustum.getNearBottomRight(),
            viewFrustum.getFarBottomRight(), focalProportion);
        glVertex3f(focalBottomLeft.x, focalBottomLeft.y, focalBottomLeft.z);
        glVertex3f(focalBottomRight.x, focalBottomRight.y, focalBottomRight.z);

        // focal plane - top edge
        glm::vec3 focalTopLeft = glm::mix(viewFrustum.getNearTopLeft(), viewFrustum.getFarTopLeft(), focalProportion);
        glm::vec3 focalTopRight = glm::mix(viewFrustum.getNearTopRight(), viewFrustum.getFarTopRight(), focalProportion);
        glVertex3f(focalTopLeft.x, focalTopLeft.y, focalTopLeft.z);
        glVertex3f(focalTopRight.x, focalTopRight.y, focalTopRight.z);

        // focal plane - left edge
        glVertex3f(focalBottomLeft.x, focalBottomLeft.y, focalBottomLeft.z);
        glVertex3f(focalTopLeft.x, focalTopLeft.y, focalTopLeft.z);

        // focal plane - right edge
        glVertex3f(focalBottomRight.x, focalBottomRight.y, focalBottomRight.z);
        glVertex3f(focalTopRight.x, focalTopRight.y, focalTopRight.z);
    }
    glEnd();
    glEnable(GL_LIGHTING);

    if (Menu::getInstance()->getFrustumDrawMode() == FRUSTUM_DRAW_MODE_ALL
        || Menu::getInstance()->getFrustumDrawMode() == FRUSTUM_DRAW_MODE_KEYHOLE) {
        // Draw the keyhole
        float keyholeRadius = viewFrustum.getKeyholeRadius();
        if (keyholeRadius > 0.0f) {
            glPushMatrix();
            glColor4f(1, 1, 0, 1);
            glTranslatef(position.x, position.y, position.z); // where we actually want it!
            glutWireSphere(keyholeRadius, 20, 20);
            glPopMatrix();
        }
    }
}

void Application::injectVoxelAddedSoundEffect() {
    AudioInjector* voxelInjector = AudioInjectionManager::injectorWithCapacity(11025);
    
    if (voxelInjector) {
        voxelInjector->setPosition(glm::vec3(_mouseVoxel.x, _mouseVoxel.y, _mouseVoxel.z));
        //voxelInjector->setBearing(-1 * _myAvatar.getAbsoluteHeadYaw());
        voxelInjector->setVolume (16 * pow (_mouseVoxel.s, 2) / .0000001); //255 is max, and also default value
    
        /* for (int i = 0; i
         < 22050; i++) {
         if (i % 4 == 0) {
         voxelInjector->addSample(4000);
         } else if (i % 4 == 1) {
         voxelInjector->addSample(0);
         } else if (i % 4 == 2) {
         voxelInjector->addSample(-4000);
         } else {
         voxelInjector->addSample(0);
         }
         */
    
        const float BIG_VOXEL_MIN_SIZE = .01f;
    
        for (int i = 0; i < 11025; i++) {
        
            /*
             A440 square wave
             if (sin(i * 2 * PIE / 50)>=0) {
             voxelInjector->addSample(4000);
             } else {
             voxelInjector->addSample(-4000);
             }
             */
        
            if (_mouseVoxel.s > BIG_VOXEL_MIN_SIZE) {
                voxelInjector->addSample(20000 * sin((i * 2 * PIE) / (500 * sin((i + 1) / 200))));
            } else {
                voxelInjector->addSample(16000 * sin(i / (1.5 * log (_mouseVoxel.s / .0001) * ((i + 11025) / 5512.5)))); //808
            }
        }
    
        //voxelInjector->addSample(32500 * sin(i/(2 * 1 * ((i+5000)/5512.5)))); //80
        //voxelInjector->addSample(20000 * sin(i/(6 * (_mouseVoxel.s/.001) *((i+5512.5)/5512.5)))); //808
        //voxelInjector->addSample(20000 * sin(i/(6 * ((i+5512.5)/5512.5)))); //808
        //voxelInjector->addSample(4000 * sin(i * 2 * PIE /50)); //A440 sine wave
        //voxelInjector->addSample(4000 * sin(i * 2 * PIE /50) * sin (i/500)); //A440 sine wave with amplitude modulation
    
        //FM library
        //voxelInjector->addSample(20000 * sin((i * 2 * PIE) /(500*sin((i+1)/200))));  //FM 1 dubstep
        //voxelInjector->addSample(20000 * sin((i * 2 * PIE) /(300*sin((i+1)/5.0))));  //FM 2 flange sweep
        //voxelInjector->addSample(10000 * sin((i * 2 * PIE) /(500*sin((i+1)/500.0))));  //FM 3 resonant pulse

        AudioInjectionManager::threadInjector(voxelInjector);
    }
}

bool Application::maybeEditVoxelUnderCursor() {
    if (Menu::getInstance()->isOptionChecked(MenuOption::VoxelAddMode)
        || Menu::getInstance()->isOptionChecked(MenuOption::VoxelColorMode)) {
        if (_mouseVoxel.s != 0) {
            PACKET_TYPE message = Menu::getInstance()->isOptionChecked(MenuOption::DestructiveAddVoxel)
                ? PACKET_TYPE_SET_VOXEL_DESTRUCTIVE
                : PACKET_TYPE_SET_VOXEL;
            _voxelEditSender.sendVoxelEditMessage(message, _mouseVoxel);
            
            // create the voxel locally so it appears immediately
            _voxels.createVoxel(_mouseVoxel.x, _mouseVoxel.y, _mouseVoxel.z, _mouseVoxel.s,
                                _mouseVoxel.red, _mouseVoxel.green, _mouseVoxel.blue,
                                Menu::getInstance()->isOptionChecked(MenuOption::DestructiveAddVoxel));

            // Implement voxel fade effect
            VoxelFade fade(VoxelFade::FADE_OUT, 1.0f, 1.0f, 1.0f);
            const float VOXEL_BOUNDS_ADJUST = 0.01f;
            float slightlyBigger = _mouseVoxel.s * VOXEL_BOUNDS_ADJUST;
            fade.voxelDetails.x = _mouseVoxel.x - slightlyBigger;
            fade.voxelDetails.y = _mouseVoxel.y - slightlyBigger;
            fade.voxelDetails.z = _mouseVoxel.z - slightlyBigger;
            fade.voxelDetails.s = _mouseVoxel.s + slightlyBigger + slightlyBigger;
            _voxelFades.push_back(fade);
            
            // inject a sound effect
            injectVoxelAddedSoundEffect();
            
            // remember the position for drag detection
            _justEditedVoxel = true;
            
        }
    } else if (Menu::getInstance()->isOptionChecked(MenuOption::VoxelDeleteMode)) {
        deleteVoxelUnderCursor();
        VoxelFade fade(VoxelFade::FADE_OUT, 1.0f, 1.0f, 1.0f);
        const float VOXEL_BOUNDS_ADJUST = 0.01f;
        float slightlyBigger = _mouseVoxel.s * VOXEL_BOUNDS_ADJUST;
        fade.voxelDetails.x = _mouseVoxel.x - slightlyBigger;
        fade.voxelDetails.y = _mouseVoxel.y - slightlyBigger;
        fade.voxelDetails.z = _mouseVoxel.z - slightlyBigger;
        fade.voxelDetails.s = _mouseVoxel.s + slightlyBigger + slightlyBigger;
        _voxelFades.push_back(fade);
        
    } else if (Menu::getInstance()->isOptionChecked(MenuOption::VoxelGetColorMode)) {
        eyedropperVoxelUnderCursor();
    } else {
        return false;
    }

    return true;
}

void Application::deleteVoxelUnderCursor() {
    if (_mouseVoxel.s != 0) {
        // sending delete to the server is sufficient, server will send new version so we see updates soon enough
        _voxelEditSender.sendVoxelEditMessage(PACKET_TYPE_ERASE_VOXEL, _mouseVoxel);

        // delete it locally to see the effect immediately (and in case no voxel server is present)
        _voxels.deleteVoxelAt(_mouseVoxel.x, _mouseVoxel.y, _mouseVoxel.z, _mouseVoxel.s);

        AudioInjector* voxelInjector = AudioInjectionManager::injectorWithCapacity(5000);
        
        if (voxelInjector) {
            voxelInjector->setPosition(glm::vec3(_mouseVoxel.x, _mouseVoxel.y, _mouseVoxel.z));
            //voxelInjector->setBearing(0); //straight down the z axis
            voxelInjector->setVolume (255); //255 is max, and also default value
            
            
            for (int i = 0; i < 5000; i++) {
                voxelInjector->addSample(10000 * sin((i * 2 * PIE) / (500 * sin((i + 1) / 500.0))));  //FM 3 resonant pulse
                //voxelInjector->addSample(20000 * sin((i) /((4 / _mouseVoxel.s) * sin((i)/(20 * _mouseVoxel.s / .001)))));  //FM 2 comb filter
            }
            
            AudioInjectionManager::threadInjector(voxelInjector);
        }
    }
    // remember the position for drag detection
    _justEditedVoxel = true;
}

void Application::eyedropperVoxelUnderCursor() {
    VoxelNode* selectedNode = _voxels.getVoxelAt(_mouseVoxel.x, _mouseVoxel.y, _mouseVoxel.z, _mouseVoxel.s);
    if (selectedNode && selectedNode->isColored()) {
        QColor selectedColor(selectedNode->getColor()[RED_INDEX], 
                             selectedNode->getColor()[GREEN_INDEX], 
                             selectedNode->getColor()[BLUE_INDEX]);

        if (selectedColor.isValid()) {
            QAction* voxelPaintColorAction = Menu::getInstance()->getActionForOption(MenuOption::VoxelPaintColor);
            voxelPaintColorAction->setData(selectedColor);
            voxelPaintColorAction->setIcon(Swatch::createIcon(selectedColor));
        }
    }
}

void Application::toggleFollowMode() {
    glm::vec3 mouseRayOrigin, mouseRayDirection;
    _viewFrustum.computePickRay(_pieMenu.getX() / (float)_glWidget->width(),
                                _pieMenu.getY() / (float)_glWidget->height(),
                                mouseRayOrigin, mouseRayDirection);
    glm::vec3 eyePositionIgnored;
    QUuid nodeUUIDIgnored;
    Avatar* leadingAvatar = findLookatTargetAvatar(mouseRayOrigin, mouseRayDirection, eyePositionIgnored, nodeUUIDIgnored);

    _myAvatar.follow(leadingAvatar);
}

void Application::resetSensors() {
    _headMouseX = _mouseX = _glWidget->width() / 2;
    _headMouseY = _mouseY = _glWidget->height() / 2;
    
    if (_serialHeadSensor.isActive()) {
        _serialHeadSensor.resetAverages();
    }
    _webcam.reset();
    _faceshift.reset();
    QCursor::setPos(_headMouseX, _headMouseY);
    _myAvatar.reset();
    _myTransmitter.resetLevels();
    _myAvatar.setVelocity(glm::vec3(0,0,0));
    _myAvatar.setThrust(glm::vec3(0,0,0));
    
    _audio.reset();
}

static void setShortcutsEnabled(QWidget* widget, bool enabled) {
    foreach (QAction* action, widget->actions()) {
        QKeySequence shortcut = action->shortcut();
        if (!shortcut.isEmpty() && (shortcut[0] & (Qt::CTRL | Qt::ALT | Qt::META)) == 0) {
            // it's a shortcut that may coincide with a "regular" key, so switch its context
            action->setShortcutContext(enabled ? Qt::WindowShortcut : Qt::WidgetShortcut);
        }
    }
    foreach (QObject* child, widget->children()) {
        if (child->isWidgetType()) {
            setShortcutsEnabled(static_cast<QWidget*>(child), enabled);
        }
    }
}

void Application::setMenuShortcutsEnabled(bool enabled) {
    setShortcutsEnabled(_window->menuBar(), enabled);
}

void Application::updateCursor() {
    _glWidget->setCursor(OculusManager::isConnected() && _window->windowState().testFlag(Qt::WindowFullScreen) ?
        Qt::BlankCursor : Qt::ArrowCursor);
}

void Application::attachNewHeadToNode(Node* newNode) {
    if (newNode->getLinkedData() == NULL) {
        newNode->setLinkedData(new Avatar(newNode));
    }
}

void Application::updateWindowTitle(){
    QString title = "";
    QString username = _profile.getUsername();
    if(!username.isEmpty()){
        title += _profile.getUsername();
        title += " @ ";
    }
    title += _profile.getLastDomain();

    qDebug("Application title set to: %s.\n", title.toStdString().c_str());
    _window->setWindowTitle(title);
}

void Application::domainChanged(QString domain) {
    // update the user's last domain in their Profile (which will propagate to data-server)
    _profile.updateDomain(domain);
    
    updateWindowTitle();

    // reset the environment so that we don't erroneously end up with multiple
    _environment.resetToDefault();
    
    // reset our node to stats and node to jurisdiction maps... since these must be changing...
    _voxelServerJurisdictions.clear();
    _voxelServerSceneStats.clear();
}

void Application::nodeAdded(Node* node) {
    
}

void Application::nodeKilled(Node* node) {
    if (node->getType() == NODE_TYPE_VOXEL_SERVER) {
        QUuid nodeUUID = node->getUUID();
        // see if this is the first we've heard of this node...
        if (_voxelServerJurisdictions.find(nodeUUID) != _voxelServerJurisdictions.end()) {
            unsigned char* rootCode = _voxelServerJurisdictions[nodeUUID].getRootOctalCode();
            VoxelPositionSize rootDetails;
            voxelDetailsForCode(rootCode, rootDetails);

            printf(">>>>>>>>>>>>>>>> HERE>>>>>>>>> voxel server going away...... v[%f, %f, %f, %f]\n",
                rootDetails.x, rootDetails.y, rootDetails.z, rootDetails.s);
                
            // Add the jurisditionDetails object to the list of "fade outs"
<<<<<<< HEAD
            VoxelFade fade(VoxelFade::FADE_OUT, NODE_KILLED_RED, NODE_KILLED_GREEN, NODE_KILLED_BLUE);
            fade.voxelDetails = rootDetails;
            const float slightly_smaller = 0.99;
            fade.voxelDetails.s = fade.voxelDetails.s * slightly_smaller;
            _voxelFades.push_back(fade);
            
            // we should remove it...
            _voxelServerJurisdictions.erase(nodeUUID);
        }
        
        if (_voxelServerSceneStats.find(nodeUUID) != _voxelServerSceneStats.end()) {
            _voxelServerSceneStats.erase(nodeUUID);
=======
            if (!Menu::getInstance()->isOptionChecked(MenuOption::DontFadeOnVoxelServerChanges)) {
                VoxelFade fade(VoxelFade::FADE_OUT, NODE_KILLED_RED, NODE_KILLED_GREEN, NODE_KILLED_BLUE);
                fade.voxelDetails = rootDetails;
                const float slightly_smaller = 0.99;
                fade.voxelDetails.s = fade.voxelDetails.s * slightly_smaller;
                _voxelFades.push_back(fade);
            }
>>>>>>> 6ac3fe4c
        }
    } else if (node->getLinkedData() == _lookatTargetAvatar) {
        _lookatTargetAvatar = NULL;
    }
}

int Application::parseVoxelStats(unsigned char* messageData, ssize_t messageLength, sockaddr senderAddress) {

    // But, also identify the sender, and keep track of the contained jurisdiction root for this server
    Node* voxelServer = NodeList::getInstance()->nodeWithAddress(&senderAddress);
    
    // parse the incoming stats data, and stick it into our averaging stats object for now... even though this
    // means mixing in stats from potentially multiple servers.
    VoxelSceneStats temp;
    int statsMessageLength = temp.unpackFromMessage(messageData, messageLength);
    
    // quick fix for crash... why would voxelServer be NULL?
    if (voxelServer) {
        QUuid nodeUUID = voxelServer->getUUID();
        
        // now that we know the node ID, let's add these stats to the stats for that node...
        if (_voxelServerSceneStats.find(nodeUUID) != _voxelServerSceneStats.end()) {
            VoxelSceneStats& oldStats = _voxelServerSceneStats[nodeUUID];
            if (!oldStats.isMoving() && temp.isMoving()) {
                _voxelServerSceneStats[nodeUUID].unpackFromMessage(messageData, messageLength);
                qDebug() << ">>>>>>>>>> STARTING!!!   " << nodeUUID << "  <<<<<<<<<<<\n";
            } else if (oldStats.isMoving() && !temp.isMoving()) {
                _voxelServerSceneStats[nodeUUID].unpackFromMessage(messageData, messageLength);
                qDebug() << ">>>>>>>>>> FINISHED!!!   " << nodeUUID << "  <<<<<<<<<<<\n";
            } else if (!oldStats.isMoving() && !temp.isMoving()) {
                //qDebug() << ">>>>>>>>>> all still   " << nodeUUID << "  <<<<<<<<<<<\n";
            } else {
                qDebug() << ">>>>>>>>>> still moving...   " << nodeUUID << "  <<<<<<<<<<<\n";
            }
        
        } else {
            _voxelServerSceneStats[nodeUUID] = temp;
        }
        
        VoxelPositionSize rootDetails;
        voxelDetailsForCode(temp.getJurisdictionRoot(), rootDetails);
        
        // see if this is the first we've heard of this node...
        if (_voxelServerJurisdictions.find(nodeUUID) == _voxelServerJurisdictions.end()) {
            printf("stats from new voxel server... v[%f, %f, %f, %f]\n",
                rootDetails.x, rootDetails.y, rootDetails.z, rootDetails.s);

            // Add the jurisditionDetails object to the list of "fade outs"
            if (!Menu::getInstance()->isOptionChecked(MenuOption::DontFadeOnVoxelServerChanges)) {
                VoxelFade fade(VoxelFade::FADE_OUT, NODE_ADDED_RED, NODE_ADDED_GREEN, NODE_ADDED_BLUE);
                fade.voxelDetails = rootDetails;
                const float slightly_smaller = 0.99;
                fade.voxelDetails.s = fade.voxelDetails.s * slightly_smaller;
                _voxelFades.push_back(fade);
            }
        }
        // store jurisdiction details for later use
        // This is bit of fiddling is because JurisdictionMap assumes it is the owner of the values used to construct it
        // but VoxelSceneStats thinks it's just returning a reference to it's contents. So we need to make a copy of the
        // details from the VoxelSceneStats to construct the JurisdictionMap
        JurisdictionMap jurisdictionMap;
        jurisdictionMap.copyContents(temp.getJurisdictionRoot(), temp.getJurisdictionEndNodes());
        _voxelServerJurisdictions[nodeUUID] = jurisdictionMap;
    }
    return statsMessageLength;
}

//  Receive packets from other nodes/servers and decide what to do with them!
void* Application::networkReceive(void* args) {
    PerformanceWarning warn(Menu::getInstance()->isOptionChecked(MenuOption::PipelineWarnings), 
        "Application::networkReceive()");

    sockaddr senderAddress;
    ssize_t bytesReceived;
    
    Application* app = Application::getInstance();
    while (!app->_stopNetworkReceiveThread) {
        if (NodeList::getInstance()->getNodeSocket()->receive(&senderAddress, app->_incomingPacket, &bytesReceived)) {
        
            app->_packetCount++;
            app->_bytesCount += bytesReceived;
            
            if (packetVersionMatch(app->_incomingPacket)) {
                // only process this packet if we have a match on the packet version
                switch (app->_incomingPacket[0]) {
                    case PACKET_TYPE_TRANSMITTER_DATA_V2:
                        //  V2 = IOS transmitter app
                        app->_myTransmitter.processIncomingData(app->_incomingPacket, bytesReceived);
                        
                        break;
                    case PACKET_TYPE_MIXED_AUDIO:
                        app->_audio.addReceivedAudioToBuffer(app->_incomingPacket, bytesReceived);
                        break;
                    case PACKET_TYPE_VOXEL_DATA:
                    case PACKET_TYPE_VOXEL_DATA_MONOCHROME:
                    case PACKET_TYPE_Z_COMMAND:
                    case PACKET_TYPE_ERASE_VOXEL:
                    case PACKET_TYPE_VOXEL_STATS:
                    case PACKET_TYPE_ENVIRONMENT_DATA: {
                        PerformanceWarning warn(Menu::getInstance()->isOptionChecked(MenuOption::PipelineWarnings), 
                            "Application::networkReceive()... _voxelProcessor.queueReceivedPacket()");
                    
                        // add this packet to our list of voxel packets and process them on the voxel processing
                        app->_voxelProcessor.queueReceivedPacket(senderAddress, app->_incomingPacket, bytesReceived);
                        break;
                    }
                    case PACKET_TYPE_BULK_AVATAR_DATA:
                        NodeList::getInstance()->processBulkNodeData(&senderAddress,
                                                                     app->_incomingPacket,
                                                                     bytesReceived);
                        getInstance()->_bandwidthMeter.inputStream(BandwidthMeter::AVATARS).updateValue(bytesReceived);
                        break;
                    case PACKET_TYPE_AVATAR_URLS:
                        processAvatarURLsMessage(app->_incomingPacket, bytesReceived);
                        break;
                    case PACKET_TYPE_AVATAR_FACE_VIDEO:
                        processAvatarFaceVideoMessage(app->_incomingPacket, bytesReceived);
                        break;
                    case PACKET_TYPE_DATA_SERVER_GET:
                    case PACKET_TYPE_DATA_SERVER_PUT:
                    case PACKET_TYPE_DATA_SERVER_SEND:
                    case PACKET_TYPE_DATA_SERVER_CONFIRM:
                        DataServerClient::processMessageFromDataServer(app->_incomingPacket, bytesReceived);
                        break;
                    default:
                        NodeList::getInstance()->processNodeData(&senderAddress, app->_incomingPacket, bytesReceived);
                        break;
                }
            }
        } else if (!app->_enableNetworkThread) {
            break;
        }
    }
    
    if (app->_enableNetworkThread) {
        pthread_exit(0); 
    }
    return NULL; 
}

void Application::packetSentNotification(ssize_t length) {
    _bandwidthMeter.outputStream(BandwidthMeter::VOXELS).updateValue(length); 
}
<|MERGE_RESOLUTION|>--- conflicted
+++ resolved
@@ -4115,20 +4115,6 @@
                 rootDetails.x, rootDetails.y, rootDetails.z, rootDetails.s);
                 
             // Add the jurisditionDetails object to the list of "fade outs"
-<<<<<<< HEAD
-            VoxelFade fade(VoxelFade::FADE_OUT, NODE_KILLED_RED, NODE_KILLED_GREEN, NODE_KILLED_BLUE);
-            fade.voxelDetails = rootDetails;
-            const float slightly_smaller = 0.99;
-            fade.voxelDetails.s = fade.voxelDetails.s * slightly_smaller;
-            _voxelFades.push_back(fade);
-            
-            // we should remove it...
-            _voxelServerJurisdictions.erase(nodeUUID);
-        }
-        
-        if (_voxelServerSceneStats.find(nodeUUID) != _voxelServerSceneStats.end()) {
-            _voxelServerSceneStats.erase(nodeUUID);
-=======
             if (!Menu::getInstance()->isOptionChecked(MenuOption::DontFadeOnVoxelServerChanges)) {
                 VoxelFade fade(VoxelFade::FADE_OUT, NODE_KILLED_RED, NODE_KILLED_GREEN, NODE_KILLED_BLUE);
                 fade.voxelDetails = rootDetails;
@@ -4136,7 +4122,13 @@
                 fade.voxelDetails.s = fade.voxelDetails.s * slightly_smaller;
                 _voxelFades.push_back(fade);
             }
->>>>>>> 6ac3fe4c
+            
+            // we should remove it...
+            _voxelServerJurisdictions.erase(nodeUUID);
+        }
+        
+        if (_voxelServerSceneStats.find(nodeUUID) != _voxelServerSceneStats.end()) {
+            _voxelServerSceneStats.erase(nodeUUID);
         }
     } else if (node->getLinkedData() == _lookatTargetAvatar) {
         _lookatTargetAvatar = NULL;
