//
//  Application.cpp
//  interface/src
//
//  Created by Andrzej Kapolka on 5/10/13.
//  Copyright 2013 High Fidelity, Inc.
//
//  Distributed under the Apache License, Version 2.0.
//  See the accompanying file LICENSE or http://www.apache.org/licenses/LICENSE-2.0.html
//

#include "Application.h"

#include <sstream>

#include <glm/glm.hpp>
#include <glm/gtx/component_wise.hpp>
#include <glm/gtx/quaternion.hpp>
#include <glm/gtx/vector_angle.hpp>
#include <glm/gtc/type_ptr.hpp>

#include <QAbstractNativeEventFilter>
#include <QActionGroup>
#include <QColorDialog>
#include <QCoreApplication>
#include <QDesktopWidget>
#include <QCheckBox>
#include <QImage>
#include <QInputDialog>
#include <QKeyEvent>
#include <QMenuBar>
#include <QMouseEvent>
#include <QNetworkReply>
#include <QNetworkDiskCache>
#include <QObject>
#include <QWheelEvent>
#include <QScreen>
#include <QShortcut>
#include <QSystemTrayIcon>
#include <QTimer>
#include <QUrl>
#include <QWindow>
#include <QtDebug>
#include <QFileDialog>
#include <QDesktopServices>
#include <QXmlStreamReader>
#include <QXmlStreamAttributes>
#include <QMediaPlayer>
#include <QMimeData>
#include <QMessageBox>
#include <QJsonDocument>

#include <AccountManager.h>
#include <AddressManager.h>
#include <CursorManager.h>
#include <AudioInjector.h>
#include <AutoUpdater.h>
#include <DeferredLightingEffect.h>
#include <DependencyManager.h>
#include <EntityScriptingInterface.h>
#include <ErrorDialog.h>
#include <FramebufferCache.h>
#include <gpu/Batch.h>
#include <gpu/Context.h>
#include <gpu/GLBackend.h>
#include <HFActionEvent.h>
#include <HFBackEvent.h>
#include <InfoView.h>
#include <LogHandler.h>
#include <MainWindow.h>
#include <MessageDialog.h>
#include <ModelEntityItem.h>
#include <NetworkAccessManager.h>
#include <NetworkingConstants.h>
#include <ObjectMotionState.h>
#include <OctalCode.h>
#include <OctreeSceneStats.h>
#include <udt/PacketHeaders.h>
#include <PathUtils.h>
#include <PerfStat.h>
#include <PhysicsEngine.h>
#include <RenderDeferredTask.h>
#include <ResourceCache.h>
#include <SceneScriptingInterface.h>
#include <ScriptCache.h>
#include <SettingHandle.h>
#include <SimpleAverage.h>
#include <SoundCache.h>
#include <TextureCache.h>
#include <Tooltip.h>
#include <UserActivityLogger.h>
#include <UUID.h>
#include <VrMenu.h>

#include "AudioClient.h"
#include "DiscoverabilityManager.h"
#include "GLCanvas.h"
#include "InterfaceVersion.h"
#include "LODManager.h"
#include "Menu.h"
#include "ModelPackager.h"
#include "Util.h"
#include "InterfaceLogging.h"
#include "InterfaceActionFactory.h"

#include "avatar/AvatarManager.h"

#include "audio/AudioScope.h"

#include "devices/DdeFaceTracker.h"
#include "devices/Faceshift.h"
#include "devices/Leapmotion.h"
#include "devices/RealSense.h"
#include "devices/SDL2Manager.h"
#include "devices/MIDIManager.h"
#include "devices/OculusManager.h"
#include "devices/TV3DManager.h"

#include "scripting/AccountScriptingInterface.h"
#include "scripting/AudioDeviceScriptingInterface.h"
#include "scripting/ClipboardScriptingInterface.h"
#include "scripting/HMDScriptingInterface.h"
#include "scripting/GlobalServicesScriptingInterface.h"
#include "scripting/LocationScriptingInterface.h"
#include "scripting/MenuScriptingInterface.h"
#include "scripting/SettingsScriptingInterface.h"
#include "scripting/WindowScriptingInterface.h"
#include "scripting/WebWindowClass.h"

#if defined(Q_OS_MAC) || defined(Q_OS_WIN)
#include "SpeechRecognizer.h"
#endif

#include "ui/AvatarInputs.h"
#include "ui/DataWebDialog.h"
#include "ui/DialogsManager.h"
#include "ui/LoginDialog.h"
#include "ui/Snapshot.h"
#include "ui/StandAloneJSConsole.h"
#include "ui/Stats.h"
#include "ui/AddressBarDialog.h"
#include "ui/UpdateDialog.h"


// ON WIndows PC, NVidia Optimus laptop, we want to enable NVIDIA GPU
#if defined(Q_OS_WIN)
extern "C" {
 _declspec(dllexport) DWORD NvOptimusEnablement = 0x00000001;
}
#endif

enum CustomEventTypes {
    Lambda = QEvent::User + 1
};

class LambdaEvent : public QEvent {
    std::function<void()> _fun;
public:
    LambdaEvent(const std::function<void()> & fun) :
        QEvent(static_cast<QEvent::Type>(Lambda)), _fun(fun) {
    }
    LambdaEvent(std::function<void()> && fun) :
        QEvent(static_cast<QEvent::Type>(Lambda)), _fun(fun) {
    }
    void call() { _fun(); }
};


using namespace std;

//  Starfield information
static uint8_t THROTTLED_IDLE_TIMER_DELAY = 10;

const qint64 MAXIMUM_CACHE_SIZE = 10 * BYTES_PER_GIGABYTES;  // 10GB

static QTimer* locationUpdateTimer = NULL;
static QTimer* balanceUpdateTimer = NULL;
static QTimer* identityPacketTimer = NULL;
static QTimer* billboardPacketTimer = NULL;
static QTimer* checkFPStimer = NULL;
static QTimer* idleTimer = NULL;

const QString CHECK_VERSION_URL = "https://highfidelity.com/latestVersion.xml";
const QString SKIP_FILENAME = QStandardPaths::writableLocation(QStandardPaths::DataLocation) + "/hifi.skipversion";

const QString DEFAULT_SCRIPTS_JS_URL = "http://s3.amazonaws.com/hifi-public/scripts/defaultScripts.js";
Setting::Handle<int> maxOctreePacketsPerSecond("maxOctreePPS", DEFAULT_MAX_OCTREE_PPS);

#ifdef Q_OS_WIN
class MyNativeEventFilter : public QAbstractNativeEventFilter {
public:
    static MyNativeEventFilter& getInstance() {
        static MyNativeEventFilter staticInstance;
        return staticInstance;
    }

    bool nativeEventFilter(const QByteArray &eventType, void* msg, long* result) Q_DECL_OVERRIDE {
        if (eventType == "windows_generic_MSG") {
            MSG* message = (MSG*)msg;

            if (message->message == UWM_IDENTIFY_INSTANCES) {
                *result = UWM_IDENTIFY_INSTANCES;
                return true;
            }

            if (message->message == UWM_SHOW_APPLICATION) {
                MainWindow* applicationWindow = Application::getInstance()->getWindow();
                if (applicationWindow->isMinimized()) {
                    applicationWindow->showNormal();  // Restores to windowed or maximized state appropriately.
                }
                Application::getInstance()->setActiveWindow(applicationWindow);  // Flashes the taskbar icon if not focus.
                return true;
            }

            if (message->message == WM_COPYDATA) {
                COPYDATASTRUCT* pcds = (COPYDATASTRUCT*)(message->lParam);
                QUrl url = QUrl((const char*)(pcds->lpData));
                if (url.isValid() && url.scheme() == HIFI_URL_SCHEME) {
                    DependencyManager::get<AddressManager>()->handleLookupString(url.toString());
                    return true;
                }
            }
        }
        return false;
    }
};
#endif

void messageHandler(QtMsgType type, const QMessageLogContext& context, const QString& message) {
    QString logMessage = LogHandler::getInstance().printMessage((LogMsgType) type, context, message);

    if (!logMessage.isEmpty()) {
#ifdef Q_OS_WIN
        OutputDebugStringA(logMessage.toLocal8Bit().constData());
        OutputDebugStringA("\n");
#endif
        Application::getInstance()->getLogger()->addMessage(qPrintable(logMessage + "\n"));
    }
}

bool setupEssentials(int& argc, char** argv) {
    unsigned int listenPort = 0; // bind to an ephemeral port by default
    const char** constArgv = const_cast<const char**>(argv);
    const char* portStr = getCmdOption(argc, constArgv, "--listenPort");
    if (portStr) {
        listenPort = atoi(portStr);
    }
    // Set build version
    QCoreApplication::setApplicationVersion(BUILD_VERSION);

    DependencyManager::registerInheritance<LimitedNodeList, NodeList>();
    DependencyManager::registerInheritance<AvatarHashMap, AvatarManager>();
    DependencyManager::registerInheritance<EntityActionFactoryInterface, InterfaceActionFactory>();

    Setting::init();

    // Set dependencies
    auto addressManager = DependencyManager::set<AddressManager>();
    auto nodeList = DependencyManager::set<NodeList>(NodeType::Agent, listenPort);
    auto geometryCache = DependencyManager::set<GeometryCache>();
    auto scriptCache = DependencyManager::set<ScriptCache>();
    auto soundCache = DependencyManager::set<SoundCache>();
    auto faceshift = DependencyManager::set<Faceshift>();
    auto audio = DependencyManager::set<AudioClient>();
    auto audioScope = DependencyManager::set<AudioScope>();
    auto deferredLightingEffect = DependencyManager::set<DeferredLightingEffect>();
    auto textureCache = DependencyManager::set<TextureCache>();
    auto framebufferCache = DependencyManager::set<FramebufferCache>();

    auto animationCache = DependencyManager::set<AnimationCache>();
    auto ddeFaceTracker = DependencyManager::set<DdeFaceTracker>();
    auto modelBlender = DependencyManager::set<ModelBlender>();
    auto avatarManager = DependencyManager::set<AvatarManager>();
    auto lodManager = DependencyManager::set<LODManager>();
    auto jsConsole = DependencyManager::set<StandAloneJSConsole>();
    auto dialogsManager = DependencyManager::set<DialogsManager>();
    auto bandwidthRecorder = DependencyManager::set<BandwidthRecorder>();
    auto resourceCacheSharedItems = DependencyManager::set<ResourceCacheSharedItems>();
    auto entityScriptingInterface = DependencyManager::set<EntityScriptingInterface>();
    auto windowScriptingInterface = DependencyManager::set<WindowScriptingInterface>();
#if defined(Q_OS_MAC) || defined(Q_OS_WIN)
    auto speechRecognizer = DependencyManager::set<SpeechRecognizer>();
#endif
    auto discoverabilityManager = DependencyManager::set<DiscoverabilityManager>();
    auto sceneScriptingInterface = DependencyManager::set<SceneScriptingInterface>();
    auto offscreenUi = DependencyManager::set<OffscreenUi>();
    auto autoUpdater = DependencyManager::set<AutoUpdater>();
    auto pathUtils = DependencyManager::set<PathUtils>();
    auto actionFactory = DependencyManager::set<InterfaceActionFactory>();

    return true;
}

Application::Application(int& argc, char** argv, QElapsedTimer &startup_time) :
        QApplication(argc, argv),
        _dependencyManagerIsSetup(setupEssentials(argc, argv)),
        _window(new MainWindow(desktop())),
        _toolWindow(NULL),
        _friendsWindow(NULL),
        _undoStack(),
        _undoStackScriptingInterface(&_undoStack),
        _frameCount(0),
        _fps(60.0f),
        _justStarted(true),
        _physicsEngine(glm::vec3(0.0f)),
        _entities(true, this, this),
        _entityClipboardRenderer(false, this, this),
        _entityClipboard(),
        _viewFrustum(),
        _lastQueriedViewFrustum(),
        _lastQueriedTime(usecTimestampNow()),
        _mirrorViewRect(QRect(MIRROR_VIEW_LEFT_PADDING, MIRROR_VIEW_TOP_PADDING, MIRROR_VIEW_WIDTH, MIRROR_VIEW_HEIGHT)),
        _firstRun("firstRun", true),
        _previousScriptLocation("LastScriptLocation"),
        _scriptsLocationHandle("scriptsLocation"),
        _fieldOfView("fieldOfView", DEFAULT_FIELD_OF_VIEW_DEGREES),
        _scaleMirror(1.0f),
        _rotateMirror(0.0f),
        _raiseMirror(0.0f),
        _cursorVisible(true),
        _lastMouseMove(usecTimestampNow()),
        _lastMouseMoveWasSimulated(false),
        _isTouchPressed(false),
        _mousePressed(false),
        _enableProcessOctreeThread(true),
        _octreeProcessor(),
        _runningScriptsWidget(NULL),
        _runningScriptsWidgetWasVisible(false),
        _trayIcon(new QSystemTrayIcon(_window)),
        _lastNackTime(usecTimestampNow()),
        _lastSendDownstreamAudioStats(usecTimestampNow()),
        _isVSyncOn(true),
        _isThrottleFPSEnabled(false),
        _aboutToQuit(false),
        _notifiedPacketVersionMismatchThisDomain(false),
        _glWidget(new GLCanvas()),
        _domainConnectionRefusals(QList<QString>()),
        _maxOctreePPS(maxOctreePacketsPerSecond.get()),
        _lastFaceTrackerUpdate(0),
        _applicationOverlay()
{
    setInstance(this);
#ifdef Q_OS_WIN
    installNativeEventFilter(&MyNativeEventFilter::getInstance());
#endif

    _logger = new FileLogger(this);  // After setting organization name in order to get correct directory

    qInstallMessageHandler(messageHandler);

    QFontDatabase::addApplicationFont(PathUtils::resourcesPath() + "styles/Inconsolata.otf");
    _window->setWindowTitle("Interface");

    Model::setAbstractViewStateInterface(this); // The model class will sometimes need to know view state details from us

    auto nodeList = DependencyManager::get<NodeList>();

    _myAvatar = DependencyManager::get<AvatarManager>()->getMyAvatar();

    _applicationStartupTime = startup_time;

    qCDebug(interfaceapp) << "[VERSION] Build sequence: " << qPrintable(applicationVersion());

    _bookmarks = new Bookmarks();  // Before setting up the menu

    _runningScriptsWidget = new RunningScriptsWidget(_window);
    _renderEngine->addTask(make_shared<RenderDeferredTask>());
    _renderEngine->registerScene(_main3DScene);

    // start the nodeThread so its event loop is running
    QThread* nodeThread = new QThread(this);
    nodeThread->setObjectName("NodeList Thread");
    nodeThread->start();

    // make sure the node thread is given highest priority
    nodeThread->setPriority(QThread::TimeCriticalPriority);

    // setup a timer for domain-server check ins
    QTimer* domainCheckInTimer = new QTimer(nodeList.data());
    connect(domainCheckInTimer, &QTimer::timeout, nodeList.data(), &NodeList::sendDomainServerCheckIn);
    domainCheckInTimer->start(DOMAIN_SERVER_CHECK_IN_MSECS);

    // put the NodeList and datagram processing on the node thread
    nodeList->moveToThread(nodeThread);

    // geometry background downloads need to happen on the Datagram Processor Thread.  The idle loop will
    // emit checkBackgroundDownloads to cause the GeometryCache to check it's queue for requested background
    // downloads.
    QSharedPointer<GeometryCache> geometryCacheP = DependencyManager::get<GeometryCache>();
    ResourceCache* geometryCache = geometryCacheP.data();
    connect(this, &Application::checkBackgroundDownloads, geometryCache, &ResourceCache::checkAsynchronousGets);

    // put the audio processing on a separate thread
    QThread* audioThread = new QThread();
    audioThread->setObjectName("Audio Thread");

    auto audioIO = DependencyManager::get<AudioClient>();

    audioIO->setPositionGetter(getPositionForAudio);
    audioIO->setOrientationGetter(getOrientationForAudio);

    audioIO->moveToThread(audioThread);

    auto& audioScriptingInterface = AudioScriptingInterface::getInstance();
    
    connect(audioThread, &QThread::started, audioIO.data(), &AudioClient::start);
    connect(audioIO.data(), &AudioClient::destroyed, audioThread, &QThread::quit);
    connect(audioThread, &QThread::finished, audioThread, &QThread::deleteLater);
    connect(audioIO.data(), &AudioClient::muteToggled, this, &Application::audioMuteToggled);
    connect(audioIO.data(), &AudioClient::mutedByMixer, &audioScriptingInterface, &AudioScriptingInterface::mutedByMixer);
    connect(audioIO.data(), &AudioClient::receivedFirstPacket, &audioScriptingInterface, &AudioScriptingInterface::receivedFirstPacket);
    connect(audioIO.data(), &AudioClient::disconnected, &audioScriptingInterface, &AudioScriptingInterface::disconnected);
    connect(audioIO.data(), &AudioClient::muteEnvironmentRequested, [](glm::vec3 position, float radius) {
        auto audioClient = DependencyManager::get<AudioClient>();
        float distance = glm::distance(DependencyManager::get<AvatarManager>()->getMyAvatar()->getPosition(),
                                 position);
        bool shouldMute = !audioClient->isMuted() && (distance < radius);

        if (shouldMute) {
            audioClient->toggleMute();
            AudioScriptingInterface::getInstance().environmentMuted();
        }
    });

    audioThread->start();

    const DomainHandler& domainHandler = nodeList->getDomainHandler();

    connect(&domainHandler, SIGNAL(hostnameChanged(const QString&)), SLOT(domainChanged(const QString&)));
    connect(&domainHandler, SIGNAL(connectedToDomain(const QString&)), SLOT(connectedToDomain(const QString&)));
    connect(&domainHandler, SIGNAL(connectedToDomain(const QString&)), SLOT(updateWindowTitle()));
    connect(&domainHandler, SIGNAL(disconnectedFromDomain()), SLOT(updateWindowTitle()));
    connect(&domainHandler, SIGNAL(disconnectedFromDomain()), SLOT(clearDomainOctreeDetails()));
    connect(&domainHandler, &DomainHandler::settingsReceived, this, &Application::domainSettingsReceived);
    connect(&domainHandler, &DomainHandler::hostnameChanged,
            DependencyManager::get<AddressManager>().data(), &AddressManager::storeCurrentAddress);

    // update our location every 5 seconds in the metaverse server, assuming that we are authenticated with one
    const qint64 DATA_SERVER_LOCATION_CHANGE_UPDATE_MSECS = 5 * 1000;

    locationUpdateTimer = new QTimer(this);
    auto discoverabilityManager = DependencyManager::get<DiscoverabilityManager>();
    connect(locationUpdateTimer, &QTimer::timeout, discoverabilityManager.data(), &DiscoverabilityManager::updateLocation);
    locationUpdateTimer->start(DATA_SERVER_LOCATION_CHANGE_UPDATE_MSECS);

    // if we get a domain change, immediately attempt update location in metaverse server
    connect(&nodeList->getDomainHandler(), &DomainHandler::connectedToDomain,
            discoverabilityManager.data(), &DiscoverabilityManager::updateLocation);

    connect(nodeList.data(), &NodeList::nodeAdded, this, &Application::nodeAdded);
    connect(nodeList.data(), &NodeList::nodeKilled, this, &Application::nodeKilled);
    connect(nodeList.data(), SIGNAL(nodeKilled(SharedNodePointer)), SLOT(nodeKilled(SharedNodePointer)));
    connect(nodeList.data(), &NodeList::uuidChanged, _myAvatar, &MyAvatar::setSessionUUID);
    connect(nodeList.data(), &NodeList::uuidChanged, this, &Application::setSessionUUID);
    connect(nodeList.data(), &NodeList::limitOfSilentDomainCheckInsReached, nodeList.data(), &NodeList::reset);
    connect(&nodeList->getPacketReceiver(), &PacketReceiver::packetVersionMismatch,
            this, &Application::notifyPacketVersionMismatch);

    // connect to appropriate slots on AccountManager
    AccountManager& accountManager = AccountManager::getInstance();

    const qint64 BALANCE_UPDATE_INTERVAL_MSECS = 5 * 1000;

    balanceUpdateTimer = new QTimer(this);
    connect(balanceUpdateTimer, &QTimer::timeout, &accountManager, &AccountManager::updateBalance);
    balanceUpdateTimer->start(BALANCE_UPDATE_INTERVAL_MSECS);

    connect(&accountManager, &AccountManager::balanceChanged, this, &Application::updateWindowTitle);

    auto dialogsManager = DependencyManager::get<DialogsManager>();
    connect(&accountManager, &AccountManager::authRequired, dialogsManager.data(), &DialogsManager::showLoginDialog);
    connect(&accountManager, &AccountManager::usernameChanged, this, &Application::updateWindowTitle);

    // set the account manager's root URL and trigger a login request if we don't have the access token
    accountManager.setAuthURL(NetworkingConstants::METAVERSE_SERVER_URL);
    UserActivityLogger::getInstance().launch(applicationVersion());

    // once the event loop has started, check and signal for an access token
    QMetaObject::invokeMethod(&accountManager, "checkAndSignalForAccessToken", Qt::QueuedConnection);

    auto addressManager = DependencyManager::get<AddressManager>();

    // use our MyAvatar position and quat for address manager path
    addressManager->setPositionGetter(getPositionForPath);
    addressManager->setOrientationGetter(getOrientationForPath);

    connect(addressManager.data(), &AddressManager::hostChanged, this, &Application::updateWindowTitle);
    connect(this, &QCoreApplication::aboutToQuit, addressManager.data(), &AddressManager::storeCurrentAddress);

    #ifdef _WIN32
    WSADATA WsaData;
    int wsaresult = WSAStartup(MAKEWORD(2,2), &WsaData);
    #endif

    // tell the NodeList instance who to tell the domain server we care about
    nodeList->addSetOfNodeTypesToNodeInterestSet(NodeSet() << NodeType::AudioMixer << NodeType::AvatarMixer
                                                 << NodeType::EntityServer);

    // connect to the packet sent signal of the _entityEditSender
    connect(&_entityEditSender, &EntityEditPacketSender::packetSent, this, &Application::packetSent);

    // send the identity packet for our avatar each second to our avatar mixer
    identityPacketTimer = new QTimer();
    connect(identityPacketTimer, &QTimer::timeout, _myAvatar, &MyAvatar::sendIdentityPacket);
    identityPacketTimer->start(AVATAR_IDENTITY_PACKET_SEND_INTERVAL_MSECS);

    // send the billboard packet for our avatar every few seconds
    billboardPacketTimer = new QTimer();
    connect(billboardPacketTimer, &QTimer::timeout, _myAvatar, &MyAvatar::sendBillboardPacket);
    billboardPacketTimer->start(AVATAR_BILLBOARD_PACKET_SEND_INTERVAL_MSECS);

    QString cachePath = QStandardPaths::writableLocation(QStandardPaths::DataLocation);
    QNetworkAccessManager& networkAccessManager = NetworkAccessManager::getInstance();
    QNetworkDiskCache* cache = new QNetworkDiskCache();
    cache->setMaximumCacheSize(MAXIMUM_CACHE_SIZE);
    cache->setCacheDirectory(!cachePath.isEmpty() ? cachePath : "interfaceCache");
    networkAccessManager.setCache(cache);

    ResourceCache::setRequestLimit(3);

    _window->setCentralWidget(_glWidget);

    _window->restoreGeometry();

    _window->setVisible(true);
    _glWidget->setFocusPolicy(Qt::StrongFocus);
    _glWidget->setFocus();
#ifdef Q_OS_MAC
    // OSX doesn't seem to provide for hiding the cursor only on the GL widget
    _window->setCursor(Qt::BlankCursor);
#else
    // On windows and linux, hiding the top level cursor also means it's invisible
    // when hovering over the window menu, which is a pain, so only hide it for
    // the GL surface
    _glWidget->setCursor(Qt::BlankCursor);
#endif

    // enable mouse tracking; otherwise, we only get drag events
    _glWidget->setMouseTracking(true);

    _fullscreenMenuWidget->setParent(_glWidget);
    _menuBarHeight = Menu::getInstance()->height();
    if (Menu::getInstance()->isOptionChecked(MenuOption::Fullscreen)) {
        setFullscreen(true);  // Initialize menu bar show/hide
    }

    _toolWindow = new ToolWindow();
    _toolWindow->setWindowFlags(_toolWindow->windowFlags() | Qt::WindowStaysOnTopHint);
    _toolWindow->setWindowTitle("Tools");

    // initialization continues in initializeGL when OpenGL context is ready

    // Tell our entity edit sender about our known jurisdictions
    _entityEditSender.setServerJurisdictions(&_entityServerJurisdictions);

    // For now we're going to set the PPS for outbound packets to be super high, this is
    // probably not the right long term solution. But for now, we're going to do this to
    // allow you to move an entity around in your hand
    _entityEditSender.setPacketsPerSecond(3000); // super high!!

    _overlays.init(); // do this before scripts load

    _runningScriptsWidget->setRunningScripts(getRunningScripts());
    connect(_runningScriptsWidget, &RunningScriptsWidget::stopScriptName, this, &Application::stopScript);

    connect(this, SIGNAL(aboutToQuit()), this, SLOT(saveScripts()));
    connect(this, SIGNAL(aboutToQuit()), this, SLOT(aboutToQuit()));

    // hook up bandwidth estimator
    QSharedPointer<BandwidthRecorder> bandwidthRecorder = DependencyManager::get<BandwidthRecorder>();
    connect(nodeList.data(), &LimitedNodeList::dataSent,
            bandwidthRecorder.data(), &BandwidthRecorder::updateOutboundData);
    connect(&nodeList->getPacketReceiver(), &PacketReceiver::dataReceived,
            bandwidthRecorder.data(), &BandwidthRecorder::updateInboundData);

    connect(&_myAvatar->getSkeletonModel(), &SkeletonModel::skeletonLoaded,
            this, &Application::checkSkeleton, Qt::QueuedConnection);

    // Setup the userInputMapper with the actions
    // Setup the keyboardMouseDevice and the user input mapper with the default bindings
    _keyboardMouseDevice.registerToUserInputMapper(_userInputMapper);
    _keyboardMouseDevice.assignDefaultInputMapping(_userInputMapper);

    // check first run...
    if (_firstRun.get()) {
        qCDebug(interfaceapp) << "This is a first run...";
        // clear the scripts, and set out script to our default scripts
        clearScriptsBeforeRunning();
        loadScript(DEFAULT_SCRIPTS_JS_URL);

        _firstRun.set(false);
    } else {
        // do this as late as possible so that all required subsystems are initialized
        loadScripts();
    }

    loadSettings();
    int SAVE_SETTINGS_INTERVAL = 10 * MSECS_PER_SECOND; // Let's save every seconds for now
    connect(&_settingsTimer, &QTimer::timeout, this, &Application::saveSettings);
    connect(&_settingsThread, SIGNAL(started()), &_settingsTimer, SLOT(start()));
    connect(&_settingsThread, SIGNAL(finished()), &_settingsTimer, SLOT(stop()));
    _settingsTimer.moveToThread(&_settingsThread);
    _settingsTimer.setSingleShot(false);
    _settingsTimer.setInterval(SAVE_SETTINGS_INTERVAL);
    _settingsThread.start();

    if (Menu::getInstance()->isOptionChecked(MenuOption::IndependentMode)) {
        Menu::getInstance()->setIsOptionChecked(MenuOption::ThirdPerson, true);
        cameraMenuChanged();
    }

    _trayIcon->show();

    // set the local loopback interface for local sounds from audio scripts
    AudioScriptingInterface::getInstance().setLocalAudioInterface(audioIO.data());

#ifdef HAVE_RTMIDI
    // setup the MIDIManager
    MIDIManager& midiManagerInstance = MIDIManager::getInstance();
    midiManagerInstance.openDefaultPort();
#endif

    this->installEventFilter(this);
    // The offscreen UI needs to intercept the mouse and keyboard
    // events coming from the onscreen window
    _glWidget->installEventFilter(DependencyManager::get<OffscreenUi>().data());

    // initialize our face trackers after loading the menu settings
    auto faceshiftTracker = DependencyManager::get<Faceshift>();
    faceshiftTracker->init();
    connect(faceshiftTracker.data(), &FaceTracker::muteToggled, this, &Application::faceTrackerMuteToggled);
#ifdef HAVE_DDE
    auto ddeTracker = DependencyManager::get<DdeFaceTracker>();
    ddeTracker->init();
    connect(ddeTracker.data(), &FaceTracker::muteToggled, this, &Application::faceTrackerMuteToggled);
#endif

    auto applicationUpdater = DependencyManager::get<AutoUpdater>();
    connect(applicationUpdater.data(), &AutoUpdater::newVersionIsAvailable, dialogsManager.data(), &DialogsManager::showUpdateDialog);
    applicationUpdater->checkForUpdate();

    auto& packetReceiver = nodeList->getPacketReceiver();
    packetReceiver.registerListener(PacketType::DomainConnectionDenied, this, "handleDomainConnectionDeniedPacket");
}

void Application::aboutToQuit() {
    emit beforeAboutToQuit();

    _aboutToQuit = true;
    cleanupBeforeQuit();
}

void Application::cleanupBeforeQuit() {

    _entities.clear(); // this will allow entity scripts to properly shutdown
    
    // tell the packet receiver we're shutting down, so it can drop packets
    DependencyManager::get<NodeList>()->getPacketReceiver().setShouldDropPackets(true);
    
    _entities.shutdown(); // tell the entities system we're shutting down, so it will stop running scripts
    ScriptEngine::stopAllScripts(this); // stop all currently running global scripts

    // first stop all timers directly or by invokeMethod
    // depending on what thread they run in
    locationUpdateTimer->stop();
    balanceUpdateTimer->stop();
    identityPacketTimer->stop();
    billboardPacketTimer->stop();
    checkFPStimer->stop();
    idleTimer->stop();
    QMetaObject::invokeMethod(&_settingsTimer, "stop", Qt::BlockingQueuedConnection);

    // and then delete those that got created by "new"
    delete locationUpdateTimer;
    delete balanceUpdateTimer;
    delete identityPacketTimer;
    delete billboardPacketTimer;
    delete checkFPStimer;
    delete idleTimer;
    // no need to delete _settingsTimer here as it is no pointer

    // save state
    _settingsThread.quit();
    saveSettings();
    _window->saveGeometry();

    // let the avatar mixer know we're out
    MyAvatar::sendKillAvatar();

    // stop the AudioClient
    QMetaObject::invokeMethod(DependencyManager::get<AudioClient>().data(),
                              "stop", Qt::BlockingQueuedConnection);

    // destroy the AudioClient so it and its thread have a chance to go down safely
    DependencyManager::destroy<AudioClient>();

#ifdef HAVE_DDE
    DependencyManager::destroy<DdeFaceTracker>();
#endif
}

void Application::emptyLocalCache() {
    QNetworkDiskCache* cache = qobject_cast<QNetworkDiskCache*>(NetworkAccessManager::getInstance().cache());
    if (cache) {
        qDebug() << "DiskCacheEditor::clear(): Clearing disk cache.";
        cache->clear();
    }
}

Application::~Application() {
    EntityTree* tree = _entities.getTree();
    tree->lockForWrite();
    _entities.getTree()->setSimulation(NULL);
    tree->unlock();

    _octreeProcessor.terminate();
    _entityEditSender.terminate();

    Menu::getInstance()->deleteLater();

    _physicsEngine.setCharacterController(NULL);
    _myAvatar = NULL;

    ModelEntityItem::cleanupLoadedAnimations();

    // stop the glWidget frame timer so it doesn't call paintGL
    _glWidget->stopFrameTimer();

    // remove avatars from physics engine
    DependencyManager::get<AvatarManager>()->clearOtherAvatars();
    _physicsEngine.deleteObjects(DependencyManager::get<AvatarManager>()->getObjectsToDelete());

    DependencyManager::destroy<OffscreenUi>();
    DependencyManager::destroy<AvatarManager>();
    DependencyManager::destroy<AnimationCache>();
    DependencyManager::destroy<FramebufferCache>();
    DependencyManager::destroy<TextureCache>();
    DependencyManager::destroy<GeometryCache>();
    DependencyManager::destroy<ScriptCache>();
    DependencyManager::destroy<SoundCache>();

    QThread* nodeThread = DependencyManager::get<NodeList>()->thread();
    
    // remove the NodeList from the DependencyManager
    DependencyManager::destroy<NodeList>();

    // ask the node thread to quit and wait until it is done
    nodeThread->quit();
    nodeThread->wait();

    Leapmotion::destroy();
    RealSense::destroy();

    qInstallMessageHandler(NULL); // NOTE: Do this as late as possible so we continue to get our log messages
}

void Application::initializeGL() {
    qCDebug(interfaceapp) << "Created Display Window.";

    // initialize glut for shape drawing; Qt apparently initializes it on OS X
    #ifndef __APPLE__
    static bool isInitialized = false;
    if (isInitialized) {
        return;
    } else {
        isInitialized = true;
    }
    #endif

<<<<<<< HEAD
#ifdef WIN32
    GLenum err = glewInit();
    if (GLEW_OK != err) {
        /* Problem: glewInit failed, something is seriously wrong. */
        qCDebug(interfaceapp, "Error: %s\n", glewGetErrorString(err));
    }
    qCDebug(interfaceapp, "Status: Using GLEW %s\n", glewGetString(GLEW_VERSION));

    if (wglewGetExtension("WGL_EXT_swap_control")) {
        int swapInterval = wglGetSwapIntervalEXT();
        qCDebug(interfaceapp, "V-Sync is %s\n", (swapInterval > 0 ? "ON" : "OFF"));
    }
#endif

#if defined(Q_OS_LINUX)
    // TODO: Write the correct  code for Linux...
    /* if (wglewGetExtension("WGL_EXT_swap_control")) {
        int swapInterval = wglGetSwapIntervalEXT();
        qCDebug(interfaceapp, "V-Sync is %s\n", (swapInterval > 0 ? "ON" : "OFF"));
    }*/
#endif
=======

    // Where the gpuContext is created and where the TRUE Backend is created and assigned
    _gpuContext = std::make_shared<gpu::Context>(new gpu::GLBackend());
>>>>>>> 837ff457

    initDisplay();
    qCDebug(interfaceapp, "Initialized Display.");

    // The UI can't be created until the primary OpenGL
    // context is created, because it needs to share
    // texture resources
    initializeUi();
    qCDebug(interfaceapp, "Initialized Offscreen UI.");
    _glWidget->makeCurrent();

    // call Menu getInstance static method to set up the menu
    // Needs to happen AFTER the QML UI initialization
    _window->setMenuBar(Menu::getInstance());

    init();
    qCDebug(interfaceapp, "init() complete.");

    // create thread for parsing of octee data independent of the main network and rendering threads
    _octreeProcessor.initialize(_enableProcessOctreeThread);
    connect(&_octreeProcessor, &OctreePacketProcessor::packetVersionMismatch, this, &Application::notifyPacketVersionMismatch);
    _entityEditSender.initialize(_enableProcessOctreeThread);

    // call our timer function every second
    checkFPStimer = new QTimer(this);
    connect(checkFPStimer, SIGNAL(timeout()), SLOT(checkFPS()));
    checkFPStimer->start(1000);

    // call our idle function whenever we can
    idleTimer = new QTimer(this);
    connect(idleTimer, SIGNAL(timeout()), SLOT(idle()));
    idleTimer->start(0);
    _idleLoopStdev.reset();

    if (_justStarted) {
        float startupTime = (float)_applicationStartupTime.elapsed() / 1000.0f;
        _justStarted = false;
        qCDebug(interfaceapp, "Startup time: %4.2f seconds.", (double)startupTime);
    }

    // update before the first render
    update(1.0f / _fps);

    InfoView::show(INFO_HELP_PATH, true);
}

void Application::initializeUi() {
    AddressBarDialog::registerType();
    ErrorDialog::registerType();
    LoginDialog::registerType();
    MessageDialog::registerType();
    VrMenu::registerType();
    Tooltip::registerType();
    UpdateDialog::registerType();

    auto offscreenUi = DependencyManager::get<OffscreenUi>();
    offscreenUi->create(_glWidget->context()->contextHandle());
    offscreenUi->resize(_glWidget->size());
    offscreenUi->setProxyWindow(_window->windowHandle());
    offscreenUi->setBaseUrl(QUrl::fromLocalFile(PathUtils::resourcesPath() + "/qml/"));
    offscreenUi->load("Root.qml");
    offscreenUi->load("RootMenu.qml");
    VrMenu::load();
    VrMenu::executeQueuedLambdas();
    offscreenUi->setMouseTranslator([this](const QPointF& p){
        if (OculusManager::isConnected()) {
            glm::vec2 pos = _compositor.screenToOverlay(toGlm(p));
            return QPointF(pos.x, pos.y);
        }
        return QPointF(p);
    });
    offscreenUi->resume();
    connect(_window, &MainWindow::windowGeometryChanged, [this](const QRect & r){
        static qreal oldDevicePixelRatio = 0;
        qreal devicePixelRatio = _glWidget->devicePixelRatio();
        if (devicePixelRatio != oldDevicePixelRatio) {
            oldDevicePixelRatio = devicePixelRatio;
            qDebug() << "Device pixel ratio changed, triggering GL resize";
            resizeGL();
        }
    });
}

void Application::paintGL() {
    PROFILE_RANGE(__FUNCTION__);
    _glWidget->makeCurrent();

    auto lodManager = DependencyManager::get<LODManager>();


    RenderArgs renderArgs(_gpuContext, nullptr, getViewFrustum(), lodManager->getOctreeSizeScale(),
                          lodManager->getBoundaryLevelAdjust(), RenderArgs::DEFAULT_RENDER_MODE,
                          RenderArgs::MONO, RenderArgs::RENDER_DEBUG_NONE);

    PerformanceTimer perfTimer("paintGL");
    //Need accurate frame timing for the oculus rift
    if (OculusManager::isConnected()) {
        OculusManager::beginFrameTiming();
    }


    PerformanceWarning::setSuppressShortTimings(Menu::getInstance()->isOptionChecked(MenuOption::SuppressShortTimings));
    bool showWarnings = Menu::getInstance()->isOptionChecked(MenuOption::PipelineWarnings);
    PerformanceWarning warn(showWarnings, "Application::paintGL()");
    resizeGL();


    {
        PerformanceTimer perfTimer("renderOverlay");
        
        // NOTE: There is no batch associated with this renderArgs
        // the ApplicationOverlay class assumes it's viewport is setup to be the device size
        QSize size = qApp->getDeviceSize();
        renderArgs._viewport = glm::ivec4(0, 0, size.width(), size.height());    
        _applicationOverlay.renderOverlay(&renderArgs);
    }

    if (_myCamera.getMode() == CAMERA_MODE_FIRST_PERSON || _myCamera.getMode() == CAMERA_MODE_THIRD_PERSON) {
        Menu::getInstance()->setIsOptionChecked(MenuOption::FirstPerson, _myAvatar->getBoomLength() <= MyAvatar::ZOOM_MIN);
        Menu::getInstance()->setIsOptionChecked(MenuOption::ThirdPerson, !(_myAvatar->getBoomLength() <= MyAvatar::ZOOM_MIN));
        Application::getInstance()->cameraMenuChanged();
    }

    if (_myCamera.getMode() == CAMERA_MODE_FIRST_PERSON) {
        // Always use the default eye position, not the actual head eye position.
        // Using the latter will cause the camera to wobble with idle animations,
        // or with changes from the face tracker
        _myCamera.setPosition(_myAvatar->getDefaultEyePosition());
        if (!OculusManager::isConnected()) {
            // If not using an HMD, grab the camera orientation directly
            _myCamera.setRotation(_myAvatar->getHead()->getCameraOrientation());
        } else {
            // In an HMD, people can look up and down with their actual neck, and the
            // per-eye HMD pose will be applied later.  So set the camera orientation
            // to only the yaw, excluding pitch and roll, i.e. an orientation that
            // is orthongonal to the (body's) Y axis
            _myCamera.setRotation(_myAvatar->getWorldAlignedOrientation());
        }

    } else if (_myCamera.getMode() == CAMERA_MODE_THIRD_PERSON) {
        if (OculusManager::isConnected()) {
            _myCamera.setRotation(_myAvatar->getWorldAlignedOrientation());
        } else {
            _myCamera.setRotation(_myAvatar->getHead()->getOrientation());
        }
        if (Menu::getInstance()->isOptionChecked(MenuOption::CenterPlayerInView)) {
            _myCamera.setPosition(_myAvatar->getDefaultEyePosition() +
                                  _myCamera.getRotation() * glm::vec3(0.0f, 0.0f, 1.0f) * _myAvatar->getBoomLength() * _myAvatar->getScale());
        } else {
            _myCamera.setPosition(_myAvatar->getDefaultEyePosition() +
                                  _myAvatar->getOrientation() * glm::vec3(0.0f, 0.0f, 1.0f) * _myAvatar->getBoomLength() * _myAvatar->getScale());
        }

    } else if (_myCamera.getMode() == CAMERA_MODE_MIRROR) {
        _myCamera.setRotation(_myAvatar->getWorldAlignedOrientation() * glm::quat(glm::vec3(0.0f, PI + _rotateMirror, 0.0f)));
        _myCamera.setPosition(_myAvatar->getDefaultEyePosition() +
                              glm::vec3(0, _raiseMirror * _myAvatar->getScale(), 0) +
                              (_myAvatar->getOrientation() * glm::quat(glm::vec3(0.0f, _rotateMirror, 0.0f))) *
                               glm::vec3(0.0f, 0.0f, -1.0f) * MIRROR_FULLSCREEN_DISTANCE * _scaleMirror);
    }

    // Update camera position
    if (!OculusManager::isConnected()) {
        _myCamera.update(1.0f / _fps);
    }

    // Sync up the View Furstum with the camera
    loadViewFrustum(_myCamera, _viewFrustum);


    renderArgs._renderMode = RenderArgs::DEFAULT_RENDER_MODE;

    if (OculusManager::isConnected()) {
        //When in mirror mode, use camera rotation. Otherwise, use body rotation
        if (_myCamera.getMode() == CAMERA_MODE_MIRROR) {
            OculusManager::display(_glWidget, &renderArgs, _myCamera.getRotation(), _myCamera.getPosition(), _myCamera);
        } else {
            OculusManager::display(_glWidget, &renderArgs, _myAvatar->getWorldAlignedOrientation(), _myAvatar->getDefaultEyePosition(), _myCamera);
        }
    } else if (TV3DManager::isConnected()) {
        TV3DManager::display(&renderArgs, _myCamera);
    } else {
        PROFILE_RANGE(__FUNCTION__ "/mainRender");

        {
            gpu::Batch batch;
            auto primaryFbo = DependencyManager::get<FramebufferCache>()->getPrimaryFramebuffer();
            batch.setFramebuffer(primaryFbo);
            // clear the normal and specular buffers
            batch.clearFramebuffer(
                gpu::Framebuffer::BUFFER_COLOR0 | 
                gpu::Framebuffer::BUFFER_COLOR1 |
                gpu::Framebuffer::BUFFER_COLOR2 |
                gpu::Framebuffer::BUFFER_DEPTH,
                vec4(vec3(0), 1), 1.0, 0.0);

            // Viewport is assigned to the size of the framebuffer
            QSize size = DependencyManager::get<FramebufferCache>()->getFrameBufferSize();
            renderArgs._viewport = glm::ivec4(0, 0, size.width(), size.height());
            batch.setViewportTransform(renderArgs._viewport);
            renderArgs._context->render(batch);
        }

        displaySide(&renderArgs, _myCamera);

        if (Menu::getInstance()->isOptionChecked(MenuOption::Mirror)) {
            renderArgs._renderMode = RenderArgs::MIRROR_RENDER_MODE;
            renderRearViewMirror(&renderArgs, _mirrorViewRect);
            renderArgs._renderMode = RenderArgs::NORMAL_RENDER_MODE;
        }

        {
            auto geometryCache = DependencyManager::get<GeometryCache>();
            auto primaryFbo = DependencyManager::get<FramebufferCache>()->getPrimaryFramebuffer();
            gpu::Batch batch;
            batch.blit(primaryFbo, glm::ivec4(0, 0, _renderResolution.x, _renderResolution.y),
                nullptr, glm::ivec4(0, 0, _glWidget->getDeviceSize().width(), _glWidget->getDeviceSize().height()));
            renderArgs._context->render(batch);
        }

        _compositor.displayOverlayTexture(&renderArgs);
    }


    if (!OculusManager::isConnected() || OculusManager::allowSwap()) {
        PROFILE_RANGE(__FUNCTION__ "/bufferSwap");
        _glWidget->swapBuffers();
    }

    if (OculusManager::isConnected()) {
        OculusManager::endFrameTiming();
    }
    _frameCount++;
    Stats::getInstance()->setRenderDetails(renderArgs._details);
}

void Application::runTests() {
    runTimingTests();
    runUnitTests();
}

void Application::audioMuteToggled() {
    QAction* muteAction = Menu::getInstance()->getActionForOption(MenuOption::MuteAudio);
    Q_CHECK_PTR(muteAction);
    muteAction->setChecked(DependencyManager::get<AudioClient>()->isMuted());
}

void Application::faceTrackerMuteToggled() {
    QAction* muteAction = Menu::getInstance()->getActionForOption(MenuOption::MuteFaceTracking);
    Q_CHECK_PTR(muteAction);
    bool isMuted = getSelectedFaceTracker()->isMuted();
    muteAction->setChecked(isMuted);
    getSelectedFaceTracker()->setEnabled(!isMuted);
    Menu::getInstance()->getActionForOption(MenuOption::CalibrateCamera)->setEnabled(!isMuted);
}

void Application::aboutApp() {
    InfoView::show(INFO_HELP_PATH);
}

void Application::showEditEntitiesHelp() {
    InfoView::show(INFO_EDIT_ENTITIES_PATH);
}

void Application::resetCameras(Camera& camera, const glm::uvec2& size) {
    if (OculusManager::isConnected()) {
        OculusManager::configureCamera(camera);
    } else if (TV3DManager::isConnected()) {
        TV3DManager::configureCamera(camera, size.x, size.y);
    } else {
        camera.setProjection(glm::perspective(glm::radians(_fieldOfView.get()), (float)size.x / size.y, DEFAULT_NEAR_CLIP, DEFAULT_FAR_CLIP));
    }
}

void Application::resizeGL() {
    PROFILE_RANGE(__FUNCTION__);
    // Set the desired FBO texture size. If it hasn't changed, this does nothing.
    // Otherwise, it must rebuild the FBOs
    QSize renderSize;
    if (OculusManager::isConnected()) {
        renderSize = OculusManager::getRenderTargetSize();
    } else {
        renderSize = _glWidget->getDeviceSize() * getRenderResolutionScale();
    }

    if (_renderResolution != toGlm(renderSize)) {
        _renderResolution = toGlm(renderSize);
        DependencyManager::get<FramebufferCache>()->setFrameBufferSize(renderSize);

        loadViewFrustum(_myCamera, _viewFrustum);
    }

    resetCameras(_myCamera, _renderResolution);

    auto offscreenUi = DependencyManager::get<OffscreenUi>();

    auto canvasSize = _glWidget->size();
    offscreenUi->resize(canvasSize);
    _glWidget->makeCurrent();

}

bool Application::importSVOFromURL(const QString& urlString) {
    QUrl url(urlString);
    emit svoImportRequested(url.url());
    return true; // assume it's accepted
}

bool Application::event(QEvent* event) {
    if ((int)event->type() == (int)Lambda) {
        ((LambdaEvent*)event)->call();
        return true;
    }

    switch (event->type()) {
        case QEvent::MouseMove:
            mouseMoveEvent((QMouseEvent*)event);
            return true;
        case QEvent::MouseButtonPress:
            mousePressEvent((QMouseEvent*)event);
            return true;
        case QEvent::MouseButtonDblClick:
            mouseDoublePressEvent((QMouseEvent*)event);
            return true;
        case QEvent::MouseButtonRelease:
            mouseReleaseEvent((QMouseEvent*)event);
            return true;
        case QEvent::KeyPress:
            keyPressEvent((QKeyEvent*)event);
            return true;
        case QEvent::KeyRelease:
            keyReleaseEvent((QKeyEvent*)event);
            return true;
        case QEvent::FocusOut:
            focusOutEvent((QFocusEvent*)event);
            return true;
        case QEvent::TouchBegin:
            touchBeginEvent(static_cast<QTouchEvent*>(event));
            event->accept();
            return true;
        case QEvent::TouchEnd:
            touchEndEvent(static_cast<QTouchEvent*>(event));
            return true;
        case QEvent::TouchUpdate:
            touchUpdateEvent(static_cast<QTouchEvent*>(event));
            return true;
        case QEvent::Wheel:
            wheelEvent(static_cast<QWheelEvent*>(event));
            return true;
        case QEvent::Drop:
            dropEvent(static_cast<QDropEvent*>(event));
            return true;
        default:
            break;
    }

    // handle custom URL
    if (event->type() == QEvent::FileOpen) {

        QFileOpenEvent* fileEvent = static_cast<QFileOpenEvent*>(event);

        QUrl url = fileEvent->url();

        if (!url.isEmpty()) {
            QString urlString = url.toString();
            if (canAcceptURL(urlString)) {
                return acceptURL(urlString);
            }
        }
        return false;
    }

    if (HFActionEvent::types().contains(event->type())) {
        _controllerScriptingInterface.handleMetaEvent(static_cast<HFMetaEvent*>(event));
    }

    return QApplication::event(event);
}

bool Application::eventFilter(QObject* object, QEvent* event) {
    if (event->type() == QEvent::ShortcutOverride) {
        if (DependencyManager::get<OffscreenUi>()->shouldSwallowShortcut(event)) {
            event->accept();
            return true;
        }

        // Filter out captured keys before they're used for shortcut actions.
        if (_controllerScriptingInterface.isKeyCaptured(static_cast<QKeyEvent*>(event))) {
            event->accept();
            return true;
        }
    }

    return false;
}

static bool _altPressed{ false };

void Application::keyPressEvent(QKeyEvent* event) {
    _altPressed = event->key() == Qt::Key_Alt;
    _keysPressed.insert(event->key());

    _controllerScriptingInterface.emitKeyPressEvent(event); // send events to any registered scripts

    // if one of our scripts have asked to capture this event, then stop processing it
    if (_controllerScriptingInterface.isKeyCaptured(event)) {
        return;
    }

    if (activeWindow() == _window) {
        _keyboardMouseDevice.keyPressEvent(event);

        bool isShifted = event->modifiers().testFlag(Qt::ShiftModifier);
        bool isMeta = event->modifiers().testFlag(Qt::ControlModifier);
        bool isOption = event->modifiers().testFlag(Qt::AltModifier);
        switch (event->key()) {
                break;
            case Qt::Key_Enter:
            case Qt::Key_Return:
                Menu::getInstance()->triggerOption(MenuOption::AddressBar);
                break;

            case Qt::Key_B:
                if (isMeta) {
                    auto offscreenUi = DependencyManager::get<OffscreenUi>();
                    offscreenUi->load("Browser.qml");
                }
                break;

            case Qt::Key_L:
                if (isShifted && isMeta) {
                    Menu::getInstance()->triggerOption(MenuOption::Log);
                } else if (isMeta) {
                    Menu::getInstance()->triggerOption(MenuOption::AddressBar);
                } else if (isShifted) {
                    Menu::getInstance()->triggerOption(MenuOption::LodTools);
                }
                break;

            case Qt::Key_F: {
                _physicsEngine.dumpNextStats();
                break;
            }

            case Qt::Key_Asterisk:
                Menu::getInstance()->triggerOption(MenuOption::Stars);
                break;

            case Qt::Key_S:
                if (isShifted && isMeta && !isOption) {
                    Menu::getInstance()->triggerOption(MenuOption::SuppressShortTimings);
                } else if (isOption && !isShifted && !isMeta) {
                    Menu::getInstance()->triggerOption(MenuOption::ScriptEditor);
                } else if (!isOption && !isShifted && isMeta) {
                    takeSnapshot();
                }
                break;

            case Qt::Key_Apostrophe: {
                if (isMeta) {
                    auto cursor = Cursor::Manager::instance().getCursor();
                    auto curIcon = cursor->getIcon();
                    if (curIcon == Cursor::Icon::DEFAULT) {
                        cursor->setIcon(Cursor::Icon::LINK);
                    } else {
                        cursor->setIcon(Cursor::Icon::DEFAULT);
                    }
                } else {
                    resetSensors();
                }
                break;
            }

            case Qt::Key_A:
                if (isShifted) {
                    Menu::getInstance()->triggerOption(MenuOption::Atmosphere);
                }
                break;

            case Qt::Key_Backslash:
                Menu::getInstance()->triggerOption(MenuOption::Chat);
                break;

            case Qt::Key_Up:
                if (_myCamera.getMode() == CAMERA_MODE_MIRROR) {
                    if (!isShifted) {
                        _scaleMirror *= 0.95f;
                    } else {
                        _raiseMirror += 0.05f;
                    }
                }
                break;

            case Qt::Key_Down:
                if (_myCamera.getMode() == CAMERA_MODE_MIRROR) {
                    if (!isShifted) {
                        _scaleMirror *= 1.05f;
                    } else {
                        _raiseMirror -= 0.05f;
                    }
                }
                break;

            case Qt::Key_Left:
                if (_myCamera.getMode() == CAMERA_MODE_MIRROR) {
                    _rotateMirror += PI / 20.0f;
                }
                break;

            case Qt::Key_Right:
                if (_myCamera.getMode() == CAMERA_MODE_MIRROR) {
                    _rotateMirror -= PI / 20.0f;
                }
                break;

#if 0
            case Qt::Key_I:
                if (isShifted) {
                    _myCamera.setEyeOffsetOrientation(glm::normalize(
                                                                     glm::quat(glm::vec3(0.002f, 0, 0)) * _myCamera.getEyeOffsetOrientation()));
                } else {
                    _myCamera.setEyeOffsetPosition(_myCamera.getEyeOffsetPosition() + glm::vec3(0, 0.001, 0));
                }
                updateProjectionMatrix();
                break;

            case Qt::Key_K:
                if (isShifted) {
                    _myCamera.setEyeOffsetOrientation(glm::normalize(
                                                                     glm::quat(glm::vec3(-0.002f, 0, 0)) * _myCamera.getEyeOffsetOrientation()));
                } else {
                    _myCamera.setEyeOffsetPosition(_myCamera.getEyeOffsetPosition() + glm::vec3(0, -0.001, 0));
                }
                updateProjectionMatrix();
                break;

            case Qt::Key_J:
                if (isShifted) {
                    _viewFrustum.setFocalLength(_viewFrustum.getFocalLength() - 0.1f);
                    if (TV3DManager::isConnected()) {
                        TV3DManager::configureCamera(_myCamera, _glWidget->getDeviceWidth(), _glWidget->getDeviceHeight());
                    }
                } else {
                    _myCamera.setEyeOffsetPosition(_myCamera.getEyeOffsetPosition() + glm::vec3(-0.001, 0, 0));
                }
                updateProjectionMatrix();
                break;

            case Qt::Key_M:
                if (isShifted) {
                    _viewFrustum.setFocalLength(_viewFrustum.getFocalLength() + 0.1f);
                    if (TV3DManager::isConnected()) {
                        TV3DManager::configureCamera(_myCamera, _glWidget->getDeviceWidth(), _glWidget->getDeviceHeight());
                    }

                } else {
                    _myCamera.setEyeOffsetPosition(_myCamera.getEyeOffsetPosition() + glm::vec3(0.001, 0, 0));
                }
                updateProjectionMatrix();
                break;

            case Qt::Key_U:
                if (isShifted) {
                    _myCamera.setEyeOffsetOrientation(glm::normalize(
                                                                     glm::quat(glm::vec3(0, 0, -0.002f)) * _myCamera.getEyeOffsetOrientation()));
                } else {
                    _myCamera.setEyeOffsetPosition(_myCamera.getEyeOffsetPosition() + glm::vec3(0, 0, -0.001));
                }
                updateProjectionMatrix();
                break;

            case Qt::Key_Y:
                if (isShifted) {
                    _myCamera.setEyeOffsetOrientation(glm::normalize(
                                                                     glm::quat(glm::vec3(0, 0, 0.002f)) * _myCamera.getEyeOffsetOrientation()));
                } else {
                    _myCamera.setEyeOffsetPosition(_myCamera.getEyeOffsetPosition() + glm::vec3(0, 0, 0.001));
                }
                updateProjectionMatrix();
                break;
#endif

            case Qt::Key_H:
                if (isShifted) {
                    Menu::getInstance()->triggerOption(MenuOption::Mirror);
                } else {
                    Menu::getInstance()->setIsOptionChecked(MenuOption::FullscreenMirror, !Menu::getInstance()->isOptionChecked(MenuOption::FullscreenMirror));
                    if (!Menu::getInstance()->isOptionChecked(MenuOption::FullscreenMirror)) {
                        Menu::getInstance()->setIsOptionChecked(MenuOption::ThirdPerson, true);
                    }
                    cameraMenuChanged();
                }
                break;
            case Qt::Key_P:
                 Menu::getInstance()->setIsOptionChecked(MenuOption::FirstPerson, !Menu::getInstance()->isOptionChecked(MenuOption::FirstPerson));
                 Menu::getInstance()->setIsOptionChecked(MenuOption::ThirdPerson, !Menu::getInstance()->isOptionChecked(MenuOption::FirstPerson));
                 cameraMenuChanged();
                 break;
            case Qt::Key_Slash:
                Menu::getInstance()->triggerOption(MenuOption::Stats);
                break;

            case Qt::Key_Plus: {
                if (isMeta && event->modifiers().testFlag(Qt::KeypadModifier)) {
                    auto& cursorManager = Cursor::Manager::instance();
                    cursorManager.setScale(cursorManager.getScale() * 1.1f);
                } else {
                    _myAvatar->increaseSize();
                }
                break;
            }

            case Qt::Key_Minus: {
                if (isMeta && event->modifiers().testFlag(Qt::KeypadModifier)) {
                    auto& cursorManager = Cursor::Manager::instance();
                    cursorManager.setScale(cursorManager.getScale() / 1.1f);
                } else {
                    _myAvatar->decreaseSize();
                }
                break;
            }

            case Qt::Key_Equal:
                _myAvatar->resetSize();
                break;
            case Qt::Key_Space: {
                if (!event->isAutoRepeat()) {
                    // this starts an HFActionEvent
                    HFActionEvent startActionEvent(HFActionEvent::startType(),
                                                   computePickRay(getTrueMouseX(), getTrueMouseY()));
                    sendEvent(this, &startActionEvent);
                }

                break;
            }
            case Qt::Key_Escape: {
                OculusManager::abandonCalibration();

                if (!event->isAutoRepeat()) {
                    // this starts the HFCancelEvent
                    HFBackEvent startBackEvent(HFBackEvent::startType());
                    sendEvent(this, &startBackEvent);
                }

                break;
            }

            default:
                event->ignore();
                break;
        }
    }
}


#define VR_MENU_ONLY_IN_HMD

void Application::keyReleaseEvent(QKeyEvent* event) {
    if (event->key() == Qt::Key_Alt && _altPressed && _window->isActiveWindow()) {
#ifdef VR_MENU_ONLY_IN_HMD
        if (isHMDMode()) {
#endif
            VrMenu::toggle();
#ifdef VR_MENU_ONLY_IN_HMD
        }
#endif
    }

    _keysPressed.remove(event->key());

    _controllerScriptingInterface.emitKeyReleaseEvent(event); // send events to any registered scripts

    // if one of our scripts have asked to capture this event, then stop processing it
    if (_controllerScriptingInterface.isKeyCaptured(event)) {
        return;
    }

    _keyboardMouseDevice.keyReleaseEvent(event);

    switch (event->key()) {
        case Qt::Key_Space: {
            if (!event->isAutoRepeat()) {
                // this ends the HFActionEvent
                HFActionEvent endActionEvent(HFActionEvent::endType(),
                                             computePickRay(getTrueMouseX(), getTrueMouseY()));
                sendEvent(this, &endActionEvent);
            }
            break;
        }
        case Qt::Key_Escape: {
            if (!event->isAutoRepeat()) {
                // this ends the HFCancelEvent
                HFBackEvent endBackEvent(HFBackEvent::endType());
                sendEvent(this, &endBackEvent);
            }
            break;
        }
        default:
            event->ignore();
            break;
    }
}

void Application::focusOutEvent(QFocusEvent* event) {
    _keyboardMouseDevice.focusOutEvent(event);
    SixenseManager::getInstance().focusOutEvent();
    SDL2Manager::getInstance()->focusOutEvent();

    // synthesize events for keys currently pressed, since we may not get their release events
    foreach (int key, _keysPressed) {
        QKeyEvent event(QEvent::KeyRelease, key, Qt::NoModifier);
        keyReleaseEvent(&event);
    }
    _keysPressed.clear();
}

void Application::mouseMoveEvent(QMouseEvent* event, unsigned int deviceID) {
    PROFILE_RANGE(__FUNCTION__);
    // Used by application overlay to determine how to draw cursor(s)
    _lastMouseMoveWasSimulated = deviceID > 0;
    if (!_lastMouseMoveWasSimulated) {
        _lastMouseMove = usecTimestampNow();
    }

    if (_aboutToQuit) {
        return;
    }

    if (Menu::getInstance()->isOptionChecked(MenuOption::Fullscreen)
        && !Menu::getInstance()->isOptionChecked(MenuOption::EnableVRMode)) {
        // Show/hide menu bar in fullscreen
        if (event->globalY() > _menuBarHeight) {
            _fullscreenMenuWidget->setFixedHeight(0);
            Menu::getInstance()->setFixedHeight(0);
        } else {
            _fullscreenMenuWidget->setFixedHeight(_menuBarHeight);
            Menu::getInstance()->setFixedHeight(_menuBarHeight);
        }
    }

    _entities.mouseMoveEvent(event, deviceID);

    _controllerScriptingInterface.emitMouseMoveEvent(event, deviceID); // send events to any registered scripts
    // if one of our scripts have asked to capture this event, then stop processing it
    if (_controllerScriptingInterface.isMouseCaptured()) {
        return;
    }

    if (deviceID == 0) {
        _keyboardMouseDevice.mouseMoveEvent(event, deviceID);
    }

}

void Application::mousePressEvent(QMouseEvent* event, unsigned int deviceID) {
    // Inhibit the menu if the user is using alt-mouse dragging
    _altPressed = false;

    if (!_aboutToQuit) {
        _entities.mousePressEvent(event, deviceID);
    }

    _controllerScriptingInterface.emitMousePressEvent(event); // send events to any registered scripts

    // if one of our scripts have asked to capture this event, then stop processing it
    if (_controllerScriptingInterface.isMouseCaptured()) {
        return;
    }


    if (activeWindow() == _window) {
        if (deviceID == 0) {
            _keyboardMouseDevice.mousePressEvent(event);
        }

        if (event->button() == Qt::LeftButton) {
            _mouseDragStarted = getTrueMouse();
            _mousePressed = true;

            // nobody handled this - make it an action event on the _window object
            HFActionEvent actionEvent(HFActionEvent::startType(),
                                      computePickRay(event->x(), event->y()));
            sendEvent(this, &actionEvent);

        } else if (event->button() == Qt::RightButton) {
            // right click items here
        }
    }
}

void Application::mouseDoublePressEvent(QMouseEvent* event, unsigned int deviceID) {
    // if one of our scripts have asked to capture this event, then stop processing it
    if (_controllerScriptingInterface.isMouseCaptured()) {
        return;
    }

    _controllerScriptingInterface.emitMouseDoublePressEvent(event);
}

void Application::mouseReleaseEvent(QMouseEvent* event, unsigned int deviceID) {

    if (!_aboutToQuit) {
        _entities.mouseReleaseEvent(event, deviceID);
    }

    _controllerScriptingInterface.emitMouseReleaseEvent(event); // send events to any registered scripts

    // if one of our scripts have asked to capture this event, then stop processing it
    if (_controllerScriptingInterface.isMouseCaptured()) {
        return;
    }

    if (activeWindow() == _window) {
        if (deviceID == 0) {
            _keyboardMouseDevice.mouseReleaseEvent(event);
        }

        if (event->button() == Qt::LeftButton) {
            _mousePressed = false;

            // fire an action end event
            HFActionEvent actionEvent(HFActionEvent::endType(),
                                      computePickRay(event->x(), event->y()));
            sendEvent(this, &actionEvent);
        }
    }
}

void Application::touchUpdateEvent(QTouchEvent* event) {
    _altPressed = false;

    if (event->type() == QEvent::TouchUpdate) {
        TouchEvent thisEvent(*event, _lastTouchEvent);
        _controllerScriptingInterface.emitTouchUpdateEvent(thisEvent); // send events to any registered scripts
        _lastTouchEvent = thisEvent;
    }

    // if one of our scripts have asked to capture this event, then stop processing it
    if (_controllerScriptingInterface.isTouchCaptured()) {
        return;
    }

    _keyboardMouseDevice.touchUpdateEvent(event);

    bool validTouch = false;
    if (activeWindow() == _window) {
        const QList<QTouchEvent::TouchPoint>& tPoints = event->touchPoints();
        _touchAvg = vec2();
        int numTouches = tPoints.count();
        if (numTouches > 1) {
            for (int i = 0; i < numTouches; ++i) {
                _touchAvg += toGlm(tPoints[i].pos());
            }
            _touchAvg /= (float)(numTouches);
            validTouch = true;
        }
    }
    if (!_isTouchPressed) {
        _touchDragStartedAvg = _touchAvg;
    }
    _isTouchPressed = validTouch;
}

void Application::touchBeginEvent(QTouchEvent* event) {
    _altPressed = false;
    TouchEvent thisEvent(*event); // on touch begin, we don't compare to last event
    _controllerScriptingInterface.emitTouchBeginEvent(thisEvent); // send events to any registered scripts

    _lastTouchEvent = thisEvent; // and we reset our last event to this event before we call our update
    touchUpdateEvent(event);

    // if one of our scripts have asked to capture this event, then stop processing it
    if (_controllerScriptingInterface.isTouchCaptured()) {
        return;
    }

    _keyboardMouseDevice.touchBeginEvent(event);

}

void Application::touchEndEvent(QTouchEvent* event) {
    _altPressed = false;
    TouchEvent thisEvent(*event, _lastTouchEvent);
    _controllerScriptingInterface.emitTouchEndEvent(thisEvent); // send events to any registered scripts
    _lastTouchEvent = thisEvent;

    // if one of our scripts have asked to capture this event, then stop processing it
    if (_controllerScriptingInterface.isTouchCaptured()) {
        return;
    }

    _keyboardMouseDevice.touchEndEvent(event);

    // put any application specific touch behavior below here..
    _touchDragStartedAvg = _touchAvg;
    _isTouchPressed = false;

}

void Application::wheelEvent(QWheelEvent* event) {
    _altPressed = false;
    _controllerScriptingInterface.emitWheelEvent(event); // send events to any registered scripts

    // if one of our scripts have asked to capture this event, then stop processing it
    if (_controllerScriptingInterface.isWheelCaptured()) {
        return;
    }

    _keyboardMouseDevice.wheelEvent(event);
}

void Application::dropEvent(QDropEvent *event) {
    const QMimeData *mimeData = event->mimeData();
    bool atLeastOneFileAccepted = false;
    foreach (QUrl url, mimeData->urls()) {
        QString urlString = url.toString();
        if (canAcceptURL(urlString)) {
            if (acceptURL(urlString)) {
                atLeastOneFileAccepted = true;
                break;
            }
        }
    }

    if (atLeastOneFileAccepted) {
        event->acceptProposedAction();
    }
}

void Application::dragEnterEvent(QDragEnterEvent* event) {
    const QMimeData* mimeData = event->mimeData();
    foreach(QUrl url, mimeData->urls()) {
        auto urlString = url.toString();
        if (canAcceptURL(urlString)) {
            event->acceptProposedAction();
            break;
        }
    }
}

bool Application::acceptSnapshot(const QString& urlString) {
    QUrl url(urlString);
    QString snapshotPath = url.toLocalFile();

    SnapshotMetaData* snapshotData = Snapshot::parseSnapshotData(snapshotPath);
    if (snapshotData) {
        if (!snapshotData->getURL().toString().isEmpty()) {
            DependencyManager::get<AddressManager>()->handleLookupString(snapshotData->getURL().toString());
        }
    } else {
        QMessageBox msgBox;
        msgBox.setText("No location details were found in the file "
                        + snapshotPath + ", try dragging in an authentic Hifi snapshot.");

        msgBox.setStandardButtons(QMessageBox::Ok);
        msgBox.exec();
    }
    return true;
}

void Application::sendPingPackets() {

    auto nodeList = DependencyManager::get<NodeList>();

    nodeList->eachMatchingNode([](const SharedNodePointer& node)->bool {
        switch (node->getType()) {
            case NodeType::AvatarMixer:
            case NodeType::AudioMixer:
            case NodeType::EntityServer:
                return true;
            default:
                return false;
        }
    }, [nodeList](const SharedNodePointer& node) {
        nodeList->sendPacket(nodeList->constructPingPacket(), *node);
    });
}

//  Every second, check the frame rates and other stuff
void Application::checkFPS() {
    if (Menu::getInstance()->isOptionChecked(MenuOption::TestPing)) {
        sendPingPackets();
    }

    float diffTime = (float)_timerStart.nsecsElapsed() / 1000000000.0f;

    _fps = (float)_frameCount / diffTime;
    _frameCount = 0;
    _timerStart.start();
}

void Application::idle() {
    PROFILE_RANGE(__FUNCTION__);
    static SimpleAverage<float> interIdleDurations;
    static uint64_t lastIdleEnd{ 0 };

    if (lastIdleEnd != 0) {
        uint64_t now = usecTimestampNow();
        interIdleDurations.update(now - lastIdleEnd);
        static uint64_t lastReportTime = now;
        if ((now - lastReportTime) >= (USECS_PER_SECOND)) {
            static QString LOGLINE("Average inter-idle time: %1 us for %2 samples");
            if (Menu::getInstance()->isOptionChecked(MenuOption::LogExtraTimings)) {
                qCDebug(interfaceapp_timing) << LOGLINE.arg((int)interIdleDurations.getAverage()).arg(interIdleDurations.getCount());
            }
            interIdleDurations.reset();
            lastReportTime = now;
        }
    }

    PerformanceTimer perfTimer("idle");
    if (_aboutToQuit) {
        return; // bail early, nothing to do here.
    }

    // Normally we check PipelineWarnings, but since idle will often take more than 10ms we only show these idle timing
    // details if we're in ExtraDebugging mode. However, the ::update() and its subcomponents will show their timing
    // details normally.
    bool showWarnings = getLogger()->extraDebugging();
    PerformanceWarning warn(showWarnings, "idle()");

    //  Only run simulation code if more than the targetFramePeriod have passed since last time we ran
    double targetFramePeriod = 0.0;
    unsigned int targetFramerate = getRenderTargetFramerate();
    if (targetFramerate > 0) {
        targetFramePeriod = 1000.0 / targetFramerate;
    }
    double timeSinceLastUpdate = (double)_lastTimeUpdated.nsecsElapsed() / 1000000.0;
    if (timeSinceLastUpdate > targetFramePeriod) {
        _lastTimeUpdated.start();
        {
            PerformanceTimer perfTimer("update");
            PerformanceWarning warn(showWarnings, "Application::idle()... update()");
            const float BIGGEST_DELTA_TIME_SECS = 0.25f;
            PROFILE_RANGE(__FUNCTION__ "/idleUpdate");
            update(glm::clamp((float)timeSinceLastUpdate / 1000.0f, 0.0f, BIGGEST_DELTA_TIME_SECS));
        }
        {
            PerformanceTimer perfTimer("updateGL");
            PerformanceWarning warn(showWarnings, "Application::idle()... updateGL()");
            _glWidget->updateGL();
        }
        {
            PerformanceTimer perfTimer("rest");
            PerformanceWarning warn(showWarnings, "Application::idle()... rest of it");
            _idleLoopStdev.addValue(timeSinceLastUpdate);

            //  Record standard deviation and reset counter if needed
            const int STDEV_SAMPLES = 500;
            if (_idleLoopStdev.getSamples() > STDEV_SAMPLES) {
                _idleLoopMeasuredJitter = _idleLoopStdev.getStDev();
                _idleLoopStdev.reset();
            }

        }
        // After finishing all of the above work, ensure the idle timer is set to the proper interval,
        // depending on whether we're throttling or not
        idleTimer->start(_glWidget->isThrottleRendering() ? THROTTLED_IDLE_TIMER_DELAY : 1);
    }

    // check for any requested background downloads.
    emit checkBackgroundDownloads();
    lastIdleEnd = usecTimestampNow();
}

void Application::setFullscreen(bool fullscreen) {
    if (Menu::getInstance()->isOptionChecked(MenuOption::Fullscreen) != fullscreen) {
        Menu::getInstance()->getActionForOption(MenuOption::Fullscreen)->setChecked(fullscreen);
    }

    // The following code block is useful on platforms that can have a visible
    // app menu in a fullscreen window.  However the OSX mechanism hides the
    // application menu for fullscreen apps, so the check is not required.
#ifndef Q_OS_MAC
    if (Menu::getInstance()->isOptionChecked(MenuOption::EnableVRMode)) {
        if (fullscreen) {
            // Menu hide() disables menu commands, and show() after hide() doesn't work with Rift VR display.
            // So set height instead.
            _window->menuBar()->setMaximumHeight(0);
        } else {
            _window->menuBar()->setMaximumHeight(QWIDGETSIZE_MAX);
        }
    } else {
        if (fullscreen) {
            // Move menu to a QWidget floating above _glWidget so that show/hide doesn't adjust viewport.
            _menuBarHeight = Menu::getInstance()->height();
            Menu::getInstance()->setParent(_fullscreenMenuWidget);
            Menu::getInstance()->setFixedWidth(_window->windowHandle()->screen()->size().width());
            _fullscreenMenuWidget->show();
        } else {
            // Restore menu to being part of MainWindow.
            _fullscreenMenuWidget->hide();
            _window->setMenuBar(Menu::getInstance());
            _window->menuBar()->setMaximumHeight(QWIDGETSIZE_MAX);
        }
    }
#endif

    // Work around Qt bug that prevents floating menus being shown when in fullscreen mode.
    // https://bugreports.qt.io/browse/QTBUG-41883
    // Known issue: Top-level menu items don't highlight when cursor hovers. This is probably a side-effect of the work-around.
    // TODO: Remove this work-around once the bug has been fixed and restore the following lines.
    //_window->setWindowState(fullscreen ? (_window->windowState() | Qt::WindowFullScreen) :
    //    (_window->windowState() & ~Qt::WindowFullScreen));
    _window->hide();
    if (fullscreen) {
        _window->setWindowState(_window->windowState() | Qt::WindowFullScreen);
        // The next line produces the following warning in the log:
        // [WARNING][03 / 06 12:17 : 58] QWidget::setMinimumSize: (/ MainWindow) Negative sizes
        //   (0, -1) are not possible
        // This is better than the alternative which is to have the window slightly less than fullscreen with a visible line
        // of pixels for the remainder of the screen.
        _window->setContentsMargins(0, 0, 0, -1);
    } else {
        _window->setWindowState(_window->windowState() & ~Qt::WindowFullScreen);
        _window->setContentsMargins(0, 0, 0, 0);
    }

    if (!_aboutToQuit) {
        _window->show();
    }
}

void Application::setEnable3DTVMode(bool enable3DTVMode) {
    resizeGL();
}

void Application::setEnableVRMode(bool enableVRMode) {
    if (Menu::getInstance()->isOptionChecked(MenuOption::EnableVRMode) != enableVRMode) {
        Menu::getInstance()->getActionForOption(MenuOption::EnableVRMode)->setChecked(enableVRMode);
    }

    if (enableVRMode) {
        if (!OculusManager::isConnected()) {
            // attempt to reconnect the Oculus manager - it's possible this was a workaround
            // for the sixense crash
            OculusManager::disconnect();
            OculusManager::connect(_glWidget->context()->contextHandle());
            _glWidget->setFocus();
            _glWidget->makeCurrent();
        }
        OculusManager::recalibrate();
    } else {
        OculusManager::abandonCalibration();
        OculusManager::disconnect();
    }

    resizeGL();
}

void Application::setLowVelocityFilter(bool lowVelocityFilter) {
    SixenseManager::getInstance().setLowVelocityFilter(lowVelocityFilter);
}

bool Application::mouseOnScreen() const {
    if (OculusManager::isConnected()) {
        ivec2 mouse = getMouse();
        if (!glm::all(glm::greaterThanEqual(mouse, ivec2()))) {
            return false;
        }
        ivec2 size = toGlm(_glWidget->getDeviceSize());
        if (!glm::all(glm::lessThanEqual(mouse, size))) {
            return false;
        }
    }
    return true;
}

ivec2 Application::getMouse() const {
    if (OculusManager::isConnected()) {
        return _compositor.screenToOverlay(getTrueMouse());
    }
    return getTrueMouse();
}

ivec2 Application::getMouseDragStarted() const {
    if (OculusManager::isConnected()) {
        return _compositor.screenToOverlay(getTrueMouseDragStarted());
    }
    return getTrueMouseDragStarted();
}

ivec2 Application::getTrueMouseDragStarted() const {
    return _mouseDragStarted;
}

FaceTracker* Application::getActiveFaceTracker() {
    auto faceshift = DependencyManager::get<Faceshift>();
    auto dde = DependencyManager::get<DdeFaceTracker>();

    return (dde->isActive() ? static_cast<FaceTracker*>(dde.data()) :
            (faceshift->isActive() ? static_cast<FaceTracker*>(faceshift.data()) : NULL));
}

FaceTracker* Application::getSelectedFaceTracker() {
    FaceTracker* faceTracker = NULL;
#ifdef HAVE_FACESHIFT
    if (Menu::getInstance()->isOptionChecked(MenuOption::Faceshift)) {
        faceTracker = DependencyManager::get<Faceshift>().data();
    }
#endif
#ifdef HAVE_DDE
    if (Menu::getInstance()->isOptionChecked(MenuOption::UseCamera)) {
        faceTracker = DependencyManager::get<DdeFaceTracker>().data();
    }
#endif
    return faceTracker;
}

void Application::setActiveFaceTracker() {
#if defined(HAVE_FACESHIFT) || defined(HAVE_DDE)
    bool isMuted = Menu::getInstance()->isOptionChecked(MenuOption::MuteFaceTracking);
#endif
#ifdef HAVE_FACESHIFT
    auto faceshiftTracker = DependencyManager::get<Faceshift>();
    faceshiftTracker->setIsMuted(isMuted);
    faceshiftTracker->setEnabled(Menu::getInstance()->isOptionChecked(MenuOption::Faceshift) && !isMuted);
#endif
#ifdef HAVE_DDE
    bool isUsingDDE = Menu::getInstance()->isOptionChecked(MenuOption::UseCamera);
    Menu::getInstance()->getActionForOption(MenuOption::BinaryEyelidControl)->setVisible(isUsingDDE);
    Menu::getInstance()->getActionForOption(MenuOption::UseAudioForMouth)->setVisible(isUsingDDE);
    Menu::getInstance()->getActionForOption(MenuOption::VelocityFilter)->setVisible(isUsingDDE);
    Menu::getInstance()->getActionForOption(MenuOption::CalibrateCamera)->setVisible(isUsingDDE);
    auto ddeTracker = DependencyManager::get<DdeFaceTracker>();
    ddeTracker->setIsMuted(isMuted);
    ddeTracker->setEnabled(isUsingDDE && !isMuted);
#endif
}

bool Application::exportEntities(const QString& filename, const QVector<EntityItemID>& entityIDs) {
    QVector<EntityItemPointer> entities;

    auto entityTree = _entities.getTree();
    EntityTree exportTree;

    glm::vec3 root(TREE_SCALE, TREE_SCALE, TREE_SCALE);
    for (auto entityID : entityIDs) {
        auto entityItem = entityTree->findEntityByEntityItemID(entityID);
        if (!entityItem) {
            continue;
        }

        auto properties = entityItem->getProperties();
        auto position = properties.getPosition();

        root.x = glm::min(root.x, position.x);
        root.y = glm::min(root.y, position.y);
        root.z = glm::min(root.z, position.z);

        entities << entityItem;
    }

    if (entities.size() == 0) {
        return false;
    }

    for (auto entityItem : entities) {
        auto properties = entityItem->getProperties();

        properties.setPosition(properties.getPosition() - root);
        exportTree.addEntity(entityItem->getEntityItemID(), properties);
    }

    exportTree.writeToJSONFile(filename.toLocal8Bit().constData());

    // restore the main window's active state
    _window->activateWindow();
    return true;
}

bool Application::exportEntities(const QString& filename, float x, float y, float z, float scale) {
    QVector<EntityItemPointer> entities;
    _entities.getTree()->findEntities(AACube(glm::vec3(x, y, z), scale), entities);

    if (entities.size() > 0) {
        glm::vec3 root(x, y, z);
        EntityTree exportTree;

        for (int i = 0; i < entities.size(); i++) {
            EntityItemProperties properties = entities.at(i)->getProperties();
            EntityItemID id = entities.at(i)->getEntityItemID();
            properties.setPosition(properties.getPosition() - root);
            exportTree.addEntity(id, properties);
        }
        exportTree.writeToSVOFile(filename.toLocal8Bit().constData());
    } else {
        qCDebug(interfaceapp) << "No models were selected";
        return false;
    }

    // restore the main window's active state
    _window->activateWindow();
    return true;
}

void Application::loadSettings() {

    DependencyManager::get<AudioClient>()->loadSettings();
    DependencyManager::get<LODManager>()->loadSettings();

    Menu::getInstance()->loadSettings();
    _myAvatar->loadData();
}

void Application::saveSettings() {
    DependencyManager::get<AudioClient>()->saveSettings();
    DependencyManager::get<LODManager>()->saveSettings();

    Menu::getInstance()->saveSettings();
    _myAvatar->saveData();
}

bool Application::importEntities(const QString& urlOrFilename) {
    _entityClipboard.eraseAllOctreeElements();

    QUrl url(urlOrFilename);

    // if the URL appears to be invalid or relative, then it is probably a local file
    if (!url.isValid() || url.isRelative()) {
        url = QUrl::fromLocalFile(urlOrFilename);
    }

    bool success = _entityClipboard.readFromURL(url.toString());
    if (success) {
        _entityClipboard.reaverageOctreeElements();
    }
    return success;
}

QVector<EntityItemID> Application::pasteEntities(float x, float y, float z) {
    return _entityClipboard.sendEntities(&_entityEditSender, _entities.getTree(), x, y, z);
}

void Application::initDisplay() {
}

void Application::init() {
    // Make sure Login state is up to date
    DependencyManager::get<DialogsManager>()->toggleLoginDialog();

    _environment.init();

    DependencyManager::get<DeferredLightingEffect>()->init(this);

    // TODO: move _myAvatar out of Application. Move relevant code to MyAvataar or AvatarManager
    DependencyManager::get<AvatarManager>()->init();
    _myCamera.setMode(CAMERA_MODE_FIRST_PERSON);

    _mirrorCamera.setMode(CAMERA_MODE_MIRROR);

    TV3DManager::connect();
    if (TV3DManager::isConnected()) {
        QMetaObject::invokeMethod(Menu::getInstance()->getActionForOption(MenuOption::Fullscreen),
                                  "trigger",
                                  Qt::QueuedConnection);
    }

    _timerStart.start();
    _lastTimeUpdated.start();

    // when --url in command line, teleport to location
    const QString HIFI_URL_COMMAND_LINE_KEY = "--url";
    int urlIndex = arguments().indexOf(HIFI_URL_COMMAND_LINE_KEY);
    QString addressLookupString;
    if (urlIndex != -1) {
        addressLookupString = arguments().value(urlIndex + 1);
    }

    DependencyManager::get<AddressManager>()->loadSettings(addressLookupString);

    qCDebug(interfaceapp) << "Loaded settings";

#ifdef __APPLE__
    if (Menu::getInstance()->isOptionChecked(MenuOption::SixenseEnabled)) {
        // on OS X we only setup sixense if the user wants it on - this allows running without the hid_init crash
        // if hydra support is temporarily not required
        SixenseManager::getInstance().toggleSixense(true);
    }
#else
    // setup sixense
    SixenseManager::getInstance().toggleSixense(true);
#endif

    Leapmotion::init();
    RealSense::init();

    // fire off an immediate domain-server check in now that settings are loaded
    DependencyManager::get<NodeList>()->sendDomainServerCheckIn();

    _entities.init();
    _entities.setViewFrustum(getViewFrustum());

    ObjectMotionState::setShapeManager(&_shapeManager);
    _physicsEngine.init();

    EntityTree* tree = _entities.getTree();
    _entitySimulation.init(tree, &_physicsEngine, &_entityEditSender);
    tree->setSimulation(&_entitySimulation);

    auto entityScriptingInterface = DependencyManager::get<EntityScriptingInterface>();

    // connect the _entityCollisionSystem to our EntityTreeRenderer since that's what handles running entity scripts
    connect(&_entitySimulation, &EntitySimulation::entityCollisionWithEntity,
            &_entities, &EntityTreeRenderer::entityCollisionWithEntity);

    // connect the _entities (EntityTreeRenderer) to our script engine's EntityScriptingInterface for firing
    // of events related clicking, hovering over, and entering entities
    _entities.connectSignalsToSlots(entityScriptingInterface.data());

    _entityClipboardRenderer.init();
    _entityClipboardRenderer.setViewFrustum(getViewFrustum());
    _entityClipboardRenderer.setTree(&_entityClipboard);

    // Make sure any new sounds are loaded as soon as know about them.
    connect(tree, &EntityTree::newCollisionSoundURL, DependencyManager::get<SoundCache>().data(), &SoundCache::getSound);
    connect(_myAvatar, &MyAvatar::newCollisionSoundURL, DependencyManager::get<SoundCache>().data(), &SoundCache::getSound);
}

void Application::closeMirrorView() {
    if (Menu::getInstance()->isOptionChecked(MenuOption::Mirror)) {
        Menu::getInstance()->triggerOption(MenuOption::Mirror);
    }
}

void Application::restoreMirrorView() {
    if (!Menu::getInstance()->isOptionChecked(MenuOption::FullscreenMirror)) {
        Menu::getInstance()->triggerOption(MenuOption::FullscreenMirror);
    }
}

void Application::shrinkMirrorView() {
    if (Menu::getInstance()->isOptionChecked(MenuOption::FullscreenMirror)) {
        Menu::getInstance()->triggerOption(MenuOption::FullscreenMirror);
    }
}

const float HEAD_SPHERE_RADIUS = 0.1f;

bool Application::isLookingAtMyAvatar(AvatarSharedPointer avatar) {
    glm::vec3 theirLookAt = dynamic_pointer_cast<Avatar>(avatar)->getHead()->getLookAtPosition();
    glm::vec3 myEyePosition = _myAvatar->getHead()->getEyePosition();
    if (pointInSphere(theirLookAt, myEyePosition, HEAD_SPHERE_RADIUS * _myAvatar->getScale())) {
        return true;
    }
    return false;
}

void Application::updateLOD() {
    PerformanceTimer perfTimer("LOD");
    // adjust it unless we were asked to disable this feature, or if we're currently in throttleRendering mode
    if (!isThrottleRendering()) {
        DependencyManager::get<LODManager>()->autoAdjustLOD(_fps);
    } else {
        DependencyManager::get<LODManager>()->resetLODAdjust();
    }
}

void Application::updateMouseRay() {
    PerformanceTimer perfTimer("mouseRay");

    bool showWarnings = Menu::getInstance()->isOptionChecked(MenuOption::PipelineWarnings);
    PerformanceWarning warn(showWarnings, "Application::updateMouseRay()");

    // make sure the frustum is up-to-date
    loadViewFrustum(_myCamera, _viewFrustum);

    PickRay pickRay = computePickRay(getTrueMouseX(), getTrueMouseY());
    _mouseRayOrigin = pickRay.origin;
    _mouseRayDirection = pickRay.direction;

    // adjust for mirroring
    if (_myCamera.getMode() == CAMERA_MODE_MIRROR) {
        glm::vec3 mouseRayOffset = _mouseRayOrigin - _viewFrustum.getPosition();
        _mouseRayOrigin -= 2.0f * (_viewFrustum.getDirection() * glm::dot(_viewFrustum.getDirection(), mouseRayOffset) +
            _viewFrustum.getRight() * glm::dot(_viewFrustum.getRight(), mouseRayOffset));
        _mouseRayDirection -= 2.0f * (_viewFrustum.getDirection() * glm::dot(_viewFrustum.getDirection(), _mouseRayDirection) +
            _viewFrustum.getRight() * glm::dot(_viewFrustum.getRight(), _mouseRayDirection));
    }
}

void Application::updateMyAvatarLookAtPosition() {
    PerformanceTimer perfTimer("lookAt");
    bool showWarnings = Menu::getInstance()->isOptionChecked(MenuOption::PipelineWarnings);
    PerformanceWarning warn(showWarnings, "Application::updateMyAvatarLookAtPosition()");

    _myAvatar->updateLookAtTargetAvatar();
    FaceTracker* tracker = getActiveFaceTracker();

    bool isLookingAtSomeone = false;
    glm::vec3 lookAtSpot;
    if (_myCamera.getMode() == CAMERA_MODE_MIRROR) {
        //  When I am in mirror mode, just look right at the camera (myself); don't switch gaze points because when physically
        //  looking in a mirror one's eyes appear steady.
        if (!OculusManager::isConnected()) {
            lookAtSpot = _myCamera.getPosition();
        } else {
            lookAtSpot = _myCamera.getPosition() + OculusManager::getMidEyePosition();
        }
    } else {
        AvatarSharedPointer lookingAt = _myAvatar->getLookAtTargetAvatar().lock();
        if (lookingAt && _myAvatar != lookingAt.get()) {
            //  If I am looking at someone else, look directly at one of their eyes
            isLookingAtSomeone = true;
            auto lookingAtHead = static_pointer_cast<Avatar>(lookingAt)->getHead();

            const float MAXIMUM_FACE_ANGLE = 65.0f * RADIANS_PER_DEGREE;
            glm::vec3 lookingAtFaceOrientation = lookingAtHead->getFinalOrientationInWorldFrame() * IDENTITY_FRONT;
            glm::vec3 fromLookingAtToMe = glm::normalize(_myAvatar->getHead()->getEyePosition()
                - lookingAtHead->getEyePosition());
            float faceAngle = glm::angle(lookingAtFaceOrientation, fromLookingAtToMe);

            if (faceAngle < MAXIMUM_FACE_ANGLE) {
                // Randomly look back and forth between look targets
                switch (_myAvatar->getEyeContactTarget()) {
                    case LEFT_EYE:
                        lookAtSpot = lookingAtHead->getLeftEyePosition();
                        break;
                    case RIGHT_EYE:
                        lookAtSpot = lookingAtHead->getRightEyePosition();
                        break;
                    case MOUTH:
                        lookAtSpot = lookingAtHead->getMouthPosition();
                        break;
                }
            } else {
                // Just look at their head (mid point between eyes)
                lookAtSpot = lookingAtHead->getEyePosition();
            }
        } else {
            //  I am not looking at anyone else, so just look forward
            lookAtSpot = _myAvatar->getHead()->getEyePosition() +
                (_myAvatar->getHead()->getFinalOrientationInWorldFrame() * glm::vec3(0.0f, 0.0f, -TREE_SCALE));
        }
    }

    // Deflect the eyes a bit to match the detected gaze from Faceshift if active.
    // DDE doesn't track eyes.
    if (tracker && typeid(*tracker) == typeid(Faceshift) && !tracker->isMuted()) {
        float eyePitch = tracker->getEstimatedEyePitch();
        float eyeYaw = tracker->getEstimatedEyeYaw();
        const float GAZE_DEFLECTION_REDUCTION_DURING_EYE_CONTACT = 0.1f;
        glm::vec3 origin = _myAvatar->getHead()->getEyePosition();
        float pitchSign = (_myCamera.getMode() == CAMERA_MODE_MIRROR) ? -1.0f : 1.0f;
        float deflection = DependencyManager::get<Faceshift>()->getEyeDeflection();
        if (isLookingAtSomeone) {
            deflection *= GAZE_DEFLECTION_REDUCTION_DURING_EYE_CONTACT;
        }
        lookAtSpot = origin + _myCamera.getRotation() * glm::quat(glm::radians(glm::vec3(
            eyePitch * pitchSign * deflection, eyeYaw * deflection, 0.0f))) *
                glm::inverse(_myCamera.getRotation()) * (lookAtSpot - origin);
    }

    _myAvatar->getHead()->setLookAtPosition(lookAtSpot);
}

void Application::updateThreads(float deltaTime) {
    PerformanceTimer perfTimer("updateThreads");
    bool showWarnings = Menu::getInstance()->isOptionChecked(MenuOption::PipelineWarnings);
    PerformanceWarning warn(showWarnings, "Application::updateThreads()");

    // parse voxel packets
    if (!_enableProcessOctreeThread) {
        _octreeProcessor.threadRoutine();
        _entityEditSender.threadRoutine();
    }
}

void Application::cameraMenuChanged() {
    if (Menu::getInstance()->isOptionChecked(MenuOption::FullscreenMirror)) {
        if (_myCamera.getMode() != CAMERA_MODE_MIRROR) {
            _myCamera.setMode(CAMERA_MODE_MIRROR);
        }
    } else if (Menu::getInstance()->isOptionChecked(MenuOption::FirstPerson)) {
        if (_myCamera.getMode() != CAMERA_MODE_FIRST_PERSON) {
            _myCamera.setMode(CAMERA_MODE_FIRST_PERSON);
            _myAvatar->setBoomLength(MyAvatar::ZOOM_MIN);
        }
    } else if (Menu::getInstance()->isOptionChecked(MenuOption::ThirdPerson)) {
        if (_myCamera.getMode() != CAMERA_MODE_THIRD_PERSON) {
            _myCamera.setMode(CAMERA_MODE_THIRD_PERSON);
            if (_myAvatar->getBoomLength() == MyAvatar::ZOOM_MIN) {
                _myAvatar->setBoomLength(MyAvatar::ZOOM_DEFAULT);
            }
        }
    } else if (Menu::getInstance()->isOptionChecked(MenuOption::IndependentMode)) {
        if (_myCamera.getMode() != CAMERA_MODE_INDEPENDENT) {
            _myCamera.setMode(CAMERA_MODE_INDEPENDENT);
        }
    }
}

void Application::reloadResourceCaches() {
    emptyLocalCache();
    
    DependencyManager::get<AnimationCache>()->refreshAll();
    DependencyManager::get<GeometryCache>()->refreshAll();
    DependencyManager::get<SoundCache>()->refreshAll();
    DependencyManager::get<TextureCache>()->refreshAll();
}

void Application::rotationModeChanged() {
    if (!Menu::getInstance()->isOptionChecked(MenuOption::CenterPlayerInView)) {
        _myAvatar->setHeadPitch(0);
    }
}

void Application::updateCamera(float deltaTime) {
    PerformanceTimer perfTimer("updateCamera");
    bool showWarnings = Menu::getInstance()->isOptionChecked(MenuOption::PipelineWarnings);
    PerformanceWarning warn(showWarnings, "Application::updateCamera()");
}

void Application::updateDialogs(float deltaTime) {
    PerformanceTimer perfTimer("updateDialogs");
    bool showWarnings = Menu::getInstance()->isOptionChecked(MenuOption::PipelineWarnings);
    PerformanceWarning warn(showWarnings, "Application::updateDialogs()");
    auto dialogsManager = DependencyManager::get<DialogsManager>();

    // Update audio stats dialog, if any
    AudioStatsDialog* audioStatsDialog = dialogsManager->getAudioStatsDialog();
    if(audioStatsDialog) {
        audioStatsDialog->update();
    }
    
    // Update bandwidth dialog, if any
    BandwidthDialog* bandwidthDialog = dialogsManager->getBandwidthDialog();
    if (bandwidthDialog) {
        bandwidthDialog->update();
    }

    QPointer<OctreeStatsDialog> octreeStatsDialog = dialogsManager->getOctreeStatsDialog();
    if (octreeStatsDialog) {
        octreeStatsDialog->update();
    }
}

void Application::updateCursor(float deltaTime) {
    PerformanceTimer perfTimer("updateCursor");
    bool showWarnings = Menu::getInstance()->isOptionChecked(MenuOption::PipelineWarnings);
    PerformanceWarning warn(showWarnings, "Application::updateCursor()");

    static QPoint lastMousePos = QPoint();
    _lastMouseMove = (lastMousePos == QCursor::pos()) ? _lastMouseMove : usecTimestampNow();
    lastMousePos = QCursor::pos();
}

void Application::setCursorVisible(bool visible) {
    _cursorVisible = visible;
}

void Application::update(float deltaTime) {
    bool showWarnings = Menu::getInstance()->isOptionChecked(MenuOption::PipelineWarnings);
    PerformanceWarning warn(showWarnings, "Application::update()");

    updateLOD();
    updateMouseRay(); // check what's under the mouse and update the mouse voxel

    {
        PerformanceTimer perfTimer("devices");
        DeviceTracker::updateAll();

        FaceTracker* tracker = getSelectedFaceTracker();
        if (tracker && Menu::getInstance()->isOptionChecked(MenuOption::MuteFaceTracking) != tracker->isMuted()) {
            tracker->toggleMute();
        }

        tracker = getActiveFaceTracker();
        if (tracker && !tracker->isMuted()) {
            tracker->update(deltaTime);

            // Auto-mute microphone after losing face tracking?
            if (tracker->isTracking()) {
                _lastFaceTrackerUpdate = usecTimestampNow();
            } else {
                const quint64 MUTE_MICROPHONE_AFTER_USECS = 5000000;  //5 secs
                Menu* menu = Menu::getInstance();
                if (menu->isOptionChecked(MenuOption::AutoMuteAudio) && !menu->isOptionChecked(MenuOption::MuteAudio)) {
                    if (_lastFaceTrackerUpdate > 0
                        && ((usecTimestampNow() - _lastFaceTrackerUpdate) > MUTE_MICROPHONE_AFTER_USECS)) {
                        menu->triggerOption(MenuOption::MuteAudio);
                        _lastFaceTrackerUpdate = 0;
                    }
                } else {
                    _lastFaceTrackerUpdate = 0;
                }
            }
        } else {
            _lastFaceTrackerUpdate = 0;
        }

        SixenseManager::getInstance().update(deltaTime);
        SDL2Manager::getInstance()->update();
    }

    _userInputMapper.update(deltaTime);
    _keyboardMouseDevice.update();

    // Dispatch input events
    _controllerScriptingInterface.updateInputControllers();

    // Transfer the user inputs to the driveKeys
    _myAvatar->clearDriveKeys();
    if (_myCamera.getMode() != CAMERA_MODE_INDEPENDENT) {
        if (!_controllerScriptingInterface.areActionsCaptured()) {
            _myAvatar->setDriveKeys(FWD, _userInputMapper.getActionState(UserInputMapper::LONGITUDINAL_FORWARD));
            _myAvatar->setDriveKeys(BACK, _userInputMapper.getActionState(UserInputMapper::LONGITUDINAL_BACKWARD));
            _myAvatar->setDriveKeys(UP, _userInputMapper.getActionState(UserInputMapper::VERTICAL_UP));
            _myAvatar->setDriveKeys(DOWN, _userInputMapper.getActionState(UserInputMapper::VERTICAL_DOWN));
            _myAvatar->setDriveKeys(LEFT, _userInputMapper.getActionState(UserInputMapper::LATERAL_LEFT));
            _myAvatar->setDriveKeys(RIGHT, _userInputMapper.getActionState(UserInputMapper::LATERAL_RIGHT));
            _myAvatar->setDriveKeys(ROT_UP, _userInputMapper.getActionState(UserInputMapper::PITCH_UP));
            _myAvatar->setDriveKeys(ROT_DOWN, _userInputMapper.getActionState(UserInputMapper::PITCH_DOWN));
            _myAvatar->setDriveKeys(ROT_LEFT, _userInputMapper.getActionState(UserInputMapper::YAW_LEFT));
            _myAvatar->setDriveKeys(ROT_RIGHT, _userInputMapper.getActionState(UserInputMapper::YAW_RIGHT));
        }
        _myAvatar->setDriveKeys(BOOM_IN, _userInputMapper.getActionState(UserInputMapper::BOOM_IN));
        _myAvatar->setDriveKeys(BOOM_OUT, _userInputMapper.getActionState(UserInputMapper::BOOM_OUT));
    }

    updateThreads(deltaTime); // If running non-threaded, then give the threads some time to process...

    //loop through all the other avatars and simulate them...
    DependencyManager::get<AvatarManager>()->updateOtherAvatars(deltaTime);

    updateCamera(deltaTime); // handle various camera tweaks like off axis projection
    updateDialogs(deltaTime); // update various stats dialogs if present
    updateCursor(deltaTime); // Handle cursor updates

    {
        PerformanceTimer perfTimer("physics");
        _myAvatar->relayDriveKeysToCharacterController();

        _entitySimulation.lock();
        _physicsEngine.deleteObjects(_entitySimulation.getObjectsToDelete());
        _entitySimulation.unlock();

        _entities.getTree()->lockForWrite();
        _entitySimulation.lock();
        _physicsEngine.addObjects(_entitySimulation.getObjectsToAdd());
        _entitySimulation.unlock();
        _entities.getTree()->unlock();

        _entities.getTree()->lockForWrite();
        _entitySimulation.lock();
        _physicsEngine.changeObjects(_entitySimulation.getObjectsToChange());
        _entitySimulation.unlock();
        _entities.getTree()->unlock();

        _entitySimulation.lock();
        _entitySimulation.applyActionChanges();
        _entitySimulation.unlock();


        AvatarManager* avatarManager = DependencyManager::get<AvatarManager>().data();
        _physicsEngine.deleteObjects(avatarManager->getObjectsToDelete());
        _physicsEngine.addObjects(avatarManager->getObjectsToAdd());
        _physicsEngine.changeObjects(avatarManager->getObjectsToChange());

        _entities.getTree()->lockForWrite();
        _physicsEngine.stepSimulation();
        _entities.getTree()->unlock();

        if (_physicsEngine.hasOutgoingChanges()) {
            _entities.getTree()->lockForWrite();
            _entitySimulation.lock();
            _entitySimulation.handleOutgoingChanges(_physicsEngine.getOutgoingChanges(), _physicsEngine.getSessionID());
            _entitySimulation.unlock();
            _entities.getTree()->unlock();

            _entities.getTree()->lockForWrite();
            avatarManager->handleOutgoingChanges(_physicsEngine.getOutgoingChanges());
            _entities.getTree()->unlock();

            auto collisionEvents = _physicsEngine.getCollisionEvents();
            avatarManager->handleCollisionEvents(collisionEvents);

            _physicsEngine.dumpStatsIfNecessary();

            if (!_aboutToQuit) {
                PerformanceTimer perfTimer("entities");
                // Collision events (and their scripts) must not be handled when we're locked, above. (That would risk
                // deadlock.)
                _entitySimulation.handleCollisionEvents(collisionEvents);
                // NOTE: the _entities.update() call below will wait for lock
                // and will simulate entity motion (the EntityTree has been given an EntitySimulation).
                _entities.update(); // update the models...
            }
        }
    }

    {
        PerformanceTimer perfTimer("overlays");
        _overlays.update(deltaTime);
    }

    {
        PerformanceTimer perfTimer("myAvatar");
        updateMyAvatarLookAtPosition();
        // Sample hardware, update view frustum if needed, and send avatar data to mixer/nodes
        DependencyManager::get<AvatarManager>()->updateMyAvatar(deltaTime);
    }

    {
        PerformanceTimer perfTimer("emitSimulating");
        // let external parties know we're updating
        emit simulating(deltaTime);
    }

    // Update _viewFrustum with latest camera and view frustum data...
    // NOTE: we get this from the view frustum, to make it simpler, since the
    // loadViewFrumstum() method will get the correct details from the camera
    // We could optimize this to not actually load the viewFrustum, since we don't
    // actually need to calculate the view frustum planes to send these details
    // to the server.
    {
        PerformanceTimer perfTimer("loadViewFrustum");
        loadViewFrustum(_myCamera, _viewFrustum);
    }

    quint64 now = usecTimestampNow();

    // Update my voxel servers with my current voxel query...
    {
        PerformanceTimer perfTimer("queryOctree");
        quint64 sinceLastQuery = now - _lastQueriedTime;
        const quint64 TOO_LONG_SINCE_LAST_QUERY = 3 * USECS_PER_SECOND;
        bool queryIsDue = sinceLastQuery > TOO_LONG_SINCE_LAST_QUERY;
        bool viewIsDifferentEnough = !_lastQueriedViewFrustum.isVerySimilar(_viewFrustum);

        // if it's been a while since our last query or the view has significantly changed then send a query, otherwise suppress it
        if (queryIsDue || viewIsDifferentEnough) {
            _lastQueriedTime = now;

            if (DependencyManager::get<SceneScriptingInterface>()->shouldRenderEntities()) {
                queryOctree(NodeType::EntityServer, PacketType::EntityQuery, _entityServerJurisdictions);
            }
            _lastQueriedViewFrustum = _viewFrustum;
        }
    }

    // sent nack packets containing missing sequence numbers of received packets from nodes
    {
        quint64 sinceLastNack = now - _lastNackTime;
        const quint64 TOO_LONG_SINCE_LAST_NACK = 1 * USECS_PER_SECOND;
        if (sinceLastNack > TOO_LONG_SINCE_LAST_NACK) {
            _lastNackTime = now;
            sendNackPackets();
        }
    }

    // send packet containing downstream audio stats to the AudioMixer
    {
        quint64 sinceLastNack = now - _lastSendDownstreamAudioStats;
        if (sinceLastNack > TOO_LONG_SINCE_LAST_SEND_DOWNSTREAM_AUDIO_STATS) {
            _lastSendDownstreamAudioStats = now;

            QMetaObject::invokeMethod(DependencyManager::get<AudioClient>().data(), "sendDownstreamAudioStatsPacket", Qt::QueuedConnection);
        }
    }
}

int Application::sendNackPackets() {

    if (Menu::getInstance()->isOptionChecked(MenuOption::DisableNackPackets)) {
        return 0;
    }

    // iterates through all nodes in NodeList
    auto nodeList = DependencyManager::get<NodeList>();

    int packetsSent = 0;

    nodeList->eachNode([&](const SharedNodePointer& node){

        if (node->getActiveSocket() && node->getType() == NodeType::EntityServer) {

            NLPacketList nackPacketList(PacketType::OctreeDataNack);

            QUuid nodeUUID = node->getUUID();

            // if there are octree packets from this node that are waiting to be processed,
            // don't send a NACK since the missing packets may be among those waiting packets.
            if (_octreeProcessor.hasPacketsToProcessFrom(nodeUUID)) {
                return;
            }

            _octreeSceneStatsLock.lockForRead();

            // retreive octree scene stats of this node
            if (_octreeServerSceneStats.find(nodeUUID) == _octreeServerSceneStats.end()) {
                _octreeSceneStatsLock.unlock();
                return;
            }
            
            // get sequence number stats of node, prune its missing set, and make a copy of the missing set
            SequenceNumberStats& sequenceNumberStats = _octreeServerSceneStats[nodeUUID].getIncomingOctreeSequenceNumberStats();
            sequenceNumberStats.pruneMissingSet();
            const QSet<OCTREE_PACKET_SEQUENCE> missingSequenceNumbers = sequenceNumberStats.getMissingSet();
            
            _octreeSceneStatsLock.unlock();
            
            // construct nack packet(s) for this node
            auto it = missingSequenceNumbers.constBegin();
            while (it != missingSequenceNumbers.constEnd()) {
                OCTREE_PACKET_SEQUENCE missingNumber = *it;
                nackPacketList.writePrimitive(missingNumber);
                ++it;
            }
            
            if (nackPacketList.getNumPackets()) {
                packetsSent += nackPacketList.getNumPackets();
                
                // send the packet list
                nodeList->sendPacketList(nackPacketList, *node);
            }
        }
    });


    return packetsSent;
}

void Application::queryOctree(NodeType_t serverType, PacketType::Value packetType, NodeToJurisdictionMap& jurisdictions) {

    //qCDebug(interfaceapp) << ">>> inside... queryOctree()... _viewFrustum.getFieldOfView()=" << _viewFrustum.getFieldOfView();
    bool wantExtraDebugging = getLogger()->extraDebugging();

    // These will be the same for all servers, so we can set them up once and then reuse for each server we send to.
    _octreeQuery.setWantLowResMoving(true);
    _octreeQuery.setWantColor(true);
    _octreeQuery.setWantDelta(true);
    _octreeQuery.setWantOcclusionCulling(false);
    _octreeQuery.setWantCompression(true);

    _octreeQuery.setCameraPosition(_viewFrustum.getPosition());
    _octreeQuery.setCameraOrientation(_viewFrustum.getOrientation());
    _octreeQuery.setCameraFov(_viewFrustum.getFieldOfView());
    _octreeQuery.setCameraAspectRatio(_viewFrustum.getAspectRatio());
    _octreeQuery.setCameraNearClip(_viewFrustum.getNearClip());
    _octreeQuery.setCameraFarClip(_viewFrustum.getFarClip());
    _octreeQuery.setCameraEyeOffsetPosition(glm::vec3());
    auto lodManager = DependencyManager::get<LODManager>();
    _octreeQuery.setOctreeSizeScale(lodManager->getOctreeSizeScale());
    _octreeQuery.setBoundaryLevelAdjust(lodManager->getBoundaryLevelAdjust());

    // Iterate all of the nodes, and get a count of how many octree servers we have...
    int totalServers = 0;
    int inViewServers = 0;
    int unknownJurisdictionServers = 0;

    auto nodeList = DependencyManager::get<NodeList>();

    nodeList->eachNode([&](const SharedNodePointer& node) {
        // only send to the NodeTypes that are serverType
        if (node->getActiveSocket() && node->getType() == serverType) {
            totalServers++;

            // get the server bounds for this server
            QUuid nodeUUID = node->getUUID();

            // if we haven't heard from this voxel server, go ahead and send it a query, so we
            // can get the jurisdiction...
            if (jurisdictions.find(nodeUUID) == jurisdictions.end()) {
                unknownJurisdictionServers++;
            } else {
                const JurisdictionMap& map = (jurisdictions)[nodeUUID];

                unsigned char* rootCode = map.getRootOctalCode();

                if (rootCode) {
                    VoxelPositionSize rootDetails;
                    voxelDetailsForCode(rootCode, rootDetails);
                    AACube serverBounds(glm::vec3(rootDetails.x * TREE_SCALE,
                                                  rootDetails.y * TREE_SCALE,
                                                  rootDetails.z * TREE_SCALE),
                                        rootDetails.s * TREE_SCALE);

                    ViewFrustum::location serverFrustumLocation = _viewFrustum.cubeInFrustum(serverBounds);

                    if (serverFrustumLocation != ViewFrustum::OUTSIDE) {
                        inViewServers++;
                    }
                }
            }
        }
    });

    if (wantExtraDebugging) {
        qCDebug(interfaceapp, "Servers: total %d, in view %d, unknown jurisdiction %d",
            totalServers, inViewServers, unknownJurisdictionServers);
    }

    int perServerPPS = 0;
    const int SMALL_BUDGET = 10;
    int perUnknownServer = SMALL_BUDGET;
    int totalPPS = getMaxOctreePacketsPerSecond();

    // determine PPS based on number of servers
    if (inViewServers >= 1) {
        // set our preferred PPS to be exactly evenly divided among all of the voxel servers... and allocate 1 PPS
        // for each unknown jurisdiction server
        perServerPPS = (totalPPS / inViewServers) - (unknownJurisdictionServers * perUnknownServer);
    } else {
        if (unknownJurisdictionServers > 0) {
            perUnknownServer = (totalPPS / unknownJurisdictionServers);
        }
    }

    if (wantExtraDebugging) {
        qCDebug(interfaceapp, "perServerPPS: %d perUnknownServer: %d", perServerPPS, perUnknownServer);
    }

    auto queryPacket = NLPacket::create(packetType);

    nodeList->eachNode([&](const SharedNodePointer& node){
        // only send to the NodeTypes that are serverType
        if (node->getActiveSocket() && node->getType() == serverType) {

            // get the server bounds for this server
            QUuid nodeUUID = node->getUUID();

            bool inView = false;
            bool unknownView = false;

            // if we haven't heard from this voxel server, go ahead and send it a query, so we
            // can get the jurisdiction...
            if (jurisdictions.find(nodeUUID) == jurisdictions.end()) {
                unknownView = true; // assume it's in view
                if (wantExtraDebugging) {
                    qCDebug(interfaceapp) << "no known jurisdiction for node " << *node << ", assume it's visible.";
                }
            } else {
                const JurisdictionMap& map = (jurisdictions)[nodeUUID];

                unsigned char* rootCode = map.getRootOctalCode();

                if (rootCode) {
                    VoxelPositionSize rootDetails;
                    voxelDetailsForCode(rootCode, rootDetails);
                    AACube serverBounds(glm::vec3(rootDetails.x * TREE_SCALE,
                                                  rootDetails.y * TREE_SCALE,
                                                  rootDetails.z * TREE_SCALE),
                                        rootDetails.s * TREE_SCALE);



                    ViewFrustum::location serverFrustumLocation = _viewFrustum.cubeInFrustum(serverBounds);
                    if (serverFrustumLocation != ViewFrustum::OUTSIDE) {
                        inView = true;
                    } else {
                        inView = false;
                    }
                } else {
                    if (wantExtraDebugging) {
                        qCDebug(interfaceapp) << "Jurisdiction without RootCode for node " << *node << ". That's unusual!";
                    }
                }
            }

            if (inView) {
                _octreeQuery.setMaxQueryPacketsPerSecond(perServerPPS);
            } else if (unknownView) {
                if (wantExtraDebugging) {
                    qCDebug(interfaceapp) << "no known jurisdiction for node " << *node << ", give it budget of "
                    << perUnknownServer << " to send us jurisdiction.";
                }

                // set the query's position/orientation to be degenerate in a manner that will get the scene quickly
                // If there's only one server, then don't do this, and just let the normal voxel query pass through
                // as expected... this way, we will actually get a valid scene if there is one to be seen
                if (totalServers > 1) {
                    _octreeQuery.setCameraPosition(glm::vec3(-0.1,-0.1,-0.1));
                    const glm::quat OFF_IN_NEGATIVE_SPACE = glm::quat(-0.5, 0, -0.5, 1.0);
                    _octreeQuery.setCameraOrientation(OFF_IN_NEGATIVE_SPACE);
                    _octreeQuery.setCameraNearClip(0.1f);
                    _octreeQuery.setCameraFarClip(0.1f);
                    if (wantExtraDebugging) {
                        qCDebug(interfaceapp) << "Using 'minimal' camera position for node" << *node;
                    }
                } else {
                    if (wantExtraDebugging) {
                        qCDebug(interfaceapp) << "Using regular camera position for node" << *node;
                    }
                }
                _octreeQuery.setMaxQueryPacketsPerSecond(perUnknownServer);
            } else {
                _octreeQuery.setMaxQueryPacketsPerSecond(0);
            }

            // encode the query data
            int packetSize = _octreeQuery.getBroadcastData(reinterpret_cast<unsigned char*>(queryPacket->getPayload()));
            queryPacket->setPayloadSize(packetSize);

            // make sure we still have an active socket
            nodeList->sendUnreliablePacket(*queryPacket, *node);
        }
    });
}

bool Application::isHMDMode() const {
    if (OculusManager::isConnected()) {
        return true;
    } else {
        return false;
    }
}

QRect Application::getDesirableApplicationGeometry() {
    QRect applicationGeometry = getWindow()->geometry();

    // If our parent window is on the HMD, then don't use its geometry, instead use
    // the "main screen" geometry.
    HMDToolsDialog* hmdTools = DependencyManager::get<DialogsManager>()->getHMDToolsDialog();
    if (hmdTools && hmdTools->hasHMDScreen()) {
        QScreen* hmdScreen = hmdTools->getHMDScreen();
        QWindow* appWindow = getWindow()->windowHandle();
        QScreen* appScreen = appWindow->screen();

        // if our app's screen is the hmd screen, we don't want to place the
        // running scripts widget on it. So we need to pick a better screen.
        // we will use the screen for the HMDTools since it's a guarenteed
        // better screen.
        if (appScreen == hmdScreen) {
            QScreen* betterScreen = hmdTools->windowHandle()->screen();
            applicationGeometry = betterScreen->geometry();
        }
    }
    return applicationGeometry;
}

/////////////////////////////////////////////////////////////////////////////////////
// loadViewFrustum()
//
// Description: this will load the view frustum bounds for EITHER the head
//                 or the "myCamera".
//
void Application::loadViewFrustum(Camera& camera, ViewFrustum& viewFrustum) {
    PROFILE_RANGE(__FUNCTION__);
    // We will use these below, from either the camera or head vectors calculated above
    viewFrustum.setProjection(camera.getProjection());

    // Set the viewFrustum up with the correct position and orientation of the camera
    viewFrustum.setPosition(camera.getPosition());
    viewFrustum.setOrientation(camera.getRotation());

    // Ask the ViewFrustum class to calculate our corners
    viewFrustum.calculate();
}

glm::vec3 Application::getSunDirection() {
    // Sun direction is in fact just the location of the sun relative to the origin
    auto skyStage = DependencyManager::get<SceneScriptingInterface>()->getSkyStage();
    return skyStage->getSunLight()->getDirection();
}

// FIXME, preprocessor guard this check to occur only in DEBUG builds
static QThread * activeRenderingThread = nullptr;

bool Application::shouldRenderMesh(float largestDimension, float distanceToCamera) {
    return DependencyManager::get<LODManager>()->shouldRenderMesh(largestDimension, distanceToCamera);
}

float Application::getSizeScale() const {
    return DependencyManager::get<LODManager>()->getOctreeSizeScale();
}

int Application::getBoundaryLevelAdjust() const {
    return DependencyManager::get<LODManager>()->getBoundaryLevelAdjust();
}

PickRay Application::computePickRay(float x, float y) const {
    glm::vec2 size = getCanvasSize();
    x /= size.x;
    y /= size.y;
    PickRay result;
    if (isHMDMode()) {
        getApplicationCompositor().computeHmdPickRay(glm::vec2(x, y), result.origin, result.direction);
    } else {
        if (QThread::currentThread() == activeRenderingThread) {
            getDisplayViewFrustum()->computePickRay(x, y, result.origin, result.direction);
        } else {
            getViewFrustum()->computePickRay(x, y, result.origin, result.direction);
        }
    }
    return result;
}

QImage Application::renderAvatarBillboard(RenderArgs* renderArgs) {
    auto primaryFramebuffer = DependencyManager::get<FramebufferCache>()->getPrimaryFramebuffer();
    glBindFramebuffer(GL_FRAMEBUFFER, gpu::GLBackend::getFramebufferID(primaryFramebuffer));

    // clear the alpha channel so the background is transparent
    glColorMask(GL_FALSE, GL_FALSE, GL_FALSE, GL_TRUE);
    glClearColor(0.0, 0.0, 0.0, 0.0);
    glClear(GL_COLOR_BUFFER_BIT);
    glColorMask(GL_TRUE, GL_TRUE, GL_TRUE, GL_FALSE);

    const int BILLBOARD_SIZE = 64;
    // TODO: Pass a RenderArgs to renderAvatarBillboard
    renderRearViewMirror(renderArgs, QRect(0, _glWidget->getDeviceHeight() - BILLBOARD_SIZE,
                               BILLBOARD_SIZE, BILLBOARD_SIZE),
                         true);
    QImage image(BILLBOARD_SIZE, BILLBOARD_SIZE, QImage::Format_ARGB32);
    glReadPixels(0, 0, BILLBOARD_SIZE, BILLBOARD_SIZE, GL_BGRA, GL_UNSIGNED_BYTE, image.bits());
    glColorMask(GL_TRUE, GL_TRUE, GL_TRUE, GL_TRUE);

    glBindFramebuffer(GL_FRAMEBUFFER, 0);
    return image;
}

ViewFrustum* Application::getViewFrustum() {
#ifdef DEBUG
    if (QThread::currentThread() == activeRenderingThread) {
        // FIXME, figure out a better way to do this
        //qWarning() << "Calling Application::getViewFrustum() from the active rendering thread, did you mean Application::getDisplayViewFrustum()?";
    }
#endif
    return &_viewFrustum;
}

const ViewFrustum* Application::getViewFrustum() const {
#ifdef DEBUG
    if (QThread::currentThread() == activeRenderingThread) {
        // FIXME, figure out a better way to do this
        //qWarning() << "Calling Application::getViewFrustum() from the active rendering thread, did you mean Application::getDisplayViewFrustum()?";
    }
#endif
    return &_viewFrustum;
}

ViewFrustum* Application::getDisplayViewFrustum() {
#ifdef DEBUG
    if (QThread::currentThread() != activeRenderingThread) {
        // FIXME, figure out a better way to do this
        // qWarning() << "Calling Application::getDisplayViewFrustum() from outside the active rendering thread or outside rendering, did you mean Application::getViewFrustum()?";
    }
#endif
    return &_displayViewFrustum;
}

const ViewFrustum* Application::getDisplayViewFrustum() const {
#ifdef DEBUG
    if (QThread::currentThread() != activeRenderingThread) {
        // FIXME, figure out a better way to do this
        // qWarning() << "Calling Application::getDisplayViewFrustum() from outside the active rendering thread or outside rendering, did you mean Application::getViewFrustum()?";
    }
#endif
    return &_displayViewFrustum;
}

// WorldBox Render Data & rendering functions

class WorldBoxRenderData {
public:
    typedef render::Payload<WorldBoxRenderData> Payload;
    typedef Payload::DataPointer Pointer;

    int _val = 0;
    static render::ItemID _item; // unique WorldBoxRenderData
};

render::ItemID WorldBoxRenderData::_item = 0;

namespace render {
    template <> const ItemKey payloadGetKey(const WorldBoxRenderData::Pointer& stuff) { return ItemKey::Builder::opaqueShape(); }
    template <> const Item::Bound payloadGetBound(const WorldBoxRenderData::Pointer& stuff) { return Item::Bound(); }
    template <> void payloadRender(const WorldBoxRenderData::Pointer& stuff, RenderArgs* args) {
        if (args->_renderMode != RenderArgs::MIRROR_RENDER_MODE && Menu::getInstance()->isOptionChecked(MenuOption::Stats)) {
            PerformanceTimer perfTimer("worldBox");

            auto& batch = *args->_batch;
            DependencyManager::get<DeferredLightingEffect>()->bindSimpleProgram(batch);
            renderWorldBox(batch);
        }
    }
}

// Background Render Data & rendering functions
class BackgroundRenderData {
public:
    typedef render::Payload<BackgroundRenderData> Payload;
    typedef Payload::DataPointer Pointer;

    Stars _stars;
    Environment* _environment;

    BackgroundRenderData(Environment* environment) : _environment(environment) {
    }

    static render::ItemID _item; // unique WorldBoxRenderData
};

render::ItemID BackgroundRenderData::_item = 0;

namespace render {
    template <> const ItemKey payloadGetKey(const BackgroundRenderData::Pointer& stuff) { return ItemKey::Builder::background(); }
    template <> const Item::Bound payloadGetBound(const BackgroundRenderData::Pointer& stuff) { return Item::Bound(); }
    template <> void payloadRender(const BackgroundRenderData::Pointer& background, RenderArgs* args) {

        Q_ASSERT(args->_batch);
        gpu::Batch& batch = *args->_batch;

        // Background rendering decision
        auto skyStage = DependencyManager::get<SceneScriptingInterface>()->getSkyStage();
        auto skybox = model::SkyboxPointer();
        if (skyStage->getBackgroundMode() == model::SunSkyStage::NO_BACKGROUND) {
        } else if (skyStage->getBackgroundMode() == model::SunSkyStage::SKY_DOME) {
           if (/*!selfAvatarOnly &&*/ Menu::getInstance()->isOptionChecked(MenuOption::Stars)) {
                PerformanceTimer perfTimer("stars");
                PerformanceWarning warn(Menu::getInstance()->isOptionChecked(MenuOption::PipelineWarnings),
                    "Application::payloadRender<BackgroundRenderData>() ... stars...");
                // should be the first rendering pass - w/o depth buffer / lighting

                // compute starfield alpha based on distance from atmosphere
                float alpha = 1.0f;
                bool hasStars = true;

                if (Menu::getInstance()->isOptionChecked(MenuOption::Atmosphere)) {
                    // TODO: handle this correctly for zones
                    const EnvironmentData& closestData = background->_environment->getClosestData(args->_viewFrustum->getPosition()); // was theCamera instead of  _viewFrustum

                    if (closestData.getHasStars()) {
                        const float APPROXIMATE_DISTANCE_FROM_HORIZON = 0.1f;
                        const float DOUBLE_APPROXIMATE_DISTANCE_FROM_HORIZON = 0.2f;

                        glm::vec3 sunDirection = (args->_viewFrustum->getPosition()/*getAvatarPosition()*/ - closestData.getSunLocation())
                                                        / closestData.getAtmosphereOuterRadius();
                        float height = glm::distance(args->_viewFrustum->getPosition()/*theCamera.getPosition()*/, closestData.getAtmosphereCenter());
                        if (height < closestData.getAtmosphereInnerRadius()) {
                            // If we're inside the atmosphere, then determine if our keyLight is below the horizon
                            alpha = 0.0f;

                            if (sunDirection.y > -APPROXIMATE_DISTANCE_FROM_HORIZON) {
                                float directionY = glm::clamp(sunDirection.y,
                                                    -APPROXIMATE_DISTANCE_FROM_HORIZON, APPROXIMATE_DISTANCE_FROM_HORIZON)
                                                    + APPROXIMATE_DISTANCE_FROM_HORIZON;
                                alpha = (directionY / DOUBLE_APPROXIMATE_DISTANCE_FROM_HORIZON);
                            }


                        } else if (height < closestData.getAtmosphereOuterRadius()) {
                            alpha = (height - closestData.getAtmosphereInnerRadius()) /
                                (closestData.getAtmosphereOuterRadius() - closestData.getAtmosphereInnerRadius());

                            if (sunDirection.y > -APPROXIMATE_DISTANCE_FROM_HORIZON) {
                                float directionY = glm::clamp(sunDirection.y,
                                                    -APPROXIMATE_DISTANCE_FROM_HORIZON, APPROXIMATE_DISTANCE_FROM_HORIZON)
                                                    + APPROXIMATE_DISTANCE_FROM_HORIZON;
                                alpha = (directionY / DOUBLE_APPROXIMATE_DISTANCE_FROM_HORIZON);
                            }
                        }
                    } else {
                        hasStars = false;
                    }
                }

                // finally render the starfield
                if (hasStars) {
                    background->_stars.render(args, alpha);
                }

                // draw the sky dome
                if (/*!selfAvatarOnly &&*/ Menu::getInstance()->isOptionChecked(MenuOption::Atmosphere)) {
                    PerformanceTimer perfTimer("atmosphere");
                    PerformanceWarning warn(Menu::getInstance()->isOptionChecked(MenuOption::PipelineWarnings),
                        "Application::displaySide() ... atmosphere...");

                    background->_environment->renderAtmospheres(batch, *(args->_viewFrustum));
                }

            }
        } else if (skyStage->getBackgroundMode() == model::SunSkyStage::SKY_BOX) {
            PerformanceTimer perfTimer("skybox");

            skybox = skyStage->getSkybox();
            if (skybox) {
                model::Skybox::render(batch, *(Application::getInstance()->getDisplayViewFrustum()), *skybox);
            }
        }
    }
}


void Application::displaySide(RenderArgs* renderArgs, Camera& theCamera, bool selfAvatarOnly, bool billboard) {

    // FIXME: This preRender call is temporary until we create a separate render::scene for the mirror rendering.
    // Then we can move this logic into the Avatar::simulate call.
    _myAvatar->preRender(renderArgs);

    activeRenderingThread = QThread::currentThread();
    PROFILE_RANGE(__FUNCTION__);
    PerformanceTimer perfTimer("display");
    PerformanceWarning warn(Menu::getInstance()->isOptionChecked(MenuOption::PipelineWarnings), "Application::displaySide()");
    // transform by eye offset

    // load the view frustum
    loadViewFrustum(theCamera, _displayViewFrustum);

    // TODO fix shadows and make them use the GPU library

    // The pending changes collecting the changes here
    render::PendingChanges pendingChanges;

    // Background rendering decision
    if (BackgroundRenderData::_item == 0) {
        auto backgroundRenderData = make_shared<BackgroundRenderData>(&_environment);
        auto backgroundRenderPayload = make_shared<BackgroundRenderData::Payload>(backgroundRenderData);
        BackgroundRenderData::_item = _main3DScene->allocateID();
        pendingChanges.resetItem(WorldBoxRenderData::_item, backgroundRenderPayload);
    } else {

    }

   // Assuming nothing get's rendered through that
    if (!selfAvatarOnly) {
        if (DependencyManager::get<SceneScriptingInterface>()->shouldRenderEntities()) {
            // render models...
            PerformanceTimer perfTimer("entities");
            PerformanceWarning warn(Menu::getInstance()->isOptionChecked(MenuOption::PipelineWarnings),
                "Application::displaySide() ... entities...");

            RenderArgs::DebugFlags renderDebugFlags = RenderArgs::RENDER_DEBUG_NONE;

            if (Menu::getInstance()->isOptionChecked(MenuOption::PhysicsShowHulls)) {
                renderDebugFlags = (RenderArgs::DebugFlags) (renderDebugFlags | (int)RenderArgs::RENDER_DEBUG_HULLS);
            }
            if (Menu::getInstance()->isOptionChecked(MenuOption::PhysicsShowOwned)) {
                renderDebugFlags =
                    (RenderArgs::DebugFlags) (renderDebugFlags | (int)RenderArgs::RENDER_DEBUG_SIMULATION_OWNERSHIP);
            }
            renderArgs->_debugFlags = renderDebugFlags;
            _entities.render(renderArgs);
        }
    }

    // Make sure the WorldBox is in the scene
    if (WorldBoxRenderData::_item == 0) {
        auto worldBoxRenderData = make_shared<WorldBoxRenderData>();
        auto worldBoxRenderPayload = make_shared<WorldBoxRenderData::Payload>(worldBoxRenderData);

        WorldBoxRenderData::_item = _main3DScene->allocateID();

        pendingChanges.resetItem(WorldBoxRenderData::_item, worldBoxRenderPayload);
    } else {

        pendingChanges.updateItem<WorldBoxRenderData>(WorldBoxRenderData::_item,
                [](WorldBoxRenderData& payload) {
                    payload._val++;
                });
    }

    if (!billboard) {
        DependencyManager::get<DeferredLightingEffect>()->setAmbientLightMode(getRenderAmbientLight());
        auto skyStage = DependencyManager::get<SceneScriptingInterface>()->getSkyStage();
        DependencyManager::get<DeferredLightingEffect>()->setGlobalLight(skyStage->getSunLight()->getDirection(), skyStage->getSunLight()->getColor(), skyStage->getSunLight()->getIntensity(), skyStage->getSunLight()->getAmbientIntensity());
        DependencyManager::get<DeferredLightingEffect>()->setGlobalAtmosphere(skyStage->getAtmosphere());

        auto skybox = model::SkyboxPointer();
        if (skyStage->getBackgroundMode() == model::SunSkyStage::SKY_BOX) {
            skybox = skyStage->getSkybox();
        }
        DependencyManager::get<DeferredLightingEffect>()->setGlobalSkybox(skybox);
    }

    {
        PerformanceTimer perfTimer("SceneProcessPendingChanges");
        _main3DScene->enqueuePendingChanges(pendingChanges);

        _main3DScene->processPendingChangesQueue();
    }

    // For now every frame pass the renderContext
    {
        PerformanceTimer perfTimer("EngineRun");
        render::RenderContext renderContext;

        auto sceneInterface = DependencyManager::get<SceneScriptingInterface>();

        renderContext._cullOpaque = sceneInterface->doEngineCullOpaque();
        renderContext._sortOpaque = sceneInterface->doEngineSortOpaque();
        renderContext._renderOpaque = sceneInterface->doEngineRenderOpaque();
        renderContext._cullTransparent = sceneInterface->doEngineCullTransparent();
        renderContext._sortTransparent = sceneInterface->doEngineSortTransparent();
        renderContext._renderTransparent = sceneInterface->doEngineRenderTransparent();

        renderContext._maxDrawnOpaqueItems = sceneInterface->getEngineMaxDrawnOpaqueItems();
        renderContext._maxDrawnTransparentItems = sceneInterface->getEngineMaxDrawnTransparentItems();
        renderContext._maxDrawnOverlay3DItems = sceneInterface->getEngineMaxDrawnOverlay3DItems();

        renderContext._drawItemStatus = sceneInterface->doEngineDisplayItemStatus();

        renderArgs->_shouldRender = LODManager::shouldRender;

        renderContext.args = renderArgs;
        renderArgs->_viewFrustum = getDisplayViewFrustum();
        _renderEngine->setRenderContext(renderContext);

        // Before the deferred pass, let's try to use the render engine
        _renderEngine->run();

        auto engineRC = _renderEngine->getRenderContext();
        sceneInterface->setEngineFeedOpaqueItems(engineRC->_numFeedOpaqueItems);
        sceneInterface->setEngineDrawnOpaqueItems(engineRC->_numDrawnOpaqueItems);

        sceneInterface->setEngineFeedTransparentItems(engineRC->_numFeedTransparentItems);
        sceneInterface->setEngineDrawnTransparentItems(engineRC->_numDrawnTransparentItems);

        sceneInterface->setEngineFeedOverlay3DItems(engineRC->_numFeedOverlay3DItems);
        sceneInterface->setEngineDrawnOverlay3DItems(engineRC->_numDrawnOverlay3DItems);
    }
    //Render the sixense lasers
    if (Menu::getInstance()->isOptionChecked(MenuOption::SixenseLasers)) {
        _myAvatar->renderLaserPointers(*renderArgs->_batch);
    }

    if (!selfAvatarOnly) {
        // give external parties a change to hook in
        {
            PerformanceTimer perfTimer("inWorldInterface");
            emit renderingInWorldInterface();
        }
    }

    activeRenderingThread = nullptr;
}

void Application::computeOffAxisFrustum(float& left, float& right, float& bottom, float& top, float& nearVal,
    float& farVal, glm::vec4& nearClipPlane, glm::vec4& farClipPlane) const {

    // allow 3DTV/Oculus to override parameters from camera
    _displayViewFrustum.computeOffAxisFrustum(left, right, bottom, top, nearVal, farVal, nearClipPlane, farClipPlane);
    if (OculusManager::isConnected()) {
        OculusManager::overrideOffAxisFrustum(left, right, bottom, top, nearVal, farVal, nearClipPlane, farClipPlane);

    } else if (TV3DManager::isConnected()) {
        TV3DManager::overrideOffAxisFrustum(left, right, bottom, top, nearVal, farVal, nearClipPlane, farClipPlane);
    }
}

bool Application::getShadowsEnabled() {
    Menu* menubar = Menu::getInstance();
    return menubar->isOptionChecked(MenuOption::SimpleShadows) ||
           menubar->isOptionChecked(MenuOption::CascadedShadows);
}

bool Application::getCascadeShadowsEnabled() {
    return Menu::getInstance()->isOptionChecked(MenuOption::CascadedShadows);
}

glm::vec2 Application::getScaledScreenPoint(glm::vec2 projectedPoint) {
    float horizontalScale = _glWidget->getDeviceWidth() / 2.0f;
    float verticalScale   = _glWidget->getDeviceHeight() / 2.0f;

    // -1,-1 is 0,windowHeight
    // 1,1 is windowWidth,0

    // -1,1                    1,1
    // +-----------------------+
    // |           |           |
    // |           |           |
    // | -1,0      |           |
    // |-----------+-----------|
    // |          0,0          |
    // |           |           |
    // |           |           |
    // |           |           |
    // +-----------------------+
    // -1,-1                   1,-1

    glm::vec2 screenPoint((projectedPoint.x + 1.0f) * horizontalScale,
        ((projectedPoint.y + 1.0f) * -verticalScale) + _glWidget->getDeviceHeight());

    return screenPoint;
}

void Application::renderRearViewMirror(RenderArgs* renderArgs, const QRect& region, bool billboard) {
    auto originalViewport = renderArgs->_viewport;
    // Grab current viewport to reset it at the end

    float aspect = (float)region.width() / region.height();
    float fov = MIRROR_FIELD_OF_VIEW;

    // bool eyeRelativeCamera = false;
    if (billboard) {
        fov = BILLBOARD_FIELD_OF_VIEW;  // degees
        _mirrorCamera.setPosition(_myAvatar->getPosition() +
                                  _myAvatar->getOrientation() * glm::vec3(0.0f, 0.0f, -1.0f) * BILLBOARD_DISTANCE * _myAvatar->getScale());

    } else if (!AvatarInputs::getInstance()->mirrorZoomed()) {
        _mirrorCamera.setPosition(_myAvatar->getChestPosition() +
                                  _myAvatar->getOrientation() * glm::vec3(0.0f, 0.0f, -1.0f) * MIRROR_REARVIEW_BODY_DISTANCE * _myAvatar->getScale());

    } else { // HEAD zoom level
        // FIXME note that the positioing of the camera relative to the avatar can suffer limited
        // precision as the user's position moves further away from the origin.  Thus at
        // /1e7,1e7,1e7 (well outside the buildable volume) the mirror camera veers and sways
        // wildly as you rotate your avatar because the floating point values are becoming
        // larger, squeezing out the available digits of precision you have available at the
        // human scale for camera positioning.

        // Previously there was a hack to correct this using the mechanism of repositioning
        // the avatar at the origin of the world for the purposes of rendering the mirror,
        // but it resulted in failing to render the avatar's head model in the mirror view
        // when in first person mode.  Presumably this was because of some missed culling logic
        // that was not accounted for in the hack.

        // This was removed in commit 71e59cfa88c6563749594e25494102fe01db38e9 but could be further
        // investigated in order to adapt the technique while fixing the head rendering issue,
        // but the complexity of the hack suggests that a better approach
        _mirrorCamera.setPosition(_myAvatar->getHead()->getEyePosition() +
                                    _myAvatar->getOrientation() * glm::vec3(0.0f, 0.0f, -1.0f) * MIRROR_REARVIEW_DISTANCE * _myAvatar->getScale());
    }
    _mirrorCamera.setProjection(glm::perspective(glm::radians(fov), aspect, DEFAULT_NEAR_CLIP, DEFAULT_FAR_CLIP));
    _mirrorCamera.setRotation(_myAvatar->getWorldAlignedOrientation() * glm::quat(glm::vec3(0.0f, PI, 0.0f)));


    // set the bounds of rear mirror view
    gpu::Vec4i viewport;
    if (billboard) {
        QSize size = DependencyManager::get<FramebufferCache>()->getFrameBufferSize();
        viewport = gpu::Vec4i(region.x(), size.height() - region.y() - region.height(), region.width(), region.height());
    } else {
        // if not rendering the billboard, the region is in device independent coordinates; must convert to device
        QSize size = DependencyManager::get<FramebufferCache>()->getFrameBufferSize();
        float ratio = (float)QApplication::desktop()->windowHandle()->devicePixelRatio() * getRenderResolutionScale();
        int x = region.x() * ratio, y = region.y() * ratio, width = region.width() * ratio, height = region.height() * ratio;
        viewport = gpu::Vec4i(x, size.height() - y - height, width, height);
    }
    renderArgs->_viewport = viewport;

    {
        gpu::Batch batch;
        batch.setViewportTransform(viewport);
        batch.setStateScissorRect(viewport);
        batch.clearFramebuffer(
            gpu::Framebuffer::BUFFER_COLOR0 |
            gpu::Framebuffer::BUFFER_COLOR1 |
            gpu::Framebuffer::BUFFER_COLOR2 |
            gpu::Framebuffer::BUFFER_DEPTH,
            vec4(vec3(0), 1), 1.0, 0.0, true);
        // Viewport is assigned to the size of the framebuffer
        renderArgs->_context->render(batch);
    }

    bool updateViewFrustum = false;
    loadViewFrustum(_mirrorCamera, _viewFrustum);

    // render rear mirror view
    displaySide(renderArgs, _mirrorCamera, true, billboard);

    renderArgs->_viewport =  originalViewport;

}

void Application::resetSensors() {
    DependencyManager::get<Faceshift>()->reset();
    DependencyManager::get<DdeFaceTracker>()->reset();

    OculusManager::reset();

    //_leapmotion.reset();

    QScreen* currentScreen = _window->windowHandle()->screen();
    QWindow* mainWindow = _window->windowHandle();
    QPoint windowCenter = mainWindow->geometry().center();
    _glWidget->cursor().setPos(currentScreen, windowCenter);

    _myAvatar->reset();

    QMetaObject::invokeMethod(DependencyManager::get<AudioClient>().data(), "reset", Qt::QueuedConnection);
}

static void setShortcutsEnabled(QWidget* widget, bool enabled) {
    foreach (QAction* action, widget->actions()) {
        QKeySequence shortcut = action->shortcut();
        if (!shortcut.isEmpty() && (shortcut[0] & (Qt::CTRL | Qt::ALT | Qt::META)) == 0) {
            // it's a shortcut that may coincide with a "regular" key, so switch its context
            action->setShortcutContext(enabled ? Qt::WindowShortcut : Qt::WidgetShortcut);
        }
    }
    foreach (QObject* child, widget->children()) {
        if (child->isWidgetType()) {
            setShortcutsEnabled(static_cast<QWidget*>(child), enabled);
        }
    }
}

void Application::setMenuShortcutsEnabled(bool enabled) {
    setShortcutsEnabled(_window->menuBar(), enabled);
}

void Application::updateWindowTitle(){

    QString buildVersion = " (build " + applicationVersion() + ")";
    auto nodeList = DependencyManager::get<NodeList>();

    QString connectionStatus = nodeList->getDomainHandler().isConnected() ? "" : " (NOT CONNECTED) ";
    QString username = AccountManager::getInstance().getAccountInfo().getUsername();
    QString currentPlaceName = DependencyManager::get<AddressManager>()->getHost();

    if (currentPlaceName.isEmpty()) {
        currentPlaceName = nodeList->getDomainHandler().getHostname();
    }

    QString title = QString() + (!username.isEmpty() ? username + " @ " : QString())
        + currentPlaceName + connectionStatus + buildVersion;

#ifndef WIN32
    // crashes with vs2013/win32
    qCDebug(interfaceapp, "Application title set to: %s", title.toStdString().c_str());
#endif
    _window->setWindowTitle(title);
}

void Application::clearDomainOctreeDetails() {
    qCDebug(interfaceapp) << "Clearing domain octree details...";
    // reset the environment so that we don't erroneously end up with multiple

    // reset our node to stats and node to jurisdiction maps... since these must be changing...
    _entityServerJurisdictions.lockForWrite();
    _entityServerJurisdictions.clear();
    _entityServerJurisdictions.unlock();

    _octreeSceneStatsLock.lockForWrite();
    _octreeServerSceneStats.clear();
    _octreeSceneStatsLock.unlock();

    // reset the model renderer
    _entities.clear();

}

void Application::domainChanged(const QString& domainHostname) {
    updateWindowTitle();
    clearDomainOctreeDetails();
    _domainConnectionRefusals.clear();
}

void Application::handleDomainConnectionDeniedPacket(QSharedPointer<NLPacket> packet) {
    // Read deny reason from packet
    quint16 reasonSize;
    packet->readPrimitive(&reasonSize);
    QString reason = QString::fromUtf8(packet->getPayload() + packet->pos(), reasonSize);
    packet->seek(packet->pos() + reasonSize);

    // output to the log so the user knows they got a denied connection request
    // and check and signal for an access token so that we can make sure they are logged in
    qCDebug(interfaceapp) << "The domain-server denied a connection request: " << reason;
    qCDebug(interfaceapp) << "You may need to re-log to generate a keypair so you can provide a username signature.";

    if (!_domainConnectionRefusals.contains(reason)) {
        _domainConnectionRefusals.append(reason);
        emit domainConnectionRefused(reason);
    }

    AccountManager::getInstance().checkAndSignalForAccessToken();
}

void Application::connectedToDomain(const QString& hostname) {
    AccountManager& accountManager = AccountManager::getInstance();
    const QUuid& domainID = DependencyManager::get<NodeList>()->getDomainHandler().getUUID();

    if (accountManager.isLoggedIn() && !domainID.isNull()) {
        _notifiedPacketVersionMismatchThisDomain = false;
    }
}

void Application::nodeAdded(SharedNodePointer node) {
    if (node->getType() == NodeType::AvatarMixer) {
        // new avatar mixer, send off our identity packet right away
        _myAvatar->sendIdentityPacket();
    }
}

void Application::nodeKilled(SharedNodePointer node) {

    // These are here because connecting NodeList::nodeKilled to OctreePacketProcessor::nodeKilled doesn't work:
    // OctreePacketProcessor::nodeKilled is not being called when NodeList::nodeKilled is emitted.
    // This may have to do with GenericThread::threadRoutine() blocking the QThread event loop

    _octreeProcessor.nodeKilled(node);

    _entityEditSender.nodeKilled(node);

    if (node->getType() == NodeType::AudioMixer) {
        QMetaObject::invokeMethod(DependencyManager::get<AudioClient>().data(), "audioMixerKilled");
    }

    if (node->getType() == NodeType::EntityServer) {

        QUuid nodeUUID = node->getUUID();
        // see if this is the first we've heard of this node...
        _entityServerJurisdictions.lockForRead();
        if (_entityServerJurisdictions.find(nodeUUID) != _entityServerJurisdictions.end()) {
            unsigned char* rootCode = _entityServerJurisdictions[nodeUUID].getRootOctalCode();
            VoxelPositionSize rootDetails;
            voxelDetailsForCode(rootCode, rootDetails);
            _entityServerJurisdictions.unlock();

            qCDebug(interfaceapp, "model server going away...... v[%f, %f, %f, %f]",
                    (double)rootDetails.x, (double)rootDetails.y, (double)rootDetails.z, (double)rootDetails.s);

            // If the model server is going away, remove it from our jurisdiction map so we don't send voxels to a dead server
            _entityServerJurisdictions.lockForWrite();
            _entityServerJurisdictions.erase(_entityServerJurisdictions.find(nodeUUID));
        }
        _entityServerJurisdictions.unlock();

        // also clean up scene stats for that server
        _octreeSceneStatsLock.lockForWrite();
        if (_octreeServerSceneStats.find(nodeUUID) != _octreeServerSceneStats.end()) {
            _octreeServerSceneStats.erase(nodeUUID);
        }
        _octreeSceneStatsLock.unlock();

    } else if (node->getType() == NodeType::AvatarMixer) {
        // our avatar mixer has gone away - clear the hash of avatars
        DependencyManager::get<AvatarManager>()->clearOtherAvatars();
    }
}
 
void Application::trackIncomingOctreePacket(NLPacket& packet, SharedNodePointer sendingNode, bool wasStatsPacket) {

    // Attempt to identify the sender from its address.
    if (sendingNode) {
        const QUuid& nodeUUID = sendingNode->getUUID();

        // now that we know the node ID, let's add these stats to the stats for that node...
        _octreeSceneStatsLock.lockForWrite();
        if (_octreeServerSceneStats.find(nodeUUID) != _octreeServerSceneStats.end()) {
            OctreeSceneStats& stats = _octreeServerSceneStats[nodeUUID];
            stats.trackIncomingOctreePacket(packet, wasStatsPacket, sendingNode->getClockSkewUsec());
        }
        _octreeSceneStatsLock.unlock();
    }
}

int Application::processOctreeStats(NLPacket& packet, SharedNodePointer sendingNode) {
    // But, also identify the sender, and keep track of the contained jurisdiction root for this server

    // parse the incoming stats datas stick it in a temporary object for now, while we
    // determine which server it belongs to
    int statsMessageLength = 0;

    const QUuid& nodeUUID = sendingNode->getUUID();
    OctreeSceneStats* octreeStats;

    // now that we know the node ID, let's add these stats to the stats for that node...
    _octreeSceneStatsLock.lockForWrite();
    auto it = _octreeServerSceneStats.find(nodeUUID);
    if (it != _octreeServerSceneStats.end()) {
        octreeStats = &it->second;
        statsMessageLength = octreeStats->unpackFromPacket(packet);
    } else {
        OctreeSceneStats temp;
        statsMessageLength = temp.unpackFromPacket(packet);
        octreeStats = &temp;
    }
    _octreeSceneStatsLock.unlock();

    VoxelPositionSize rootDetails;
    voxelDetailsForCode(octreeStats->getJurisdictionRoot(), rootDetails);

    // see if this is the first we've heard of this node...
    NodeToJurisdictionMap* jurisdiction = NULL;
    QString serverType;
    if (sendingNode->getType() == NodeType::EntityServer) {
        jurisdiction = &_entityServerJurisdictions;
        serverType = "Entity";
    }

    jurisdiction->lockForRead();
    if (jurisdiction->find(nodeUUID) == jurisdiction->end()) {
        jurisdiction->unlock();

        qCDebug(interfaceapp, "stats from new %s server... [%f, %f, %f, %f]",
                qPrintable(serverType),
                (double)rootDetails.x, (double)rootDetails.y, (double)rootDetails.z, (double)rootDetails.s);
    } else {
        jurisdiction->unlock();
    }
    // store jurisdiction details for later use
    // This is bit of fiddling is because JurisdictionMap assumes it is the owner of the values used to construct it
    // but OctreeSceneStats thinks it's just returning a reference to its contents. So we need to make a copy of the
    // details from the OctreeSceneStats to construct the JurisdictionMap
    JurisdictionMap jurisdictionMap;
    jurisdictionMap.copyContents(octreeStats->getJurisdictionRoot(), octreeStats->getJurisdictionEndNodes());
    jurisdiction->lockForWrite();
    (*jurisdiction)[nodeUUID] = jurisdictionMap;
    jurisdiction->unlock();

    return statsMessageLength;
}

void Application::packetSent(quint64 length) {
}

const QString SETTINGS_KEY = "Settings";

void Application::loadScripts() {
    // loads all saved scripts
    Settings settings;
    int size = settings.beginReadArray(SETTINGS_KEY);
    for (int i = 0; i < size; ++i){
        settings.setArrayIndex(i);
        QString string = settings.value("script").toString();
        if (!string.isEmpty()) {
            loadScript(string);
        }
    }
    settings.endArray();
}

void Application::clearScriptsBeforeRunning() {
    // clears all scripts from the settingsSettings settings;
    Settings settings;
    settings.beginWriteArray(SETTINGS_KEY);
    settings.remove("");
}

void Application::saveScripts() {
    // Saves all currently running user-loaded scripts
    Settings settings;
    settings.beginWriteArray(SETTINGS_KEY);
    settings.remove("");

    QStringList runningScripts = getRunningScripts();
    int i = 0;
    for (auto it = runningScripts.begin(); it != runningScripts.end(); ++it) {
        if (getScriptEngine(*it)->isUserLoaded()) {
            settings.setArrayIndex(i);
            settings.setValue("script", *it);
            ++i;
        }
    }
    settings.endArray();
}

QScriptValue joystickToScriptValue(QScriptEngine *engine, Joystick* const &in) {
    return engine->newQObject(in);
}

void joystickFromScriptValue(const QScriptValue &object, Joystick* &out) {
    out = qobject_cast<Joystick*>(object.toQObject());
}

void Application::registerScriptEngineWithApplicationServices(ScriptEngine* scriptEngine) {
    // setup the packet senders and jurisdiction listeners of the script engine's scripting interfaces so
    // we can use the same ones from the application.
    auto entityScriptingInterface = DependencyManager::get<EntityScriptingInterface>();
    entityScriptingInterface->setPacketSender(&_entityEditSender);
    entityScriptingInterface->setEntityTree(_entities.getTree());

    // AvatarManager has some custom types
    AvatarManager::registerMetaTypes(scriptEngine);

    // hook our avatar and avatar hash map object into this script engine
    scriptEngine->setAvatarData(_myAvatar, "MyAvatar"); // leave it as a MyAvatar class to expose thrust features
    scriptEngine->setAvatarHashMap(DependencyManager::get<AvatarManager>().data(), "AvatarList");

    scriptEngine->registerGlobalObject("Camera", &_myCamera);

#if defined(Q_OS_MAC) || defined(Q_OS_WIN)
    scriptEngine->registerGlobalObject("SpeechRecognizer", DependencyManager::get<SpeechRecognizer>().data());
#endif

    ClipboardScriptingInterface* clipboardScriptable = new ClipboardScriptingInterface();
    scriptEngine->registerGlobalObject("Clipboard", clipboardScriptable);
    connect(scriptEngine, SIGNAL(finished(const QString&)), clipboardScriptable, SLOT(deleteLater()));

    connect(scriptEngine, SIGNAL(finished(const QString&)), this, SLOT(scriptFinished(const QString&)));

    connect(scriptEngine, SIGNAL(loadScript(const QString&, bool)), this, SLOT(loadScript(const QString&, bool)));
    connect(scriptEngine, SIGNAL(reloadScript(const QString&, bool)), this, SLOT(reloadScript(const QString&, bool)));

    scriptEngine->registerGlobalObject("Overlays", &_overlays);
    qScriptRegisterMetaType(scriptEngine, OverlayPropertyResultToScriptValue, OverlayPropertyResultFromScriptValue);
    qScriptRegisterMetaType(scriptEngine, RayToOverlayIntersectionResultToScriptValue,
                            RayToOverlayIntersectionResultFromScriptValue);

    QScriptValue windowValue = scriptEngine->registerGlobalObject("Window", DependencyManager::get<WindowScriptingInterface>().data());
    scriptEngine->registerGetterSetter("location", LocationScriptingInterface::locationGetter,
                                       LocationScriptingInterface::locationSetter, windowValue);
    // register `location` on the global object.
    scriptEngine->registerGetterSetter("location", LocationScriptingInterface::locationGetter,
                                       LocationScriptingInterface::locationSetter);

    scriptEngine->registerFunction("WebWindow", WebWindowClass::constructor, 1);

    scriptEngine->registerGlobalObject("Menu", MenuScriptingInterface::getInstance());
    scriptEngine->registerGlobalObject("Settings", SettingsScriptingInterface::getInstance());
    scriptEngine->registerGlobalObject("AudioDevice", AudioDeviceScriptingInterface::getInstance());
    scriptEngine->registerGlobalObject("AnimationCache", DependencyManager::get<AnimationCache>().data());
    scriptEngine->registerGlobalObject("SoundCache", DependencyManager::get<SoundCache>().data());
    scriptEngine->registerGlobalObject("Account", AccountScriptingInterface::getInstance());

    scriptEngine->registerGlobalObject("GlobalServices", GlobalServicesScriptingInterface::getInstance());
    qScriptRegisterMetaType(scriptEngine, DownloadInfoResultToScriptValue, DownloadInfoResultFromScriptValue);

    scriptEngine->registerGlobalObject("AvatarManager", DependencyManager::get<AvatarManager>().data());

    qScriptRegisterMetaType(scriptEngine, joystickToScriptValue, joystickFromScriptValue);

    scriptEngine->registerGlobalObject("UndoStack", &_undoStackScriptingInterface);

    scriptEngine->registerGlobalObject("LODManager", DependencyManager::get<LODManager>().data());

    scriptEngine->registerGlobalObject("Paths", DependencyManager::get<PathUtils>().data());

    QScriptValue hmdInterface = scriptEngine->registerGlobalObject("HMD", &HMDScriptingInterface::getInstance());
    scriptEngine->registerFunction(hmdInterface, "getHUDLookAtPosition2D", HMDScriptingInterface::getHUDLookAtPosition2D, 0);
    scriptEngine->registerFunction(hmdInterface, "getHUDLookAtPosition3D", HMDScriptingInterface::getHUDLookAtPosition3D, 0);

    scriptEngine->registerGlobalObject("Scene", DependencyManager::get<SceneScriptingInterface>().data());

    scriptEngine->registerGlobalObject("ScriptDiscoveryService", this->getRunningScriptsWidget());

#ifdef HAVE_RTMIDI
    scriptEngine->registerGlobalObject("MIDI", &MIDIManager::getInstance());
#endif

    // TODO: Consider moving some of this functionality into the ScriptEngine class instead. It seems wrong that this
    // work is being done in the Application class when really these dependencies are more related to the ScriptEngine's
    // implementation
    QThread* workerThread = new QThread(this);
    QString scriptEngineName = QString("Script Thread:") + scriptEngine->getFilename();
    workerThread->setObjectName(scriptEngineName);

    // when the worker thread is started, call our engine's run..
    connect(workerThread, &QThread::started, scriptEngine, &ScriptEngine::run);
    
    // when the thread is terminated, add both scriptEngine and thread to the deleteLater queue
    connect(scriptEngine, &ScriptEngine::doneRunning, scriptEngine, &ScriptEngine::deleteLater);
    connect(workerThread, &QThread::finished, workerThread, &QThread::deleteLater);
    
    // tell the thread to stop when the script engine is done
    connect(scriptEngine, &ScriptEngine::destroyed, workerThread, &QThread::quit);

    auto nodeList = DependencyManager::get<NodeList>();
    connect(nodeList.data(), &NodeList::nodeKilled, scriptEngine, &ScriptEngine::nodeKilled);

    scriptEngine->moveToThread(workerThread);

    // Starts an event loop, and emits workerThread->started()
    workerThread->start();
}

void Application::initializeAcceptedFiles() {
    if (_acceptedExtensions.size() == 0) {
        _acceptedExtensions[SNAPSHOT_EXTENSION] = &Application::acceptSnapshot;
        _acceptedExtensions[SVO_EXTENSION] = &Application::importSVOFromURL;
        _acceptedExtensions[SVO_JSON_EXTENSION] = &Application::importSVOFromURL;
        _acceptedExtensions[JS_EXTENSION] = &Application::askToLoadScript;
        _acceptedExtensions[FST_EXTENSION] = &Application::askToSetAvatarUrl;
    }
}

bool Application::canAcceptURL(const QString& urlString) {
    initializeAcceptedFiles();

    QUrl url(urlString);
    if (urlString.startsWith(HIFI_URL_SCHEME)) {
        return true;
    }
    QHashIterator<QString, AcceptURLMethod> i(_acceptedExtensions);
    QString lowerPath = url.path().toLower();
    while (i.hasNext()) {
        i.next();
        if (lowerPath.endsWith(i.key())) {
            return true;
        }
    }
    return false;
}

bool Application::acceptURL(const QString& urlString) {
    initializeAcceptedFiles();

    if (urlString.startsWith(HIFI_URL_SCHEME)) {
        // this is a hifi URL - have the AddressManager handle it
        QMetaObject::invokeMethod(DependencyManager::get<AddressManager>().data(), "handleLookupString",
                                  Qt::AutoConnection, Q_ARG(const QString&, urlString));
        return true;
    } else {
        QUrl url(urlString);
        QHashIterator<QString, AcceptURLMethod> i(_acceptedExtensions);
        QString lowerPath = url.path().toLower();
        while (i.hasNext()) {
            i.next();
            if (lowerPath.endsWith(i.key())) {
                AcceptURLMethod method = i.value();
                (this->*method)(urlString);
                return true;
            }
        }
    }
    return false;
}

void Application::setSessionUUID(const QUuid& sessionUUID) {
    _physicsEngine.setSessionUUID(sessionUUID);
}

bool Application::askToSetAvatarUrl(const QString& url) {
    QUrl realUrl(url);
    if (realUrl.isLocalFile()) {
        QString message = "You can not use local files for avatar components.";

        QMessageBox msgBox;
        msgBox.setText(message);
        msgBox.setStandardButtons(QMessageBox::Ok);
        msgBox.setIcon(QMessageBox::Warning);
        msgBox.exec();
        return false;
    }

    // Download the FST file, to attempt to determine its model type
    QVariantHash fstMapping = FSTReader::downloadMapping(url);

    FSTReader::ModelType modelType = FSTReader::predictModelType(fstMapping);

    QMessageBox msgBox;
    msgBox.setIcon(QMessageBox::Question);
    msgBox.setWindowTitle("Set Avatar");
    QPushButton* headButton = NULL;
    QPushButton* bodyButton = NULL;
    QPushButton* bodyAndHeadButton = NULL;

    QString modelName = fstMapping["name"].toString();
    QString message;
    QString typeInfo;
    switch (modelType) {
        case FSTReader::HEAD_MODEL:
            message = QString("Would you like to use '") + modelName + QString("' for your avatar head?");
            headButton = msgBox.addButton(tr("Yes"), QMessageBox::ActionRole);
        break;

        case FSTReader::BODY_ONLY_MODEL:
            message = QString("Would you like to use '") + modelName + QString("' for your avatar body?");
            bodyButton = msgBox.addButton(tr("Yes"), QMessageBox::ActionRole);
        break;

        case FSTReader::HEAD_AND_BODY_MODEL:
            message = QString("Would you like to use '") + modelName + QString("' for your avatar?");
            bodyAndHeadButton = msgBox.addButton(tr("Yes"), QMessageBox::ActionRole);
        break;

        default:
            message = QString("Would you like to use '") + modelName + QString("' for some part of your avatar head?");
            headButton = msgBox.addButton(tr("Use for Head"), QMessageBox::ActionRole);
            bodyButton = msgBox.addButton(tr("Use for Body"), QMessageBox::ActionRole);
            bodyAndHeadButton = msgBox.addButton(tr("Use for Body and Head"), QMessageBox::ActionRole);
        break;
    }

    msgBox.setText(message);
    msgBox.addButton(QMessageBox::Cancel);

    msgBox.exec();

    if (msgBox.clickedButton() == headButton) {
        _myAvatar->useHeadURL(url, modelName);
        emit headURLChanged(url, modelName);
    } else if (msgBox.clickedButton() == bodyButton) {
        _myAvatar->useBodyURL(url, modelName);
        emit bodyURLChanged(url, modelName);
    } else if (msgBox.clickedButton() == bodyAndHeadButton) {
        _myAvatar->useFullAvatarURL(url, modelName);
        emit fullAvatarURLChanged(url, modelName);
    } else {
        qCDebug(interfaceapp) << "Declined to use the avatar: " << url;
    }

    return true;
}


bool Application::askToLoadScript(const QString& scriptFilenameOrURL) {
    QMessageBox::StandardButton reply;
    QString message = "Would you like to run this script:\n" + scriptFilenameOrURL;
    reply = QMessageBox::question(getWindow(), "Run Script", message, QMessageBox::Yes|QMessageBox::No);

    if (reply == QMessageBox::Yes) {
        qCDebug(interfaceapp) << "Chose to run the script: " << scriptFilenameOrURL;
        loadScript(scriptFilenameOrURL);
    } else {
        qCDebug(interfaceapp) << "Declined to run the script: " << scriptFilenameOrURL;
    }
    return true;
}

ScriptEngine* Application::loadScript(const QString& scriptFilename, bool isUserLoaded,
                                        bool loadScriptFromEditor, bool activateMainWindow, bool reload) {

    if (isAboutToQuit()) {
        return NULL;
    }

    QUrl scriptUrl(scriptFilename);
    const QString& scriptURLString = scriptUrl.toString();
    if (_scriptEnginesHash.contains(scriptURLString) && loadScriptFromEditor
        && !_scriptEnginesHash[scriptURLString]->isFinished()) {

        return _scriptEnginesHash[scriptURLString];
    }

    ScriptEngine* scriptEngine = new ScriptEngine(NO_SCRIPT, "", &_controllerScriptingInterface);
    scriptEngine->setUserLoaded(isUserLoaded);

    if (scriptFilename.isNull()) {
        // this had better be the script editor (we should de-couple so somebody who thinks they are loading a script
        // doesn't just get an empty script engine)

        // we can complete setup now since there isn't a script we have to load
        registerScriptEngineWithApplicationServices(scriptEngine);
    } else {
        // connect to the appropriate signals of this script engine
        connect(scriptEngine, &ScriptEngine::scriptLoaded, this, &Application::handleScriptEngineLoaded);
        connect(scriptEngine, &ScriptEngine::errorLoadingScript, this, &Application::handleScriptLoadError);

        // get the script engine object to load the script at the designated script URL
        scriptEngine->loadURL(scriptUrl, reload);
    }

    // restore the main window's active state
    if (activateMainWindow && !loadScriptFromEditor) {
        _window->activateWindow();
    }

    return scriptEngine;
}

void Application::reloadScript(const QString& scriptName, bool isUserLoaded) {
    loadScript(scriptName, isUserLoaded, false, false, true);
}

void Application::handleScriptEngineLoaded(const QString& scriptFilename) {
    ScriptEngine* scriptEngine = qobject_cast<ScriptEngine*>(sender());

    _scriptEnginesHash.insertMulti(scriptFilename, scriptEngine);
    _runningScriptsWidget->setRunningScripts(getRunningScripts());
    UserActivityLogger::getInstance().loadedScript(scriptFilename);

    // register our application services and set it off on its own thread
    registerScriptEngineWithApplicationServices(scriptEngine);
}

void Application::handleScriptLoadError(const QString& scriptFilename) {
    qCDebug(interfaceapp) << "Application::loadScript(), script failed to load...";
    QMessageBox::warning(getWindow(), "Error Loading Script", scriptFilename + " failed to load.");
}

void Application::scriptFinished(const QString& scriptName) {
    const QString& scriptURLString = QUrl(scriptName).toString();
    QHash<QString, ScriptEngine*>::iterator it = _scriptEnginesHash.find(scriptURLString);
    if (it != _scriptEnginesHash.end()) {
        _scriptEnginesHash.erase(it);
        _runningScriptsWidget->scriptStopped(scriptName);
        _runningScriptsWidget->setRunningScripts(getRunningScripts());
    }
}

void Application::stopAllScripts(bool restart) {
    if (restart) {
        // Delete all running scripts from cache so that they are re-downloaded when they are restarted
        auto scriptCache = DependencyManager::get<ScriptCache>();
        for (QHash<QString, ScriptEngine*>::const_iterator it = _scriptEnginesHash.constBegin();
            it != _scriptEnginesHash.constEnd(); it++) {
            if (!it.value()->isFinished()) {
                scriptCache->deleteScript(it.key());
            }
        }
    }

    // Stop and possibly restart all currently running scripts
    for (QHash<QString, ScriptEngine*>::const_iterator it = _scriptEnginesHash.constBegin();
            it != _scriptEnginesHash.constEnd(); it++) {
        if (it.value()->isFinished()) {
            continue;
        }
        if (restart && it.value()->isUserLoaded()) {
            connect(it.value(), SIGNAL(finished(const QString&)), SLOT(reloadScript(const QString&)));
        }
        it.value()->stop();
        qCDebug(interfaceapp) << "stopping script..." << it.key();
    }
    // HACK: ATM scripts cannot set/get their animation priorities, so we clear priorities
    // whenever a script stops in case it happened to have been setting joint rotations.
    // TODO: expose animation priorities and provide a layered animation control system.
    _myAvatar->clearJointAnimationPriorities();
    _myAvatar->clearScriptableSettings();
}

void Application::stopScript(const QString &scriptName, bool restart) {
    const QString& scriptURLString = QUrl(scriptName).toString();
    if (_scriptEnginesHash.contains(scriptURLString)) {
        ScriptEngine* scriptEngine = _scriptEnginesHash[scriptURLString];
        if (restart) {
            auto scriptCache = DependencyManager::get<ScriptCache>();
            scriptCache->deleteScript(scriptName);
            connect(scriptEngine, SIGNAL(finished(const QString&)), SLOT(reloadScript(const QString&)));
        }
        scriptEngine->stop();
        qCDebug(interfaceapp) << "stopping script..." << scriptName;
        // HACK: ATM scripts cannot set/get their animation priorities, so we clear priorities
        // whenever a script stops in case it happened to have been setting joint rotations.
        // TODO: expose animation priorities and provide a layered animation control system.
        _myAvatar->clearJointAnimationPriorities();
    }
    if (_scriptEnginesHash.empty()) {
        _myAvatar->clearScriptableSettings();
    }
}

void Application::reloadAllScripts() {
    stopAllScripts(true);
}

void Application::reloadOneScript(const QString& scriptName) {
    stopScript(scriptName, true);
}

void Application::loadDefaultScripts() {
    if (!_scriptEnginesHash.contains(DEFAULT_SCRIPTS_JS_URL)) {
        loadScript(DEFAULT_SCRIPTS_JS_URL);
    }
}

void Application::manageRunningScriptsWidgetVisibility(bool shown) {
    if (_runningScriptsWidgetWasVisible && shown) {
        _runningScriptsWidget->show();
    } else if (_runningScriptsWidgetWasVisible && !shown) {
        _runningScriptsWidget->hide();
    }
}

void Application::toggleRunningScriptsWidget() {
    if (_runningScriptsWidget->isVisible()) {
        if (_runningScriptsWidget->hasFocus()) {
            _runningScriptsWidget->hide();
        } else {
            _runningScriptsWidget->raise();
            setActiveWindow(_runningScriptsWidget);
            _runningScriptsWidget->setFocus();
        }
    } else {
        _runningScriptsWidget->show();
        _runningScriptsWidget->setFocus();
    }
}

void Application::packageModel() {
    ModelPackager::package();
}

void Application::openUrl(const QUrl& url) {
    if (!url.isEmpty()) {
        if (url.scheme() == HIFI_URL_SCHEME) {
            DependencyManager::get<AddressManager>()->handleLookupString(url.toString());
        } else {
            // address manager did not handle - ask QDesktopServices to handle
            QDesktopServices::openUrl(url);
        }
    }
}

void Application::updateMyAvatarTransform() {
    const float SIMULATION_OFFSET_QUANTIZATION = 16.0f; // meters
    glm::vec3 avatarPosition = _myAvatar->getPosition();
    glm::vec3 physicsWorldOffset = _physicsEngine.getOriginOffset();
    if (glm::distance(avatarPosition, physicsWorldOffset) > SIMULATION_OFFSET_QUANTIZATION) {
        glm::vec3 newOriginOffset = avatarPosition;
        int halfExtent = (int)HALF_SIMULATION_EXTENT;
        for (int i = 0; i < 3; ++i) {
            newOriginOffset[i] = (float)(glm::max(halfExtent,
                    ((int)(avatarPosition[i] / SIMULATION_OFFSET_QUANTIZATION)) * (int)SIMULATION_OFFSET_QUANTIZATION));
        }
        // TODO: Andrew to replace this with method that actually moves existing object positions in PhysicsEngine
        _physicsEngine.setOriginOffset(newOriginOffset);
    }
}

void Application::domainSettingsReceived(const QJsonObject& domainSettingsObject) {
    // from the domain-handler, figure out the satoshi cost per voxel and per meter cubed
    const QString VOXEL_SETTINGS_KEY = "voxels";
    const QString PER_VOXEL_COST_KEY = "per-voxel-credits";
    const QString PER_METER_CUBED_COST_KEY = "per-meter-cubed-credits";
    const QString VOXEL_WALLET_UUID = "voxel-wallet";

    const QJsonObject& voxelObject = domainSettingsObject[VOXEL_SETTINGS_KEY].toObject();

    qint64 satoshisPerVoxel = 0;
    qint64 satoshisPerMeterCubed = 0;
    QUuid voxelWalletUUID;

    if (!domainSettingsObject.isEmpty()) {
        float perVoxelCredits = (float) voxelObject[PER_VOXEL_COST_KEY].toDouble();
        float perMeterCubedCredits = (float) voxelObject[PER_METER_CUBED_COST_KEY].toDouble();

        satoshisPerVoxel = (qint64) floorf(perVoxelCredits * SATOSHIS_PER_CREDIT);
        satoshisPerMeterCubed = (qint64) floorf(perMeterCubedCredits * SATOSHIS_PER_CREDIT);

        voxelWalletUUID = QUuid(voxelObject[VOXEL_WALLET_UUID].toString());
    }

    qCDebug(interfaceapp) << "Octree edits costs are" << satoshisPerVoxel << "per octree cell and" << satoshisPerMeterCubed << "per meter cubed";
    qCDebug(interfaceapp) << "Destination wallet UUID for edit payments is" << voxelWalletUUID;
}

QString Application::getPreviousScriptLocation() {
    QString suggestedName;
    if (_previousScriptLocation.get().isEmpty()) {
        QString desktopLocation = QStandardPaths::writableLocation(QStandardPaths::DesktopLocation);
// Temporary fix to Qt bug: http://stackoverflow.com/questions/16194475
#ifdef __APPLE__
        suggestedName = desktopLocation.append("/script.js");
#endif
    } else {
        suggestedName = _previousScriptLocation.get();
    }
    return suggestedName;
}

void Application::setPreviousScriptLocation(const QString& previousScriptLocation) {
    _previousScriptLocation.set(previousScriptLocation);
}

void Application::loadDialog() {

    QString fileNameString = QFileDialog::getOpenFileName(_glWidget,
                                                          tr("Open Script"),
                                                          getPreviousScriptLocation(),
                                                          tr("JavaScript Files (*.js)"));
    if (!fileNameString.isEmpty()) {
        setPreviousScriptLocation(fileNameString);
        loadScript(fileNameString);
    }
}

void Application::loadScriptURLDialog() {
    QInputDialog scriptURLDialog(Application::getInstance()->getWindow());
    scriptURLDialog.setWindowTitle("Open and Run Script URL");
    scriptURLDialog.setLabelText("Script:");
    scriptURLDialog.setWindowFlags(Qt::Sheet);
    const float DIALOG_RATIO_OF_WINDOW = 0.30f;
    scriptURLDialog.resize(scriptURLDialog.parentWidget()->size().width() * DIALOG_RATIO_OF_WINDOW,
                        scriptURLDialog.size().height());

    int dialogReturn = scriptURLDialog.exec();
    QString newScript;
    if (dialogReturn == QDialog::Accepted) {
        if (scriptURLDialog.textValue().size() > 0) {
            // the user input a new hostname, use that
            newScript = scriptURLDialog.textValue();
        }
        loadScript(newScript);
    }
}

QString Application::getScriptsLocation() {
    return _scriptsLocationHandle.get();
}

void Application::setScriptsLocation(const QString& scriptsLocation) {
    _scriptsLocationHandle.set(scriptsLocation);
    emit scriptLocationChanged(scriptsLocation);
}

void Application::toggleLogDialog() {
    if (! _logDialog) {
        _logDialog = new LogDialog(_glWidget, getLogger());
    }

    if (_logDialog->isVisible()) {
        _logDialog->hide();
    } else {
        _logDialog->show();
    }
}

void Application::takeSnapshot() {
    QMediaPlayer* player = new QMediaPlayer();
    QFileInfo inf = QFileInfo(PathUtils::resourcesPath() + "sounds/snap.wav");
    player->setMedia(QUrl::fromLocalFile(inf.absoluteFilePath()));
    player->play();

    QString fileName = Snapshot::saveSnapshot(_glWidget->grabFrameBuffer());

    AccountManager& accountManager = AccountManager::getInstance();
    if (!accountManager.isLoggedIn()) {
        return;
    }

    if (!_snapshotShareDialog) {
        _snapshotShareDialog = new SnapshotShareDialog(fileName, _glWidget);
    }
    _snapshotShareDialog->show();
}

void Application::setVSyncEnabled() {
#if defined(Q_OS_WIN)
    bool vsyncOn = Menu::getInstance()->isOptionChecked(MenuOption::RenderTargetFramerateVSyncOn);
    if (wglewGetExtension("WGL_EXT_swap_control")) {
        wglSwapIntervalEXT(vsyncOn);
        int swapInterval = wglGetSwapIntervalEXT();
        qCDebug(interfaceapp, "V-Sync is %s\n", (swapInterval > 0 ? "ON" : "OFF"));
    } else {
        qCDebug(interfaceapp, "V-Sync is FORCED ON on this system\n");
    }
#elif defined(Q_OS_LINUX)
    // TODO: write the poper code for linux
    /*
    if (glQueryExtension.... ("GLX_EXT_swap_control")) {
        glxSwapIntervalEXT(vsyncOn);
        int swapInterval = xglGetSwapIntervalEXT();
        _isVSyncOn = swapInterval;
        qCDebug(interfaceapp, "V-Sync is %s\n", (swapInterval > 0 ? "ON" : "OFF"));
    } else {
    qCDebug(interfaceapp, "V-Sync is FORCED ON on this system\n");
    }
    */
#else
    qCDebug(interfaceapp, "V-Sync is FORCED ON on this system\n");
#endif
}

void Application::setThrottleFPSEnabled() {
    _isThrottleFPSEnabled = Menu::getInstance()->isOptionChecked(MenuOption::ThrottleFPSIfNotFocus);
}

bool Application::isVSyncOn() const {
#if defined(Q_OS_WIN)
    if (wglewGetExtension("WGL_EXT_swap_control")) {
        int swapInterval = wglGetSwapIntervalEXT();
        return (swapInterval > 0);
    }
#elif defined(Q_OS_LINUX)
    // TODO: write the poper code for linux
    /*
    if (glQueryExtension.... ("GLX_EXT_swap_control")) {
        int swapInterval = xglGetSwapIntervalEXT();
        return (swapInterval > 0);
    } else {
        return true;
    }
    */
#endif
    return true;
}

bool Application::isVSyncEditable() const {
#if defined(Q_OS_WIN)
    if (wglewGetExtension("WGL_EXT_swap_control")) {
        return true;
    }
#elif defined(Q_OS_LINUX)
    // TODO: write the poper code for linux
    /*
    if (glQueryExtension.... ("GLX_EXT_swap_control")) {
        return true;
    }
    */
#endif
    return false;
}

unsigned int Application::getRenderTargetFramerate() const {
    if (Menu::getInstance()->isOptionChecked(MenuOption::RenderTargetFramerateUnlimited)) {
        return 0;
    } else if (Menu::getInstance()->isOptionChecked(MenuOption::RenderTargetFramerate60)) {
        return 60;
    } else if (Menu::getInstance()->isOptionChecked(MenuOption::RenderTargetFramerate50)) {
        return 50;
    } else if (Menu::getInstance()->isOptionChecked(MenuOption::RenderTargetFramerate40)) {
        return 40;
    } else if (Menu::getInstance()->isOptionChecked(MenuOption::RenderTargetFramerate30)) {
        return 30;
    }
    return 0;
}

float Application::getRenderResolutionScale() const {
    if (Menu::getInstance()->isOptionChecked(MenuOption::RenderResolutionOne)) {
        return 1.0f;
    } else if (Menu::getInstance()->isOptionChecked(MenuOption::RenderResolutionTwoThird)) {
        return 0.666f;
    } else if (Menu::getInstance()->isOptionChecked(MenuOption::RenderResolutionHalf)) {
        return 0.5f;
    } else if (Menu::getInstance()->isOptionChecked(MenuOption::RenderResolutionThird)) {
        return 0.333f;
    } else if (Menu::getInstance()->isOptionChecked(MenuOption::RenderResolutionQuarter)) {
        return 0.25f;
    } else {
        return 1.0f;
    }
}

int Application::getRenderAmbientLight() const {
    if (Menu::getInstance()->isOptionChecked(MenuOption::RenderAmbientLightGlobal)) {
        return -1;
    } else if (Menu::getInstance()->isOptionChecked(MenuOption::RenderAmbientLight0)) {
        return 0;
    } else if (Menu::getInstance()->isOptionChecked(MenuOption::RenderAmbientLight1)) {
        return 1;
    } else if (Menu::getInstance()->isOptionChecked(MenuOption::RenderAmbientLight2)) {
        return 2;
    } else if (Menu::getInstance()->isOptionChecked(MenuOption::RenderAmbientLight3)) {
        return 3;
    } else if (Menu::getInstance()->isOptionChecked(MenuOption::RenderAmbientLight4)) {
        return 4;
    } else if (Menu::getInstance()->isOptionChecked(MenuOption::RenderAmbientLight5)) {
        return 5;
    } else if (Menu::getInstance()->isOptionChecked(MenuOption::RenderAmbientLight6)) {
        return 6;
    } else if (Menu::getInstance()->isOptionChecked(MenuOption::RenderAmbientLight7)) {
        return 7;
    } else if (Menu::getInstance()->isOptionChecked(MenuOption::RenderAmbientLight8)) {
        return 8;
    } else if (Menu::getInstance()->isOptionChecked(MenuOption::RenderAmbientLight9)) {
        return 9;
    } else {
        return -1;
    }
}

void Application::notifyPacketVersionMismatch() {
    if (!_notifiedPacketVersionMismatchThisDomain) {
        _notifiedPacketVersionMismatchThisDomain = true;

        QString message = "The location you are visiting is running an incompatible server version.\n";
        message += "Content may not display properly.";

        QMessageBox msgBox;
        msgBox.setText(message);
        msgBox.setStandardButtons(QMessageBox::Ok);
        msgBox.setIcon(QMessageBox::Warning);
        msgBox.exec();
    }
}

void Application::checkSkeleton() {
    if (_myAvatar->getSkeletonModel().isActive() && !_myAvatar->getSkeletonModel().hasSkeleton()) {
        qCDebug(interfaceapp) << "MyAvatar model has no skeleton";

        QString message = "Your selected avatar body has no skeleton.\n\nThe default body will be loaded...";
        QMessageBox msgBox;
        msgBox.setText(message);
        msgBox.setStandardButtons(QMessageBox::Ok);
        msgBox.setIcon(QMessageBox::Warning);
        msgBox.exec();

        _myAvatar->useBodyURL(DEFAULT_BODY_MODEL_URL, "Default");
    } else {
        _physicsEngine.setCharacterController(_myAvatar->getCharacterController());
    }
}

void Application::showFriendsWindow() {
    const QString FRIENDS_WINDOW_TITLE = "Add/Remove Friends";
    const QString FRIENDS_WINDOW_URL = "https://metaverse.highfidelity.com/user/friends";
    const int FRIENDS_WINDOW_WIDTH = 290;
    const int FRIENDS_WINDOW_HEIGHT = 500;
    if (!_friendsWindow) {
        _friendsWindow = new WebWindowClass(FRIENDS_WINDOW_TITLE, FRIENDS_WINDOW_URL, FRIENDS_WINDOW_WIDTH,
            FRIENDS_WINDOW_HEIGHT, false);
        connect(_friendsWindow, &WebWindowClass::closed, this, &Application::friendsWindowClosed);
    }
    _friendsWindow->setVisible(true);
}

void Application::friendsWindowClosed() {
    delete _friendsWindow;
    _friendsWindow = NULL;
}

void Application::postLambdaEvent(std::function<void()> f) {
    if (this->thread() == QThread::currentThread()) {
        f();
    } else {
        QCoreApplication::postEvent(this, new LambdaEvent(f));
    }
}

void Application::initPlugins() {
}

void Application::shutdownPlugins() {
}

glm::vec3 Application::getHeadPosition() const {
    return OculusManager::getRelativePosition();
}


glm::quat Application::getHeadOrientation() const {
    return OculusManager::getOrientation();
}

glm::uvec2 Application::getCanvasSize() const {
    return glm::uvec2(_glWidget->width(), _glWidget->height());
}

QSize Application::getDeviceSize() const {
    return _glWidget->getDeviceSize();
}

ivec2 Application::getTrueMouse() const {
    return toGlm(_glWidget->mapFromGlobal(QCursor::pos()));
}

bool Application::isThrottleRendering() const {
    return _glWidget->isThrottleRendering();
}

PickRay Application::computePickRay() const {
    return computePickRay(getTrueMouseX(), getTrueMouseY());
}

bool Application::hasFocus() const {
    return _glWidget->hasFocus();
}

void Application::setMaxOctreePacketsPerSecond(int maxOctreePPS) {
    if (maxOctreePPS != _maxOctreePPS) {
        _maxOctreePPS = maxOctreePPS;
        maxOctreePacketsPerSecond.set(_maxOctreePPS);
    }
}

int Application::getMaxOctreePacketsPerSecond() {
    return _maxOctreePPS;
}

qreal Application::getDevicePixelRatio() {
    return _window ? _window->windowHandle()->devicePixelRatio() : 1.0;
}

mat4 Application::getEyeProjection(int eye) const {
    if (isHMDMode()) {
        return OculusManager::getEyeProjection(eye);
    }

    return _viewFrustum.getProjection();
}

mat4 Application::getEyePose(int eye) const {
    if (isHMDMode()) {
        return OculusManager::getEyePose(eye);
    }

    return mat4();
}

mat4 Application::getHeadPose() const {
    if (isHMDMode()) {
        return OculusManager::getHeadPose();
    }
    return mat4();
}<|MERGE_RESOLUTION|>--- conflicted
+++ resolved
@@ -767,33 +767,8 @@
     }
     #endif
 
-<<<<<<< HEAD
-#ifdef WIN32
-    GLenum err = glewInit();
-    if (GLEW_OK != err) {
-        /* Problem: glewInit failed, something is seriously wrong. */
-        qCDebug(interfaceapp, "Error: %s\n", glewGetErrorString(err));
-    }
-    qCDebug(interfaceapp, "Status: Using GLEW %s\n", glewGetString(GLEW_VERSION));
-
-    if (wglewGetExtension("WGL_EXT_swap_control")) {
-        int swapInterval = wglGetSwapIntervalEXT();
-        qCDebug(interfaceapp, "V-Sync is %s\n", (swapInterval > 0 ? "ON" : "OFF"));
-    }
-#endif
-
-#if defined(Q_OS_LINUX)
-    // TODO: Write the correct  code for Linux...
-    /* if (wglewGetExtension("WGL_EXT_swap_control")) {
-        int swapInterval = wglGetSwapIntervalEXT();
-        qCDebug(interfaceapp, "V-Sync is %s\n", (swapInterval > 0 ? "ON" : "OFF"));
-    }*/
-#endif
-=======
-
     // Where the gpuContext is created and where the TRUE Backend is created and assigned
     _gpuContext = std::make_shared<gpu::Context>(new gpu::GLBackend());
->>>>>>> 837ff457
 
     initDisplay();
     qCDebug(interfaceapp, "Initialized Display.");
