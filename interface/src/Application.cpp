--- conflicted
+++ resolved
@@ -2496,13 +2496,9 @@
 
 void Application::idle(uint64_t now) {
 
-<<<<<<< HEAD
     PROFILE_RANGE(__FUNCTION__);
 
-    if (_aboutToQuit) {
-=======
     if (_aboutToQuit || _inPaint) {
->>>>>>> 6b3a4eb3
         return; // bail early, nothing to do here.
     }
 
@@ -3315,13 +3311,10 @@
         }
     }
 
-<<<<<<< HEAD
+    // AvatarManager update
     {
         PROFILE_RANGE_EX("Avatars", 0xffff0000, (uint64_t)getActiveDisplayPlugin()->presentCount());
-        _avatarUpdate->synchronousProcess();
-=======
-    // AvatarManager update
-    {
+
         PerformanceTimer perfTimer("AvatarManger");
 
         qApp->setAvatarSimrateSample(1.0f / deltaTime);
@@ -3331,7 +3324,6 @@
         qApp->updateMyAvatarLookAtPosition();
 
         avatarManager->updateMyAvatar(deltaTime);
->>>>>>> 6b3a4eb3
     }
 
     {
