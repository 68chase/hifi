--- conflicted
+++ resolved
@@ -3720,35 +3720,9 @@
     // For now every frame pass the renderContext
     {
         PerformanceTimer perfTimer("EngineRun");
-<<<<<<< HEAD
-        render::RenderContext renderContext;
-
-        auto sceneInterface = DependencyManager::get<SceneScriptingInterface>();
-
-        renderContext._cullOpaque = sceneInterface->doEngineCullOpaque();
-        renderContext._sortOpaque = sceneInterface->doEngineSortOpaque();
-        renderContext._renderOpaque = sceneInterface->doEngineRenderOpaque();
-        renderContext._cullTransparent = sceneInterface->doEngineCullTransparent();
-        renderContext._sortTransparent = sceneInterface->doEngineSortTransparent();
-        renderContext._renderTransparent = sceneInterface->doEngineRenderTransparent();
-
-        renderContext._maxDrawnOpaqueItems = sceneInterface->getEngineMaxDrawnOpaqueItems();
-        renderContext._maxDrawnTransparentItems = sceneInterface->getEngineMaxDrawnTransparentItems();
-        renderContext._maxDrawnOverlay3DItems = sceneInterface->getEngineMaxDrawnOverlay3DItems();
-        
-        renderContext._deferredDebugMode = sceneInterface->getEngineDeferredDebugMode();
-        renderContext._deferredDebugSize = sceneInterface->getEngineDeferredDebugSize();
-        
-        renderContext._drawItemStatus = sceneInterface->doEngineDisplayItemStatus();
-        if (Menu::getInstance()->isOptionChecked(MenuOption::PhysicsShowOwned)) {
-            renderContext._drawItemStatus |= render::showNetworkStatusFlag;
-        }
-        renderContext._drawHitEffect = sceneInterface->doEngineDisplayHitEffect();
-=======
 
         renderArgs->_shouldRender = LODManager::shouldRender;
         renderArgs->_viewFrustum = getDisplayViewFrustum();
->>>>>>> 111a8caa
 
         auto renderInterface = DependencyManager::get<RenderScriptingInterface>();
         auto renderItemsConfig = renderInterface->getItemsConfig();
@@ -3756,16 +3730,9 @@
         int drawStatus = renderInterface->getDrawStatus();
         bool drawHitEffect = renderInterface->getDrawHitEffect();
 
-<<<<<<< HEAD
-        renderContext._toneMappingExposure = sceneInterface->getEngineToneMappingExposure();
-        renderContext._toneMappingToneCurve = sceneInterface->getEngineToneMappingToneCurveValue();
-
-        renderArgs->_shouldRender = LODManager::shouldRender;
-=======
         bool occlusionStatus = Menu::getInstance()->isOptionChecked(MenuOption::DebugAmbientOcclusion);
         bool antialiasingStatus = Menu::getInstance()->isOptionChecked(MenuOption::Antialiasing);
         bool showOwnedStatus = Menu::getInstance()->isOptionChecked(MenuOption::PhysicsShowOwned);
->>>>>>> 111a8caa
 
         render::RenderContext renderContext{renderArgs, renderItemsConfig, renderTone};
         renderContext.setOptions(drawStatus, drawHitEffect, occlusionStatus, antialiasingStatus, showOwnedStatus);
