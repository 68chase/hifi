//
//  Application.cpp
//  interface
//
//  Created by Andrzej Kapolka on 5/10/13.
//  Copyright (c) 2013 High Fidelity, Inc. All rights reserved.

#include <sstream>

#include <stdlib.h>

#ifdef _WIN32
#include "Syssocket.h"
#include "Systime.h"
#else
#include <sys/time.h>
#include <arpa/inet.h>
#include <ifaddrs.h>
#endif

#include <glm/gtx/quaternion.hpp>
#include <glm/gtx/vector_angle.hpp>

#include <QActionGroup>
#include <QBoxLayout>
#include <QColorDialog>
#include <QDialogButtonBox>
#include <QDesktopWidget>
#include <QDoubleSpinBox>
#include <QFormLayout>
#include <QGLWidget>
#include <QKeyEvent>
#include <QLineEdit>
#include <QMainWindow>
#include <QMenuBar>
#include <QMouseEvent>
#include <QNetworkAccessManager>
#include <QWheelEvent>
#include <QSettings>
#include <QShortcut>
#include <QTimer>
#include <QUrl>
#include <QtDebug>
#include <QFileDialog>
#include <QDesktopServices>
#include <PairingHandler.h>

#include <AgentTypes.h>
#include <PacketHeaders.h>
#include <PerfStat.h>
#include <AudioInjectionManager.h>
#include <AudioInjector.h>
#include <OctalCode.h>

#include "Application.h"
#include "InterfaceConfig.h"
#include "LogDisplay.h"
#include "OculusManager.h"
#include "Util.h"
#include "renderer/ProgramObject.h"
#include "ui/TextRenderer.h"

using namespace std;

const bool TESTING_AVATAR_TOUCH = false;

//  Starfield information
static char STAR_FILE[] = "https://s3-us-west-1.amazonaws.com/highfidelity/stars.txt";
static char STAR_CACHE_FILE[] = "cachedStars.txt";

const glm::vec3 START_LOCATION(4.f, 0.f, 5.f);   //  Where one's own agent begins in the world
                                                 // (will be overwritten if avatar data file is found)

const int IDLE_SIMULATE_MSECS = 16;              //  How often should call simulate and other stuff
                                                 //  in the idle loop?  (60 FPS is default)

// customized canvas that simply forwards requests/events to the singleton application
class GLCanvas : public QGLWidget {
protected:
    
    virtual void initializeGL();
    virtual void paintGL();
    virtual void resizeGL(int width, int height);
    
    virtual void keyPressEvent(QKeyEvent* event);
    virtual void keyReleaseEvent(QKeyEvent* event);
    
    virtual void mouseMoveEvent(QMouseEvent* event);
    virtual void mousePressEvent(QMouseEvent* event);
    virtual void mouseReleaseEvent(QMouseEvent* event);
    
    virtual void wheelEvent(QWheelEvent* event);
};

void GLCanvas::initializeGL() {
    Application::getInstance()->initializeGL();
}

void GLCanvas::paintGL() {
    Application::getInstance()->paintGL();
}

void GLCanvas::resizeGL(int width, int height) {
    Application::getInstance()->resizeGL(width, height);
}

void GLCanvas::keyPressEvent(QKeyEvent* event) {
    Application::getInstance()->keyPressEvent(event);
}

void GLCanvas::keyReleaseEvent(QKeyEvent* event) {
    Application::getInstance()->keyReleaseEvent(event);
}

void GLCanvas::mouseMoveEvent(QMouseEvent* event) {
    Application::getInstance()->mouseMoveEvent(event);
}

void GLCanvas::mousePressEvent(QMouseEvent* event) {
    Application::getInstance()->mousePressEvent(event);
}

void GLCanvas::mouseReleaseEvent(QMouseEvent* event) {
    Application::getInstance()->mouseReleaseEvent(event);
}

void GLCanvas::wheelEvent(QWheelEvent* event) {
    Application::getInstance()->wheelEvent(event);
}

Application::Application(int& argc, char** argv, timeval &startup_time) :
        QApplication(argc, argv),
        _window(new QMainWindow(desktop())),
        _glWidget(new GLCanvas()),
        _displayLevels(false),
        _frameCount(0),
        _fps(120.0f),
        _justStarted(true),
        _wantToKillLocalVoxels(false),
        _frustumDrawingMode(FRUSTUM_DRAW_MODE_ALL),
        _viewFrustumOffsetYaw(-135.0),
        _viewFrustumOffsetPitch(0.0),
        _viewFrustumOffsetRoll(0.0),
        _viewFrustumOffsetDistance(25.0),
        _viewFrustumOffsetUp(0.0),
        _audioScope(256, 200, true),
        _manualFirstPerson(false),
        _mouseX(0),
        _mouseY(0),
        _mousePressed(false),
        _mouseVoxelScale(1.0f / 1024.0f),
        _justEditedVoxel(false),
        _paintOn(false),
        _dominantColor(0),
        _perfStatsOn(false),
        _chatEntryOn(false),
        _oculusTextureID(0),
        _oculusProgram(0),
        _oculusDistortionScale(1.25),
#ifndef _WIN32
        _audio(&_audioScope),
#endif
        _stopNetworkReceiveThread(false),  
        _packetCount(0),
        _packetsPerSecond(0),
        _bytesPerSecond(0),
        _bytesCount(0)
{
    _applicationStartupTime = startup_time;
    _window->setWindowTitle("Interface");
    printLog("Interface Startup:\n");
    
    unsigned int listenPort = AGENT_SOCKET_LISTEN_PORT;
    const char** constArgv = const_cast<const char**>(argv);
    const char* portStr = getCmdOption(argc, constArgv, "--listenPort");
    if (portStr) {
        listenPort = atoi(portStr);
    }
    
    AgentList::createInstance(AGENT_TYPE_AVATAR, listenPort);
    
    _enableNetworkThread = !cmdOptionExists(argc, constArgv, "--nonblocking");
    if (!_enableNetworkThread) {
        AgentList::getInstance()->getAgentSocket()->setBlocking(false);
    }
    
    const char* domainIP = getCmdOption(argc, constArgv, "--domain");
    if (domainIP) {
        strcpy(DOMAIN_IP, domainIP);
    }
    
    // Handle Local Domain testing with the --local command line
    if (cmdOptionExists(argc, constArgv, "--local")) {
        printLog("Local Domain MODE!\n");
        int ip = getLocalAddress();
        sprintf(DOMAIN_IP,"%d.%d.%d.%d", (ip & 0xFF), ((ip >> 8) & 0xFF),((ip >> 16) & 0xFF), ((ip >> 24) & 0xFF));
    }
    
    // Check to see if the user passed in a command line option for loading a local
    // Voxel File.
    _voxelsFilename = getCmdOption(argc, constArgv, "-i");
    
    // the callback for our instance of AgentList is attachNewHeadToAgent
    AgentList::getInstance()->linkedDataCreateCallback = &attachNewHeadToAgent;
    
    #ifdef _WIN32
    WSADATA WsaData;
    int wsaresult = WSAStartup(MAKEWORD(2,2), &WsaData);
    #endif

    // start the agentList threads
    AgentList::getInstance()->startSilentAgentRemovalThread();
    AgentList::getInstance()->startDomainServerCheckInThread();
    AgentList::getInstance()->startPingUnknownAgentsThread();
    
    _window->setCentralWidget(_glWidget);
    
    initMenu();
    
    QRect available = desktop()->availableGeometry();
    _window->resize(available.size());
    _window->setVisible(true);
    _glWidget->setFocusPolicy(Qt::StrongFocus);
    _glWidget->setFocus();
    
    // enable mouse tracking; otherwise, we only get drag events
    _glWidget->setMouseTracking(true);
    
    // initialization continues in initializeGL when OpenGL context is ready

    QCoreApplication::setOrganizationDomain("highfidelity.io"); // Used by QSettings on OS X
}

void Application::initializeGL() {
    printLog( "Created Display Window.\n" );
    
    // initialize glut for shape drawing; Qt apparently initializes it on OS X
    #ifndef __APPLE__
    int argc = 0;
    glutInit(&argc, 0);
    #endif
    
    // Before we render anything, let's set up our viewFrustumOffsetCamera with a sufficiently large
    // field of view and near and far clip to make it interesting.
    //viewFrustumOffsetCamera.setFieldOfView(90.0);
    _viewFrustumOffsetCamera.setNearClip(0.1);
    _viewFrustumOffsetCamera.setFarClip(500.0 * TREE_SCALE);
    
    initDisplay();
    printLog( "Initialized Display.\n" );
    
    init();
    printLog( "Init() complete.\n" );
    
    // Check to see if the user passed in a command line option for randomizing colors
    bool wantColorRandomizer = !arguments().contains("--NoColorRandomizer");
    
    // Check to see if the user passed in a command line option for loading a local
    // Voxel File. If so, load it now.
    if (!_voxelsFilename.isEmpty()) {
        _voxels.loadVoxelsFile(_voxelsFilename.constData(), wantColorRandomizer);
        printLog("Local Voxel File loaded.\n");
    }
    
    // create thread for receipt of data via UDP
    if (_enableNetworkThread) {
        pthread_create(&_networkReceiveThread, NULL, networkReceive, NULL);
        printLog("Network receive thread created.\n"); 
    }
    
    // call terminate before exiting
    connect(this, SIGNAL(aboutToQuit()), SLOT(terminate()));
    
    // call our timer function every second
    QTimer* timer = new QTimer(this);
    connect(timer, SIGNAL(timeout()), SLOT(timer()));
    timer->start(1000);
    
    // call our idle function whenever we can
    QTimer* idleTimer = new QTimer(this);
    connect(idleTimer, SIGNAL(timeout()), SLOT(idle()));
    idleTimer->start(0);
    
    if (_justStarted) {
        float startupTime = (usecTimestampNow() - usecTimestamp(&_applicationStartupTime))/1000000.0;
        _justStarted = false;
        char title[50];
        sprintf(title, "Interface: %4.2f seconds\n", startupTime);
        printLog("%s", title);
        _window->setWindowTitle(title);
    }
}

void Application::paintGL() {
    PerfStat("display");

    glEnable(GL_LINE_SMOOTH);
    glClear(GL_COLOR_BUFFER_BIT | GL_DEPTH_BUFFER_BIT);
    
    if (_myCamera.getMode() == CAMERA_MODE_MIRROR) {
        _myCamera.setTightness     (100.0f); 
        _myCamera.setTargetPosition(_myAvatar.getBallPosition(AVATAR_JOINT_HEAD_BASE));
        _myCamera.setTargetRotation(_myAvatar.getWorldAlignedOrientation() * glm::quat(glm::vec3(0.0f, PIf, 0.0f)));
        
    } else if (OculusManager::isConnected()) {
        _myCamera.setUpShift       (0.0f);
        _myCamera.setDistance      (0.0f);
        _myCamera.setTightness     (0.0f);     //  Camera is directly connected to head without smoothing
        _myCamera.setTargetPosition(_myAvatar.getHeadJointPosition());
        _myCamera.setTargetRotation(_myAvatar.getHead().getOrientation());
    
    } else if (_myCamera.getMode() == CAMERA_MODE_FIRST_PERSON) {
        _myCamera.setTightness(0.0f);  //  In first person, camera follows head exactly without delay
        _myCamera.setTargetPosition(_myAvatar.getBallPosition(AVATAR_JOINT_HEAD_BASE));
        _myCamera.setTargetRotation(_myAvatar.getHead().getCameraOrientation(_headCameraPitchYawScale));
        
    } else if (_myCamera.getMode() == CAMERA_MODE_THIRD_PERSON) {
        _myCamera.setTargetPosition(_myAvatar.getHeadJointPosition());
        _myCamera.setTargetRotation(_myAvatar.getHead().getCameraOrientation(_headCameraPitchYawScale));
    }
    
    // Update camera position
    _myCamera.update( 1.f/_fps );
    
    
    // Note: whichCamera is used to pick between the normal camera myCamera for our 
    // main camera, vs, an alternate camera. The alternate camera we support right now
    // is the viewFrustumOffsetCamera. But theoretically, we could use this same mechanism
    // to add other cameras.
    //
    // Why have two cameras? Well, one reason is that because in the case of the renderViewFrustum()
    // code, we want to keep the state of "myCamera" intact, so we can render what the view frustum of
    // myCamera is. But we also want to do meaningful camera transforms on OpenGL for the offset camera
    Camera whichCamera = _myCamera;

    if (_viewFrustumFromOffset->isChecked() && _frustumOn->isChecked()) {

        // set the camera to third-person view but offset so we can see the frustum
        _viewFrustumOffsetCamera.setTargetPosition(_myCamera.getTargetPosition());
        _viewFrustumOffsetCamera.setTargetRotation(_myCamera.getTargetRotation() * glm::quat(glm::radians(glm::vec3(
            _viewFrustumOffsetPitch, _viewFrustumOffsetYaw, _viewFrustumOffsetRoll))));
        _viewFrustumOffsetCamera.setUpShift  (_viewFrustumOffsetUp      );
        _viewFrustumOffsetCamera.setDistance (_viewFrustumOffsetDistance);
        _viewFrustumOffsetCamera.initialize(); // force immediate snap to ideal position and orientation
        _viewFrustumOffsetCamera.update(1.f/_fps);
        whichCamera = _viewFrustumOffsetCamera;
    }        

    if (OculusManager::isConnected()) {
        displayOculus(whichCamera);
    } else {
        glMatrixMode(GL_MODELVIEW);
        glPushMatrix();
        glLoadIdentity();
        displaySide(whichCamera);
        glPopMatrix();
        
        displayOverlay();
    }
    
    _frameCount++;
}

void Application::resizeGL(int width, int height) {
    float aspectRatio = ((float)width/(float)height); // based on screen resize

    // get the lens details from the current camera
    Camera& camera = _viewFrustumFromOffset->isChecked() ? _viewFrustumOffsetCamera : _myCamera;
    float nearClip = camera.getNearClip();
    float farClip = camera.getFarClip();
    float fov;

    if (OculusManager::isConnected()) {
        // more magic numbers; see Oculus SDK docs, p. 32
        camera.setAspectRatio(aspectRatio *= 0.5);
        camera.setFieldOfView(fov = 2 * atan((0.0468 * _oculusDistortionScale) / 0.041) * (180 / PIf));
        
        // resize the render texture
        if (_oculusTextureID != 0) {
            glBindTexture(GL_TEXTURE_2D, _oculusTextureID);
            glTexImage2D(GL_TEXTURE_2D, 0, GL_RGBA, width, height, 0, GL_RGBA, GL_UNSIGNED_BYTE, 0);
            glBindTexture(GL_TEXTURE_2D, 0);
        }
    } else {
        camera.setAspectRatio(aspectRatio);
        camera.setFieldOfView(fov = 60);
    }

    // Tell our viewFrustum about this change
    _viewFrustum.setAspectRatio(aspectRatio);

    glViewport(0, 0, width, height); // shouldn't this account for the menu???

    glMatrixMode(GL_PROJECTION);
    glLoadIdentity();
    
    // XXXBHG - If we're in view frustum mode, then we need to do this little bit of hackery so that
    // OpenGL won't clip our frustum rendering lines. This is a debug hack for sure! Basically, this makes
    // the near clip a little bit closer (therefor you see more) and the far clip a little bit farther (also,
    // to see more.)
    if (_frustumOn->isChecked()) {
        nearClip -= 0.01f;
        farClip  += 0.01f;
    }
    
    // On window reshape, we need to tell OpenGL about our new setting
    float left, right, bottom, top, nearVal, farVal;
    glm::vec4 nearClipPlane, farClipPlane;
    loadViewFrustum(camera, _viewFrustum);
    _viewFrustum.computeOffAxisFrustum(left, right, bottom, top, nearVal, farVal, nearClipPlane, farClipPlane);
    glFrustum(left, right, bottom, top, nearVal, farVal);
    
    glMatrixMode(GL_MODELVIEW);
    glLoadIdentity();
}

static void sendVoxelServerAddScene() {
    char message[100];
    sprintf(message,"%c%s",'Z',"add scene");
    int messageSize = strlen(message) + 1;
    AgentList::getInstance()->broadcastToAgents((unsigned char*)message, messageSize, &AGENT_TYPE_VOXEL, 1);
}

void Application::keyPressEvent(QKeyEvent* event) {
    if (_chatEntryOn) {
        if (_chatEntry.keyPressEvent(event)) {
            _myAvatar.setKeyState(event->key() == Qt::Key_Backspace || event->key() == Qt::Key_Delete ?
                DELETE_KEY_DOWN : INSERT_KEY_DOWN);            
            _myAvatar.setChatMessage(string(_chatEntry.getContents().size(), SOLID_BLOCK_CHAR));
            
        } else {
            _myAvatar.setChatMessage(_chatEntry.getContents());
            _chatEntry.clear();
            _chatEntryOn = false;
            setMenuShortcutsEnabled(true);
        }
        return;
    }
    
    bool shifted = event->modifiers().testFlag(Qt::ShiftModifier);
    switch (event->key()) {
        case Qt::Key_BracketLeft:
            _viewFrustumOffsetYaw -= 0.5;
            break;
            
        case Qt::Key_BracketRight:
            _viewFrustumOffsetYaw += 0.5;
            break;
        
        case Qt::Key_BraceLeft:
            _viewFrustumOffsetPitch -= 0.5;
            break;
        
        case Qt::Key_BraceRight:
            _viewFrustumOffsetPitch += 0.5;
            break;
            
        case Qt::Key_ParenLeft:
            _viewFrustumOffsetRoll -= 0.5;
            break;
            
        case Qt::Key_ParenRight:
            _viewFrustumOffsetRoll += 0.5;
            break;
            
        case Qt::Key_Less:
            _viewFrustumOffsetDistance -= 0.5;
            break;
            
        case Qt::Key_Greater:
            _viewFrustumOffsetDistance += 0.5;
            break;
            
        case Qt::Key_Comma:
            _viewFrustumOffsetUp -= 0.05;
            break;
        
        case Qt::Key_Period:
            _viewFrustumOffsetUp += 0.05;
            break;
        
        case Qt::Key_Ampersand:
            _paintOn = !_paintOn;
            setupPaintingVoxel();
            break;
    
        case Qt::Key_AsciiCircum:
            shiftPaintingColor();
            break;
    
        case Qt::Key_Percent:
            sendVoxelServerAddScene();
            break;
        
        case Qt::Key_Semicolon:
            _audio.startEchoTest();
            break;
            
        case Qt::Key_L:
            _displayLevels = !_displayLevels;
            break;
        
        case Qt::Key_E:
            _myAvatar.setDriveKeys(UP, 1);
            break;
            
        case Qt::Key_C:
            _myAvatar.setDriveKeys(DOWN, 1);
            break;
            
        case Qt::Key_W:
            _myAvatar.setDriveKeys(FWD, 1);
            break;
            
        case Qt::Key_S:
            _myAvatar.setDriveKeys(BACK, 1);
            break;
            
        case Qt::Key_Space:
            resetSensors();
            break;
            
        case Qt::Key_G:
            goHome();
            break;
        
        case Qt::Key_A:
            _myAvatar.setDriveKeys(ROT_LEFT, 1);
            break;
            
        case Qt::Key_D:
            _myAvatar.setDriveKeys(ROT_RIGHT, 1);
            break;
        
        case Qt::Key_Return:
        case Qt::Key_Enter:
            _chatEntryOn = true;
            _myAvatar.setKeyState(NO_KEY_DOWN);
            _myAvatar.setChatMessage(string());
            setMenuShortcutsEnabled(false);
            break;
            
        case Qt::Key_Up:
            _myAvatar.setDriveKeys(shifted ? UP : FWD, 1);
            break;
            
        case Qt::Key_Down:
            _myAvatar.setDriveKeys(shifted ? DOWN : BACK, 1);
            break;
            
        case Qt::Key_Left:
            _myAvatar.setDriveKeys(shifted ? LEFT : ROT_LEFT, 1);
            break;
            
        case Qt::Key_Right:
            _myAvatar.setDriveKeys(shifted ? RIGHT : ROT_RIGHT, 1);
            break;
        
        case Qt::Key_I:
            if (shifted) {
                _myCamera.setEyeOffsetOrientation(glm::normalize(
                    glm::quat(glm::vec3(0.002f, 0, 0)) * _myCamera.getEyeOffsetOrientation()));
            } else {
                _myCamera.setEyeOffsetPosition(_myCamera.getEyeOffsetPosition() + glm::vec3(0, 0.001, 0));
            }
            resizeGL(_glWidget->width(), _glWidget->height());
            break;
        
        case Qt::Key_K:
            if (shifted) {
                _myCamera.setEyeOffsetOrientation(glm::normalize(
                    glm::quat(glm::vec3(-0.002f, 0, 0)) * _myCamera.getEyeOffsetOrientation()));
            } else {
                _myCamera.setEyeOffsetPosition(_myCamera.getEyeOffsetPosition() + glm::vec3(0, -0.001, 0));
            }
            resizeGL(_glWidget->width(), _glWidget->height());
            break;
        
        case Qt::Key_J:
            if (shifted) {
                _myCamera.setEyeOffsetOrientation(glm::normalize(
                    glm::quat(glm::vec3(0, 0.002f, 0)) * _myCamera.getEyeOffsetOrientation()));
            } else {
                _myCamera.setEyeOffsetPosition(_myCamera.getEyeOffsetPosition() + glm::vec3(-0.001, 0, 0));
            }
            resizeGL(_glWidget->width(), _glWidget->height());
            break;
        
        case Qt::Key_M:
            if (shifted) {
                _myCamera.setEyeOffsetOrientation(glm::normalize(
                    glm::quat(glm::vec3(0, -0.002f, 0)) * _myCamera.getEyeOffsetOrientation()));
            } else {
                _myCamera.setEyeOffsetPosition(_myCamera.getEyeOffsetPosition() + glm::vec3(0.001, 0, 0));
            }
            resizeGL(_glWidget->width(), _glWidget->height());
            break;
            
        case Qt::Key_U:
            if (shifted) {
                _myCamera.setEyeOffsetOrientation(glm::normalize(
                    glm::quat(glm::vec3(0, 0, -0.002f)) * _myCamera.getEyeOffsetOrientation()));
            } else {
                _myCamera.setEyeOffsetPosition(_myCamera.getEyeOffsetPosition() + glm::vec3(0, 0, -0.001));
            }
            resizeGL(_glWidget->width(), _glWidget->height());
            break;
            
        case Qt::Key_Y:
            if (shifted) {
                _myCamera.setEyeOffsetOrientation(glm::normalize(
                    glm::quat(glm::vec3(0, 0, 0.002f)) * _myCamera.getEyeOffsetOrientation()));
            } else {
                _myCamera.setEyeOffsetPosition(_myCamera.getEyeOffsetPosition() + glm::vec3(0, 0, 0.001));
            }
            resizeGL(_glWidget->width(), _glWidget->height());
            break;
        case Qt::Key_Backspace:
        case Qt::Key_Delete:
            if (_selectVoxelMode->isChecked()) {
                deleteVoxelUnderCursor();
            }
            break;
            
        default:
            event->ignore();
            break;
    }
}

void Application::keyReleaseEvent(QKeyEvent* event) {
    if (_chatEntryOn) {
        _myAvatar.setKeyState(NO_KEY_DOWN);
        return;
    }

    switch (event->key()) {
        case Qt::Key_E:
            _myAvatar.setDriveKeys(UP, 0);
            break;
        
        case Qt::Key_C:
            _myAvatar.setDriveKeys(DOWN, 0);
            break;
        
        case Qt::Key_W:
            _myAvatar.setDriveKeys(FWD, 0);
            break;
            
        case Qt::Key_S:
            _myAvatar.setDriveKeys(BACK, 0);
            break;
            
        case Qt::Key_A:
            _myAvatar.setDriveKeys(ROT_LEFT, 0);
            break;
                
        case Qt::Key_D:
            _myAvatar.setDriveKeys(ROT_RIGHT, 0);
            break;
            
        case Qt::Key_Up:
            _myAvatar.setDriveKeys(FWD, 0);
            _myAvatar.setDriveKeys(UP, 0);
            break;
            
        case Qt::Key_Down:
            _myAvatar.setDriveKeys(BACK, 0);
            _myAvatar.setDriveKeys(DOWN, 0);
            break;
            
        case Qt::Key_Left:
            _myAvatar.setDriveKeys(LEFT, 0);
            _myAvatar.setDriveKeys(ROT_LEFT, 0);
            break;
            
        case Qt::Key_Right:
            _myAvatar.setDriveKeys(RIGHT, 0);
            _myAvatar.setDriveKeys(ROT_RIGHT, 0);
            break;
    
        default:
            event->ignore();
            break;
    }
}

void Application::mouseMoveEvent(QMouseEvent* event) {
    _mouseX = event->x();
    _mouseY = event->y();
    
    // detect drag
    glm::vec3 mouseVoxelPos(_mouseVoxel.x, _mouseVoxel.y, _mouseVoxel.z);
    if (!_justEditedVoxel && mouseVoxelPos != _lastMouseVoxelPos) {
        if (event->buttons().testFlag(Qt::LeftButton)) {
            maybeEditVoxelUnderCursor();
                
        } else if (event->buttons().testFlag(Qt::RightButton) && checkedVoxelModeAction() != 0) {
            deleteVoxelUnderCursor();
        }
    }
}

void Application::mousePressEvent(QMouseEvent* event) {
    if (event->button() == Qt::LeftButton) {
        _mouseX = event->x();
        _mouseY = event->y();
        _mousePressed = true;
        maybeEditVoxelUnderCursor();
        
    } else if (event->button() == Qt::RightButton && checkedVoxelModeAction() != 0) {
        deleteVoxelUnderCursor();
    }
}

void Application::mouseReleaseEvent(QMouseEvent* event) {
    if (event->button() == Qt::LeftButton) {
        _mouseX = event->x();
        _mouseY = event->y();
        _mousePressed = false;
    }
}

void Application::wheelEvent(QWheelEvent* event) {
    if (checkedVoxelModeAction() == 0) {
        event->ignore();
        return;
    }
    if (event->delta() > 0) {
        increaseVoxelSize();
    } else {
        decreaseVoxelSize();
    }
}

//  Every second, check the frame rates and other stuff
void Application::timer() {
    gettimeofday(&_timerEnd, NULL);
    _fps = (float)_frameCount / ((float)diffclock(&_timerStart, &_timerEnd) / 1000.f);
    _packetsPerSecond = (float)_packetCount / ((float)diffclock(&_timerStart, &_timerEnd) / 1000.f);
    _bytesPerSecond = (float)_bytesCount / ((float)diffclock(&_timerStart, &_timerEnd) / 1000.f);
    _frameCount = 0;
    _packetCount = 0;
    _bytesCount = 0;
    
    gettimeofday(&_timerStart, NULL);
    
    // if we haven't detected gyros, check for them now
    if (!_serialHeadSensor.active) {
        _serialHeadSensor.pair();
    }
}

static glm::vec3 getFaceVector(BoxFace face) {
    switch (face) {
        case MIN_X_FACE:
            return glm::vec3(-1, 0, 0);
        
        case MAX_X_FACE:
            return glm::vec3(1, 0, 0);
        
        case MIN_Y_FACE:
            return glm::vec3(0, -1, 0);
        
        case MAX_Y_FACE:
            return glm::vec3(0, 1, 0);
        
        case MIN_Z_FACE:
            return glm::vec3(0, 0, -1);
            
        case MAX_Z_FACE:
            return glm::vec3(0, 0, 1);
    }
}

void Application::idle() {
    timeval check;
    gettimeofday(&check, NULL);
    
    //  Only run simulation code if more than IDLE_SIMULATE_MSECS have passed since last time we ran
    
    if (diffclock(&_lastTimeIdle, &check) > IDLE_SIMULATE_MSECS) {
        
        float deltaTime = 1.f/_fps;
        
        //  Use Transmitter Hand to move hand if connected, else use mouse
        if (_myTransmitter.isConnected()) {
            const float HAND_FORCE_SCALING = 0.01f;
            glm::vec3 estimatedRotation = _myTransmitter.getEstimatedRotation();
            glm::vec3 handForce(-estimatedRotation.z, -estimatedRotation.x, estimatedRotation.y);
            _myAvatar.setMovedHandOffset(handForce *  HAND_FORCE_SCALING);
        } else {
            // update behaviors for avatar hand movement: handControl takes mouse values as input,
            // and gives back 3D values modulated for smooth transitioning between interaction modes.
            _handControl.update(_mouseX, _mouseY);
            _myAvatar.setMovedHandOffset(_handControl.getValues());
        }
        
        // tell my avatar if the mouse is being pressed...
        _myAvatar.setMousePressed(_mousePressed);
        
        // check what's under the mouse and update the mouse voxel
        glm::vec3 mouseRayOrigin, mouseRayDirection;
        _viewFrustum.computePickRay(_mouseX / (float)_glWidget->width(),
            _mouseY / (float)_glWidget->height(), mouseRayOrigin, mouseRayDirection);

        // tell my avatar the posiion and direction of the ray projected ino the world based on the mouse position        
        _myAvatar.setMouseRay(mouseRayOrigin, mouseRayDirection);

        _mouseVoxel.s = 0.0f;
        if (checkedVoxelModeAction() != 0) {
            float distance;
            BoxFace face;
            if (_voxels.findRayIntersection(mouseRayOrigin, mouseRayDirection, _mouseVoxel, distance, face)) {            
                // find the nearest voxel with the desired scale
                if (_mouseVoxelScale > _mouseVoxel.s) {
                    // choose the larger voxel that encompasses the one selected
                    _mouseVoxel.x = _mouseVoxelScale * floorf(_mouseVoxel.x / _mouseVoxelScale); 
                    _mouseVoxel.y = _mouseVoxelScale * floorf(_mouseVoxel.y / _mouseVoxelScale); 
                    _mouseVoxel.z = _mouseVoxelScale * floorf(_mouseVoxel.z / _mouseVoxelScale);
                    _mouseVoxel.s = _mouseVoxelScale;
                
                } else {
                    glm::vec3 faceVector = getFaceVector(face);
                    if (_mouseVoxelScale < _mouseVoxel.s) {
                        // find the closest contained voxel
                        glm::vec3 pt = (mouseRayOrigin + mouseRayDirection * distance) / (float)TREE_SCALE -
                            faceVector * (_mouseVoxelScale * 0.5f);
                        _mouseVoxel.x = _mouseVoxelScale * floorf(pt.x / _mouseVoxelScale); 
                        _mouseVoxel.y = _mouseVoxelScale * floorf(pt.y / _mouseVoxelScale); 
                        _mouseVoxel.z = _mouseVoxelScale * floorf(pt.z / _mouseVoxelScale);
                        _mouseVoxel.s = _mouseVoxelScale;
                    }
                    if (_addVoxelMode->isChecked()) {
                        // use the face to determine the side on which to create a neighbor
                        _mouseVoxel.x += faceVector.x * _mouseVoxel.s;
                        _mouseVoxel.y += faceVector.y * _mouseVoxel.s;
                        _mouseVoxel.z += faceVector.z * _mouseVoxel.s;
                    }
                }
            } else if (_addVoxelMode->isChecked() || _selectVoxelMode->isChecked()) {
                // place the voxel a fixed distance away
                float worldMouseVoxelScale = _mouseVoxelScale * TREE_SCALE;
                glm::vec3 pt = mouseRayOrigin + mouseRayDirection * (2.0f + worldMouseVoxelScale * 0.5f);
                _mouseVoxel.x = _mouseVoxelScale * floorf(pt.x / worldMouseVoxelScale);
                _mouseVoxel.y = _mouseVoxelScale * floorf(pt.y / worldMouseVoxelScale);
                _mouseVoxel.z = _mouseVoxelScale * floorf(pt.z / worldMouseVoxelScale);
                _mouseVoxel.s = _mouseVoxelScale;
            }
            
            if (_deleteVoxelMode->isChecked()) {
                // red indicates deletion
                _mouseVoxel.red = 255;
                _mouseVoxel.green = _mouseVoxel.blue = 0;
            } else if (_selectVoxelMode->isChecked()) {
                // yellow indicates deletion
                _mouseVoxel.red = _mouseVoxel.green = 255;
                _mouseVoxel.blue = 0;
            } else { // _addVoxelMode->isChecked() || _colorVoxelMode->isChecked()
                QColor paintColor = _voxelPaintColor->data().value<QColor>();
                _mouseVoxel.red = paintColor.red();
                _mouseVoxel.green = paintColor.green();
                _mouseVoxel.blue = paintColor.blue();
            }
            
            // if we just edited, use the currently selected voxel as the "last" for drag detection
            if (_justEditedVoxel) {
                _lastMouseVoxelPos = glm::vec3(_mouseVoxel.x, _mouseVoxel.y, _mouseVoxel.z);
                _justEditedVoxel = false;
            }
        }
        
        // walking triggers the handControl to stop
        if (_myAvatar.getMode() == AVATAR_MODE_WALKING) {
            _handControl.stop();
        }
        
        //  Update from Mouse
        if (_mouseLook->isChecked()) {
            QPoint mouse = QCursor::pos();
            _myAvatar.updateFromMouse(_glWidget->mapFromGlobal(mouse).x(),
                                      _glWidget->mapFromGlobal(mouse).y(),
                                      _glWidget->width(),
                                      _glWidget->height());
        }
       
        //  Read serial port interface devices
        if (_serialHeadSensor.active) {
            _serialHeadSensor.readData(deltaTime);
        }
        
        //  Update transmitter
        
        //  Sample hardware, update view frustum if needed, and send avatar data to mixer/agents
        updateAvatar(deltaTime);

        // read incoming packets from network
        if (!_enableNetworkThread) {
            networkReceive(0);
        }
        
        //loop through all the other avatars and simulate them...
        AgentList* agentList = AgentList::getInstance();
        agentList->lock();
        for(AgentList::iterator agent = agentList->begin(); agent != agentList->end(); agent++) {
            if (agent->getLinkedData() != NULL) {
                Avatar *avatar = (Avatar *)agent->getLinkedData();
                if (!avatar->isInitialized()) {
                    avatar->init();
                }
                avatar->simulate(deltaTime, NULL);
                avatar->setMouseRay(mouseRayOrigin, mouseRayDirection);
            }
        }
        agentList->unlock();
    
        //  Simulate myself
        _myAvatar.setGravity(_environment.getGravity(_myAvatar.getPosition()));
        if (_transmitterDrives->isChecked() && _myTransmitter.isConnected()) {
            _myAvatar.simulate(deltaTime, &_myTransmitter);
        } else {
            _myAvatar.simulate(deltaTime, NULL);
        }
        
        if (TESTING_AVATAR_TOUCH) {
            if (_myCamera.getMode() != CAMERA_MODE_THIRD_PERSON) {
                _myCamera.setMode(CAMERA_MODE_THIRD_PERSON);
                _myCamera.setModeShiftRate(1.0f);
            }
        } else {
            if (_myCamera.getMode() != CAMERA_MODE_MIRROR && !OculusManager::isConnected()) {        
                if (_manualFirstPerson) {
                    if (_myCamera.getMode() != CAMERA_MODE_FIRST_PERSON ) {
                        _myCamera.setMode(CAMERA_MODE_FIRST_PERSON);
                        _myCamera.setModeShiftRate(1.0f);
                    }
                } else {
                    if (_myAvatar.getIsNearInteractingOther()) {
                        if (_myCamera.getMode() != CAMERA_MODE_FIRST_PERSON) {
                            _myCamera.setMode(CAMERA_MODE_FIRST_PERSON);
                            _myCamera.setModeShiftRate(1.0f);
                        }
                    } else {
                        if (_myCamera.getMode() != CAMERA_MODE_THIRD_PERSON) {
                            _myCamera.setMode(CAMERA_MODE_THIRD_PERSON);
                            _myCamera.setModeShiftRate(1.0f);
                        }
                    }
                }
            }
        }
        
        //  Update audio stats for procedural sounds
        #ifndef _WIN32
        _audio.setLastAcceleration(_myAvatar.getThrust());
        _audio.setLastVelocity(_myAvatar.getVelocity());
        #endif
        
        _glWidget->updateGL();
        _lastTimeIdle = check;
    }
}

void Application::terminate() {
    // Close serial port
    // close(serial_fd);
    
    if (_autosave) {
        saveSettings();
        _settings->sync();
    }

    if (_enableNetworkThread) {
        _stopNetworkReceiveThread = true;
        pthread_join(_networkReceiveThread, NULL); 
    }
}

static void sendAvatarVoxelURLMessage(const QUrl& url) {
    uint16_t ownerID = AgentList::getInstance()->getOwnerID();
    if (ownerID == UNKNOWN_AGENT_ID) {
        return; // we don't yet know who we are
    }
    QByteArray message;
    message.append(PACKET_HEADER_AVATAR_VOXEL_URL);
    message.append((const char*)&ownerID, sizeof(ownerID));
    message.append(url.toEncoded());

    AgentList::getInstance()->broadcastToAgents((unsigned char*)message.data(), message.size(), &AGENT_TYPE_AVATAR_MIXER, 1);
}

static void processAvatarVoxelURLMessage(unsigned char *packetData, size_t dataBytes) {
    // skip the header
    packetData++;
    dataBytes--;
    
    // read the agent id
    uint16_t agentID = *(uint16_t*)packetData;
    packetData += sizeof(agentID);
    dataBytes -= sizeof(agentID);
    
    // make sure the agent exists
    Agent* agent = AgentList::getInstance()->agentWithID(agentID);
    if (!agent || !agent->getLinkedData()) {
        return;
    }
    Avatar* avatar = static_cast<Avatar*>(agent->getLinkedData());
    if (!avatar->isInitialized()) {
        return; // wait until initialized
    }
    QUrl url = QUrl::fromEncoded(QByteArray((char*)packetData, dataBytes));
    
    // invoke the set URL function on the simulate/render thread
    QMetaObject::invokeMethod(avatar->getVoxels(), "setVoxelURL", Q_ARG(QUrl, url));
}

void Application::editPreferences() {
    QDialog dialog(_glWidget);
    dialog.setWindowTitle("Interface Preferences");
    QBoxLayout* layout = new QBoxLayout(QBoxLayout::TopToBottom);
    dialog.setLayout(layout);
    
    QFormLayout* form = new QFormLayout();
    layout->addLayout(form, 1);
    
    QLineEdit* avatarURL = new QLineEdit(_settings->value("avatarURL").toString());
    avatarURL->setMinimumWidth(400);
    form->addRow("Avatar URL:", avatarURL);
    
    QDoubleSpinBox* headCameraPitchYawScale = new QDoubleSpinBox();
    headCameraPitchYawScale->setValue(_headCameraPitchYawScale);
    form->addRow("Head Camera Pitch/Yaw Scale:", headCameraPitchYawScale);
    
    QDialogButtonBox* buttons = new QDialogButtonBox(QDialogButtonBox::Ok | QDialogButtonBox::Cancel);
    dialog.connect(buttons, SIGNAL(accepted()), SLOT(accept()));
    dialog.connect(buttons, SIGNAL(rejected()), SLOT(reject()));
    layout->addWidget(buttons);
    
    if (dialog.exec() != QDialog::Accepted) {
        return;
    }
    QUrl url(avatarURL->text());
    _settings->setValue("avatarURL", url);
    _myAvatar.getVoxels()->setVoxelURL(url);
    sendAvatarVoxelURLMessage(url);
<<<<<<< HEAD
=======
    
    _headCameraPitchYawScale = headCameraPitchYawScale->value();
>>>>>>> ece117e0
}

void Application::pair() {
    PairingHandler::sendPairRequest();
}

void Application::setHead(bool head) {    
    if (head) {
        _myCamera.setMode(CAMERA_MODE_MIRROR);
        _myCamera.setModeShiftRate(100.0f);
    } else {
        _myCamera.setMode(CAMERA_MODE_THIRD_PERSON);
        _myCamera.setModeShiftRate(1.0f);
    }
}

void Application::setNoise(bool noise) {
    _myAvatar.setNoise(noise);
}

void Application::setFullscreen(bool fullscreen) {
    _window->setWindowState(fullscreen ? (_window->windowState() | Qt::WindowFullScreen) :
        (_window->windowState() & ~Qt::WindowFullScreen));
    updateCursor();
}

void Application::setRenderFirstPerson(bool firstPerson) {
    _manualFirstPerson = firstPerson;    
}

void Application::setFrustumOffset(bool frustumOffset) {
    // reshape so that OpenGL will get the right lens details for the camera of choice  
    resizeGL(_glWidget->width(), _glWidget->height());
}

void Application::cycleFrustumRenderMode() {
    _frustumDrawingMode = (FrustumDrawMode)((_frustumDrawingMode + 1) % FRUSTUM_DRAW_MODE_COUNT);
    updateFrustumRenderModeAction();
}

void Application::setRenderWarnings(bool renderWarnings) {
    _voxels.setRenderPipelineWarnings(renderWarnings);
}

void Application::doKillLocalVoxels() {
    _wantToKillLocalVoxels = true;
}

void Application::doRandomizeVoxelColors() {
    _voxels.randomizeVoxelColors();
}

void Application::doFalseRandomizeVoxelColors() {
    _voxels.falseColorizeRandom();
}

void Application::doFalseRandomizeEveryOtherVoxelColors() {
    _voxels.falseColorizeRandomEveryOther();
}

void Application::doFalseColorizeByDistance() {
    loadViewFrustum(_myCamera, _viewFrustum);
    _voxels.falseColorizeDistanceFromView(&_viewFrustum);
}

void Application::doFalseColorizeInView() {
    loadViewFrustum(_myCamera, _viewFrustum);
    // we probably want to make sure the viewFrustum is initialized first
    _voxels.falseColorizeInView(&_viewFrustum);
}

void Application::doTrueVoxelColors() {
    _voxels.trueColorize();
}

void Application::doTreeStats() {
    _voxels.collectStatsForTreesAndVBOs();
}

void Application::setWantsMonochrome(bool wantsMonochrome) {
    _myAvatar.setWantColor(!wantsMonochrome);
}

void Application::setWantsResIn(bool wantsResIn) {
    _myAvatar.setWantResIn(wantsResIn);
}

void Application::setWantsDelta(bool wantsDelta) {
    _myAvatar.setWantDelta(wantsDelta);
}

void Application::updateVoxelModeActions() {
    // only the sender can be checked
    foreach (QAction* action, _voxelModeActions->actions()) {
        if (action->isChecked() && action != sender()) {
            action->setChecked(false);
        }
    } 
}

static void sendVoxelEditMessage(PACKET_HEADER header, VoxelDetail& detail) {
    unsigned char* bufferOut;
    int sizeOut;

    if (createVoxelEditMessage(header, 0, 1, &detail, bufferOut, sizeOut)){
        AgentList::getInstance()->broadcastToAgents(bufferOut, sizeOut, &AGENT_TYPE_VOXEL, 1);
        delete bufferOut;
    }
}

void Application::addVoxelInFrontOfAvatar() {
    VoxelDetail detail;
    
    glm::vec3 position = (_myAvatar.getPosition() + _myAvatar.calculateCameraDirection()) * (1.0f / TREE_SCALE);
    detail.s = _mouseVoxelScale;
    
    detail.x = detail.s * floor(position.x / detail.s);
    detail.y = detail.s * floor(position.y / detail.s);
    detail.z = detail.s * floor(position.z / detail.s);
    QColor paintColor = _voxelPaintColor->data().value<QColor>();
    detail.red = paintColor.red();
    detail.green = paintColor.green();
    detail.blue = paintColor.blue();
    
    PACKET_HEADER message = (_destructiveAddVoxel->isChecked() ?
        PACKET_HEADER_SET_VOXEL_DESTRUCTIVE : PACKET_HEADER_SET_VOXEL);
    sendVoxelEditMessage(message, detail);
    
    // create the voxel locally so it appears immediately            
    _voxels.createVoxel(detail.x, detail.y, detail.z, detail.s,
        detail.red, detail.green, detail.blue, _destructiveAddVoxel->isChecked());
}

void Application::decreaseVoxelSize() {
    _mouseVoxelScale /= 2;
}

void Application::increaseVoxelSize() {
    _mouseVoxelScale *= 2;
}
    
static QIcon createSwatchIcon(const QColor& color) {
    QPixmap map(16, 16);
    map.fill(color);
    return QIcon(map);
}

void Application::chooseVoxelPaintColor() {
    QColor selected = QColorDialog::getColor(_voxelPaintColor->data().value<QColor>(), _glWidget, "Voxel Paint Color");
    if (selected.isValid()) {
        _voxelPaintColor->setData(selected);
        _voxelPaintColor->setIcon(createSwatchIcon(selected));
    }
    
    // restore the main window's active state
    _window->activateWindow();
}

const int MAXIMUM_EDIT_VOXEL_MESSAGE_SIZE = 1500;
struct SendVoxelsOperationArgs {
    unsigned char* newBaseOctCode;
    unsigned char messageBuffer[MAXIMUM_EDIT_VOXEL_MESSAGE_SIZE];
    int bufferInUse;

};

bool Application::sendVoxelsOperation(VoxelNode* node, void* extraData) {
    SendVoxelsOperationArgs* args = (SendVoxelsOperationArgs*)extraData;
    if (node->isColored()) {
        unsigned char* nodeOctalCode = node->getOctalCode();
        
        unsigned char* codeColorBuffer = NULL;
        int codeLength  = 0;
        int bytesInCode = 0;
        int codeAndColorLength;

        // If the newBase is NULL, then don't rebase
        if (args->newBaseOctCode) {
            codeColorBuffer = rebaseOctalCode(nodeOctalCode, args->newBaseOctCode, true);
            codeLength  = numberOfThreeBitSectionsInCode(codeColorBuffer);
            bytesInCode = bytesRequiredForCodeLength(codeLength);
            codeAndColorLength = bytesInCode + SIZE_OF_COLOR_DATA;
        } else {
            codeLength  = numberOfThreeBitSectionsInCode(nodeOctalCode);
            bytesInCode = bytesRequiredForCodeLength(codeLength);
            codeAndColorLength = bytesInCode + SIZE_OF_COLOR_DATA;
            codeColorBuffer = new unsigned char[codeAndColorLength];
            memcpy(codeColorBuffer, nodeOctalCode, bytesInCode);
        }

        // copy the colors over
        codeColorBuffer[bytesInCode + RED_INDEX  ] = node->getColor()[RED_INDEX  ];
        codeColorBuffer[bytesInCode + GREEN_INDEX] = node->getColor()[GREEN_INDEX];
        codeColorBuffer[bytesInCode + BLUE_INDEX ] = node->getColor()[BLUE_INDEX ];

        // if we have room don't have room in the buffer, then send the previously generated message first
        if (args->bufferInUse + codeAndColorLength > MAXIMUM_EDIT_VOXEL_MESSAGE_SIZE) {
            AgentList::getInstance()->broadcastToAgents(args->messageBuffer, args->bufferInUse, &AGENT_TYPE_VOXEL, 1);
            args->bufferInUse = sizeof(PACKET_HEADER_SET_VOXEL_DESTRUCTIVE) + sizeof(unsigned short int); // reset
        }
        
        // copy this node's code color details into our buffer.
        memcpy(&args->messageBuffer[args->bufferInUse], codeColorBuffer, codeAndColorLength);
        args->bufferInUse += codeAndColorLength;
    }
    return true; // keep going
}

void Application::exportVoxels() {
    QString desktopLocation = QDesktopServices::storageLocation(QDesktopServices::DesktopLocation);
    QString suggestedName = desktopLocation.append("/voxels.svo");

    QString fileNameString = QFileDialog::getSaveFileName(_glWidget, tr("Export Voxels"), suggestedName, 
                                                          tr("Sparse Voxel Octree Files (*.svo)"));
    QByteArray fileNameAscii = fileNameString.toAscii();
    const char* fileName = fileNameAscii.data();
    VoxelNode* selectedNode = _voxels.getVoxelAt(_mouseVoxel.x, _mouseVoxel.y, _mouseVoxel.z, _mouseVoxel.s);
    if (selectedNode) {
        VoxelTree exportTree;
        _voxels.copySubTreeIntoNewTree(selectedNode, &exportTree, true);
        exportTree.writeToSVOFile(fileName);
    }

    // restore the main window's active state
    _window->activateWindow();
}

void Application::importVoxels() {
    QString desktopLocation = QDesktopServices::storageLocation(QDesktopServices::DesktopLocation);
    QString fileNameString = QFileDialog::getOpenFileName(_glWidget, tr("Import Voxels"), desktopLocation, 
                                                          tr("Sparse Voxel Octree Files (*.svo)"));
    QByteArray fileNameAscii = fileNameString.toAscii();
    const char* fileName = fileNameAscii.data();

    // Read the file into a tree
    VoxelTree importVoxels;
    importVoxels.readFromSVOFile(fileName);

    VoxelNode* selectedNode = _voxels.getVoxelAt(_mouseVoxel.x, _mouseVoxel.y, _mouseVoxel.z, _mouseVoxel.s);
    
    // Recurse the Import Voxels tree, where everything is root relative, and send all the colored voxels to 
    // the server as an set voxel message, this will also rebase the voxels to the new location
    unsigned char* calculatedOctCode = NULL;
    SendVoxelsOperationArgs args;
    args.messageBuffer[0] = PACKET_HEADER_SET_VOXEL_DESTRUCTIVE;
    unsigned short int* sequenceAt = (unsigned short int*)&args.messageBuffer[sizeof(PACKET_HEADER_SET_VOXEL_DESTRUCTIVE)];
    *sequenceAt = 0;
    args.bufferInUse = sizeof(PACKET_HEADER_SET_VOXEL_DESTRUCTIVE) + sizeof(unsigned short int); // set to command + sequence

    // we only need the selected voxel to get the newBaseOctCode, which we can actually calculate from the
    // voxel size/position details.
    if (selectedNode) {
        args.newBaseOctCode = selectedNode->getOctalCode();
    } else {
        args.newBaseOctCode = calculatedOctCode = pointToVoxel(_mouseVoxel.x, _mouseVoxel.y, _mouseVoxel.z, _mouseVoxel.s);
    }

    importVoxels.recurseTreeWithOperation(sendVoxelsOperation, &args);

    // If we have voxels left in the packet, then send the packet
    if (args.bufferInUse > (sizeof(PACKET_HEADER_SET_VOXEL_DESTRUCTIVE) + sizeof(unsigned short int))) {
        AgentList::getInstance()->broadcastToAgents(args.messageBuffer, args.bufferInUse, &AGENT_TYPE_VOXEL, 1);
    }
    
    if (calculatedOctCode) {
        delete calculatedOctCode;
    }

    // restore the main window's active state
    _window->activateWindow();
}

void Application::cutVoxels() {
    copyVoxels();
    deleteVoxelUnderCursor();
}

void Application::copyVoxels() {
    VoxelNode* selectedNode = _voxels.getVoxelAt(_mouseVoxel.x, _mouseVoxel.y, _mouseVoxel.z, _mouseVoxel.s);
    if (selectedNode) {
        // clear the clipboard first...
        _clipboardTree.eraseAllVoxels();

        // then copy onto it
        _voxels.copySubTreeIntoNewTree(selectedNode, &_clipboardTree, true);
    }
}

void Application::pasteVoxels() {
    unsigned char* calculatedOctCode = NULL;
    VoxelNode* selectedNode = _voxels.getVoxelAt(_mouseVoxel.x, _mouseVoxel.y, _mouseVoxel.z, _mouseVoxel.s);

    // Recurse the clipboard tree, where everything is root relative, and send all the colored voxels to 
    // the server as an set voxel message, this will also rebase the voxels to the new location
    SendVoxelsOperationArgs args;
    args.messageBuffer[0] = PACKET_HEADER_SET_VOXEL_DESTRUCTIVE;
    unsigned short int* sequenceAt = (unsigned short int*)&args.messageBuffer[sizeof(PACKET_HEADER_SET_VOXEL_DESTRUCTIVE)];
    *sequenceAt = 0;
    args.bufferInUse = sizeof(PACKET_HEADER_SET_VOXEL_DESTRUCTIVE) + sizeof(unsigned short int); // set to command + sequence

    // we only need the selected voxel to get the newBaseOctCode, which we can actually calculate from the
    // voxel size/position details. If we don't have an actual selectedNode then use the mouseVoxel to create a 
    // target octalCode for where the user is pointing.
    if (selectedNode) {
        args.newBaseOctCode = selectedNode->getOctalCode();
    } else {
        args.newBaseOctCode = calculatedOctCode = pointToVoxel(_mouseVoxel.x, _mouseVoxel.y, _mouseVoxel.z, _mouseVoxel.s);
    }

    _clipboardTree.recurseTreeWithOperation(sendVoxelsOperation, &args);
    
    // If we have voxels left in the packet, then send the packet
    if (args.bufferInUse > (sizeof(PACKET_HEADER_SET_VOXEL_DESTRUCTIVE) + sizeof(unsigned short int))) {
        AgentList::getInstance()->broadcastToAgents(args.messageBuffer, args.bufferInUse, &AGENT_TYPE_VOXEL, 1);
    }
    
    if (calculatedOctCode) {
        delete calculatedOctCode;
    }
}

void Application::initMenu() {
    QMenuBar* menuBar = new QMenuBar();
    _window->setMenuBar(menuBar);
    
    QMenu* fileMenu = menuBar->addMenu("File");
    fileMenu->addAction("Quit", this, SLOT(quit()), Qt::CTRL | Qt::Key_Q);

    QMenu* editMenu = menuBar->addMenu("Edit");
    editMenu->addAction("Preferences...", this, SLOT(editPreferences()));

    QMenu* pairMenu = menuBar->addMenu("Pair");
    pairMenu->addAction("Pair", this, SLOT(pair()));
    
    QMenu* optionsMenu = menuBar->addMenu("Options");
    (_lookingInMirror = optionsMenu->addAction("Mirror", this, SLOT(setHead(bool)), Qt::Key_H))->setCheckable(true);
    (_echoAudioMode = optionsMenu->addAction("Echo Audio"))->setCheckable(true);
    
    optionsMenu->addAction("Noise", this, SLOT(setNoise(bool)), Qt::Key_N)->setCheckable(true);
    (_gyroLook = optionsMenu->addAction("Gyro Look"))->setCheckable(true);
    _gyroLook->setChecked(false);
    (_mouseLook = optionsMenu->addAction("Mouse Look"))->setCheckable(true);
    _mouseLook->setChecked(false);
    (_showHeadMouse = optionsMenu->addAction("Head Mouse"))->setCheckable(true);
    _showHeadMouse->setChecked(false);
    (_transmitterDrives = optionsMenu->addAction("Transmitter Drive"))->setCheckable(true);
    _transmitterDrives->setChecked(true);

    (_fullScreenMode = optionsMenu->addAction("Fullscreen", this, SLOT(setFullscreen(bool)), Qt::Key_F))->setCheckable(true);
    
    QMenu* renderMenu = menuBar->addMenu("Render");
    (_renderVoxels = renderMenu->addAction("Voxels"))->setCheckable(true);
    _renderVoxels->setChecked(true);
    _renderVoxels->setShortcut(Qt::Key_V);
    (_renderVoxelTextures = renderMenu->addAction("Voxel Textures"))->setCheckable(true);
    (_renderStarsOn = renderMenu->addAction("Stars"))->setCheckable(true);
    _renderStarsOn->setChecked(true);
    _renderStarsOn->setShortcut(Qt::Key_Asterisk);
    (_renderAtmosphereOn = renderMenu->addAction("Atmosphere"))->setCheckable(true);
    _renderAtmosphereOn->setChecked(true);
    _renderAtmosphereOn->setShortcut(Qt::SHIFT | Qt::Key_A);
    (_renderAvatarsOn = renderMenu->addAction("Avatars"))->setCheckable(true);
    _renderAvatarsOn->setChecked(true);
    (_renderAvatarBalls = renderMenu->addAction("Avatar as Balls"))->setCheckable(true);
    _renderAvatarBalls->setChecked(false);
    (_renderFrameTimerOn = renderMenu->addAction("Show Timer"))->setCheckable(true);
    _renderFrameTimerOn->setChecked(false);
    (_renderLookatOn = renderMenu->addAction("Lookat Vectors"))->setCheckable(true);
    _renderLookatOn->setChecked(false);
    
    renderMenu->addAction("First Person", this, SLOT(setRenderFirstPerson(bool)), Qt::Key_P)->setCheckable(true);
    
    QMenu* toolsMenu = menuBar->addMenu("Tools");
    (_renderStatsOn = toolsMenu->addAction("Stats"))->setCheckable(true);
    _renderStatsOn->setShortcut(Qt::Key_Slash);
    (_logOn = toolsMenu->addAction("Log"))->setCheckable(true);
    _logOn->setChecked(false);
    _logOn->setShortcut(Qt::CTRL | Qt::Key_L);
    
    QMenu* voxelMenu = menuBar->addMenu("Voxels");
    _voxelModeActions = new QActionGroup(this);
    _voxelModeActions->setExclusive(false); // exclusivity implies one is always checked

    (_addVoxelMode = voxelMenu->addAction(
        "Add Voxel Mode", this, SLOT(updateVoxelModeActions()),    Qt::CTRL | Qt::Key_A))->setCheckable(true);
    _voxelModeActions->addAction(_addVoxelMode);
    (_deleteVoxelMode = voxelMenu->addAction(
        "Delete Voxel Mode", this, SLOT(updateVoxelModeActions()), Qt::CTRL | Qt::Key_D))->setCheckable(true);
    _voxelModeActions->addAction(_deleteVoxelMode);
    (_colorVoxelMode = voxelMenu->addAction(
        "Color Voxel Mode", this, SLOT(updateVoxelModeActions()),  Qt::CTRL | Qt::Key_B))->setCheckable(true);
    _voxelModeActions->addAction(_colorVoxelMode);
    (_selectVoxelMode = voxelMenu->addAction(
        "Select Voxel Mode", this, SLOT(updateVoxelModeActions()), Qt::CTRL | Qt::Key_S))->setCheckable(true);
    _voxelModeActions->addAction(_selectVoxelMode);
    (_eyedropperMode = voxelMenu->addAction(
        "Get Color Mode", this, SLOT(updateVoxelModeActions()),   Qt::CTRL | Qt::Key_G))->setCheckable(true);
    _voxelModeActions->addAction(_eyedropperMode);
    
    voxelMenu->addAction("Place New Voxel",     this, SLOT(addVoxelInFrontOfAvatar()), Qt::CTRL | Qt::Key_N);
    voxelMenu->addAction("Decrease Voxel Size", this, SLOT(decreaseVoxelSize()),       QKeySequence::ZoomOut);
    voxelMenu->addAction("Increase Voxel Size", this, SLOT(increaseVoxelSize()),       QKeySequence::ZoomIn);
    
    _voxelPaintColor = voxelMenu->addAction("Voxel Paint Color", this, 
                                                      SLOT(chooseVoxelPaintColor()),   Qt::META | Qt::Key_C);
    QColor paintColor(128, 128, 128);
    _voxelPaintColor->setData(paintColor);
    _voxelPaintColor->setIcon(createSwatchIcon(paintColor));
    (_destructiveAddVoxel = voxelMenu->addAction("Create Voxel is Destructive"))->setCheckable(true);
    
    voxelMenu->addAction("Export Voxels",  this, SLOT(exportVoxels()), Qt::CTRL | Qt::Key_E);
    voxelMenu->addAction("Import Voxels",  this, SLOT(importVoxels()), Qt::CTRL | Qt::Key_I);
    voxelMenu->addAction("Cut Voxels",     this, SLOT(cutVoxels()),    Qt::CTRL | Qt::Key_X);
    voxelMenu->addAction("Copy Voxels",    this, SLOT(copyVoxels()),   Qt::CTRL | Qt::Key_C);
    voxelMenu->addAction("Paste Voxels",   this, SLOT(pasteVoxels()),  Qt::CTRL | Qt::Key_V);
    
    QMenu* debugMenu = menuBar->addMenu("Debug");

    QMenu* frustumMenu = debugMenu->addMenu("View Frustum...");
    (_frustumOn = frustumMenu->addAction("Display Frustum"))->setCheckable(true); 
    _frustumOn->setShortcut(Qt::SHIFT | Qt::Key_F);
    (_viewFrustumFromOffset = frustumMenu->addAction(
        "Use Offset Camera", this, SLOT(setFrustumOffset(bool)), Qt::SHIFT | Qt::Key_O))->setCheckable(true); 
    (_cameraFrustum = frustumMenu->addAction("Switch Camera"))->setCheckable(true);
    _cameraFrustum->setChecked(true);
    _cameraFrustum->setShortcut(Qt::SHIFT | Qt::Key_C);
    _frustumRenderModeAction = frustumMenu->addAction(
        "Render Mode", this, SLOT(cycleFrustumRenderMode()), Qt::SHIFT | Qt::Key_R); 
    updateFrustumRenderModeAction();
    
    debugMenu->addAction("Show Render Pipeline Warnings", this, SLOT(setRenderWarnings(bool)))->setCheckable(true);
    debugMenu->addAction("Kill Local Voxels", this, SLOT(doKillLocalVoxels()));
    debugMenu->addAction("Randomize Voxel TRUE Colors", this, SLOT(doRandomizeVoxelColors()), Qt::CTRL | Qt::Key_R);
    debugMenu->addAction("FALSE Color Voxels Randomly", this, SLOT(doFalseRandomizeVoxelColors()));
    debugMenu->addAction("FALSE Color Voxel Every Other Randomly", this, SLOT(doFalseRandomizeEveryOtherVoxelColors()));
    debugMenu->addAction("FALSE Color Voxels by Distance", this, SLOT(doFalseColorizeByDistance()));
    debugMenu->addAction("FALSE Color Voxel Out of View", this, SLOT(doFalseColorizeInView()));
    debugMenu->addAction("Show TRUE Colors", this, SLOT(doTrueVoxelColors()));
    debugMenu->addAction("Calculate Tree Stats", this, SLOT(doTreeStats()), Qt::SHIFT | Qt::Key_S);
    debugMenu->addAction("Wants Res-In", this, SLOT(setWantsResIn(bool)))->setCheckable(true);
    debugMenu->addAction("Wants Monochrome", this, SLOT(setWantsMonochrome(bool)))->setCheckable(true);
    debugMenu->addAction("Wants View Delta Sending", this, SLOT(setWantsDelta(bool)))->setCheckable(true);

    QMenu* settingsMenu = menuBar->addMenu("Settings");
    (_settingsAutosave = settingsMenu->addAction("Autosave", this, SLOT(setAutosave(bool))))->setCheckable(true);
    _settingsAutosave->setChecked(true);
    settingsMenu->addAction("Load settings", this, SLOT(loadSettings()));
    settingsMenu->addAction("Save settings", this, SLOT(saveSettings()));
    settingsMenu->addAction("Import settings", this, SLOT(importSettings()));
    settingsMenu->addAction("Export settings", this, SLOT(exportSettings()));
    
    _networkAccessManager = new QNetworkAccessManager(this);
    _settings = new QSettings("High Fidelity", "Interface", this);
}

void Application::updateFrustumRenderModeAction() {
    switch (_frustumDrawingMode) {
        default:
        case FRUSTUM_DRAW_MODE_ALL: 
            _frustumRenderModeAction->setText("Render Mode - All");
            break;
        case FRUSTUM_DRAW_MODE_VECTORS: 
            _frustumRenderModeAction->setText("Render Mode - Vectors");
            break;
        case FRUSTUM_DRAW_MODE_PLANES:
            _frustumRenderModeAction->setText("Render Mode - Planes");
            break;
        case FRUSTUM_DRAW_MODE_NEAR_PLANE: 
            _frustumRenderModeAction->setText("Render Mode - Near");
            break;
        case FRUSTUM_DRAW_MODE_FAR_PLANE: 
            _frustumRenderModeAction->setText("Render Mode - Far");
            break; 
    }
}

void Application::initDisplay() {
    glEnable(GL_BLEND);
    glBlendFunc(GL_SRC_ALPHA, GL_ONE_MINUS_SRC_ALPHA);
    glShadeModel (GL_SMOOTH);
    glEnable(GL_LIGHTING);
    glEnable(GL_LIGHT0);
    glEnable(GL_DEPTH_TEST);
}

void Application::init() {
    _voxels.init();
    
    _environment.init();
    
    _handControl.setScreenDimensions(_glWidget->width(), _glWidget->height());

    _headMouseX = _mouseX = _glWidget->width() / 2;
    _headMouseY = _mouseY = _glWidget->height() / 2;

    _stars.readInput(STAR_FILE, STAR_CACHE_FILE, 0);
  
    _myAvatar.init();
    _myAvatar.setPosition(START_LOCATION);
    _myCamera.setMode(CAMERA_MODE_THIRD_PERSON );
    _myCamera.setModeShiftRate(1.0f);
    _myAvatar.setDisplayingLookatVectors(false);  
    
    QUrl avatarURL = _settings->value("avatarURL").toUrl();
    _myAvatar.getVoxels()->setVoxelURL(avatarURL);
    sendAvatarVoxelURLMessage(avatarURL);
    
    QCursor::setPos(_headMouseX, _headMouseY);
    
    OculusManager::connect();
    if (OculusManager::isConnected()) {
        QMetaObject::invokeMethod(_fullScreenMode, "trigger", Qt::QueuedConnection);
    }
    
    gettimeofday(&_timerStart, NULL);
    gettimeofday(&_lastTimeIdle, NULL);

    loadSettings();
}

void Application::updateAvatar(float deltaTime) {

    
    if (_serialHeadSensor.active) {
      
        // Update avatar head translation
        if (_gyroLook->isChecked()) {
            glm::vec3 headPosition = _serialHeadSensor.getEstimatedPosition();
            const float HEAD_OFFSET_SCALING = 3.f;
            headPosition *= HEAD_OFFSET_SCALING;
            _myCamera.setEyeOffsetPosition(headPosition);
        }
        
        // Update my avatar's head position from gyros
        _myAvatar.updateHeadFromGyros(deltaTime, &_serialHeadSensor);
        
        //  Grab latest readings from the gyros
        float measuredPitchRate = _serialHeadSensor.getLastPitchRate();
        float measuredYawRate = _serialHeadSensor.getLastYawRate();
        
        //  Update gyro-based mouse (X,Y on screen)
        const float MIN_MOUSE_RATE = 3.0;
        const float HORIZONTAL_PIXELS_PER_DEGREE = 2880.f / 45.f;
        const float VERTICAL_PIXELS_PER_DEGREE = 1800.f / 30.f;
        if (powf(measuredYawRate * measuredYawRate +
                 measuredPitchRate * measuredPitchRate, 0.5) > MIN_MOUSE_RATE) {
            _headMouseX -= measuredYawRate * HORIZONTAL_PIXELS_PER_DEGREE * deltaTime;
            _headMouseY -= measuredPitchRate * VERTICAL_PIXELS_PER_DEGREE * deltaTime;
        }
        _headMouseX = max(_headMouseX, 0);
        _headMouseX = min(_headMouseX, _glWidget->width());
        _headMouseY = max(_headMouseY, 0);
        _headMouseY = min(_headMouseY, _glWidget->height());

    }

    if (OculusManager::isConnected()) {
        float yaw, pitch, roll;
        OculusManager::getEulerAngles(yaw, pitch, roll);
    
        _myAvatar.getHead().setYaw(yaw);
        _myAvatar.getHead().setPitch(pitch);
        _myAvatar.getHead().setRoll(roll);
    }
     
    //  Get audio loudness data from audio input device
    #ifndef _WIN32
        _myAvatar.getHead().setAudioLoudness(_audio.getLastInputLoudness());
    #endif

    // Update Avatar with latest camera and view frustum data...
    // NOTE: we get this from the view frustum, to make it simpler, since the
    // loadViewFrumstum() method will get the correct details from the camera
    // We could optimize this to not actually load the viewFrustum, since we don't
    // actually need to calculate the view frustum planes to send these details 
    // to the server.
    loadViewFrustum(_myCamera, _viewFrustum);
    _myAvatar.setCameraPosition(_viewFrustum.getPosition());
    _myAvatar.setCameraOrientation(_viewFrustum.getOrientation());
    _myAvatar.setCameraFov(_viewFrustum.getFieldOfView());
    _myAvatar.setCameraAspectRatio(_viewFrustum.getAspectRatio());
    _myAvatar.setCameraNearClip(_viewFrustum.getNearClip());
    _myAvatar.setCameraFarClip(_viewFrustum.getFarClip());
    
    AgentList* agentList = AgentList::getInstance();
    if (agentList->getOwnerID() != UNKNOWN_AGENT_ID) {
        // if I know my ID, send head/hand data to the avatar mixer and voxel server
        unsigned char broadcastString[200];
        unsigned char* endOfBroadcastStringWrite = broadcastString;
        
        *(endOfBroadcastStringWrite++) = PACKET_HEADER_HEAD_DATA;
        endOfBroadcastStringWrite += packAgentId(endOfBroadcastStringWrite, agentList->getOwnerID());
        
        endOfBroadcastStringWrite += _myAvatar.getBroadcastData(endOfBroadcastStringWrite);
        
        const char broadcastReceivers[2] = {AGENT_TYPE_VOXEL, AGENT_TYPE_AVATAR_MIXER};
        AgentList::getInstance()->broadcastToAgents(broadcastString, endOfBroadcastStringWrite - broadcastString, broadcastReceivers, sizeof(broadcastReceivers));
        
        // once in a while, send my voxel url
        const float AVATAR_VOXEL_URL_SEND_INTERVAL = 1.0f; // seconds
        if (shouldDo(AVATAR_VOXEL_URL_SEND_INTERVAL, deltaTime)) {
            sendAvatarVoxelURLMessage(_myAvatar.getVoxels()->getVoxelURL());
        }
    }

    // If I'm in paint mode, send a voxel out to VOXEL server agents.
    if (_paintOn) {
    
        glm::vec3 avatarPos = _myAvatar.getPosition();

        // For some reason, we don't want to flip X and Z here.
        _paintingVoxel.x = avatarPos.x / 10.0;
        _paintingVoxel.y = avatarPos.y / 10.0;
        _paintingVoxel.z = avatarPos.z / 10.0;
        
        if (_paintingVoxel.x >= 0.0 && _paintingVoxel.x <= 1.0 &&
            _paintingVoxel.y >= 0.0 && _paintingVoxel.y <= 1.0 &&
            _paintingVoxel.z >= 0.0 && _paintingVoxel.z <= 1.0) {

            PACKET_HEADER message = (_destructiveAddVoxel->isChecked() ?
                PACKET_HEADER_SET_VOXEL_DESTRUCTIVE : PACKET_HEADER_SET_VOXEL);
            sendVoxelEditMessage(message, _paintingVoxel);
        }
    }
}

/////////////////////////////////////////////////////////////////////////////////////
// loadViewFrustum()
//
// Description: this will load the view frustum bounds for EITHER the head
//                 or the "myCamera". 
//
void Application::loadViewFrustum(Camera& camera, ViewFrustum& viewFrustum) {
    // We will use these below, from either the camera or head vectors calculated above    
    glm::vec3 position;
    
    // Camera or Head?
    if (_cameraFrustum->isChecked()) {
        position = camera.getPosition();
    } else {
        position = _myAvatar.getHeadJointPosition();
    }
    
    float fov         = camera.getFieldOfView();
    float nearClip    = camera.getNearClip();
    float farClip     = camera.getFarClip();

    glm::quat rotation = camera.getRotation();

    // Set the viewFrustum up with the correct position and orientation of the camera    
    viewFrustum.setPosition(position);
    viewFrustum.setOrientation(rotation);
    
    // Also make sure it's got the correct lens details from the camera
    viewFrustum.setFieldOfView(fov);
    viewFrustum.setNearClip(nearClip);
    viewFrustum.setFarClip(farClip);
    viewFrustum.setEyeOffsetPosition(camera.getEyeOffsetPosition());
    viewFrustum.setEyeOffsetOrientation(camera.getEyeOffsetOrientation());

    // Ask the ViewFrustum class to calculate our corners
    viewFrustum.calculate();
}

// this shader is an adaptation (HLSL -> GLSL, removed conditional) of the one in the Oculus sample
// code (Samples/OculusRoomTiny/RenderTiny_D3D1X_Device.cpp), which is under the Apache license
// (http://www.apache.org/licenses/LICENSE-2.0)
static const char* DISTORTION_FRAGMENT_SHADER =
    "#version 120\n"
    "uniform sampler2D texture;"
    "uniform vec2 lensCenter;"
    "uniform vec2 screenCenter;"
    "uniform vec2 scale;"
    "uniform vec2 scaleIn;"
    "uniform vec4 hmdWarpParam;"
    "vec2 hmdWarp(vec2 in01) {"
    "   vec2 theta = (in01 - lensCenter) * scaleIn;"
    "   float rSq = theta.x * theta.x + theta.y * theta.y;"
    "   vec2 theta1 = theta * (hmdWarpParam.x + hmdWarpParam.y * rSq + "
    "                 hmdWarpParam.z * rSq * rSq + hmdWarpParam.w * rSq * rSq * rSq);"
    "   return lensCenter + scale * theta1;"
    "}"
    "void main(void) {"
    "   vec2 tc = hmdWarp(gl_TexCoord[0].st);"
    "   vec2 below = step(screenCenter.st + vec2(-0.25, -0.5), tc.st);"
    "   vec2 above = vec2(1.0, 1.0) - step(screenCenter.st + vec2(0.25, 0.5), tc.st);"
    "   gl_FragColor = mix(vec4(0.0, 0.0, 0.0, 1.0), texture2D(texture, tc), "
    "       above.s * above.t * below.s * below.t);"
    "}";
    
void Application::displayOculus(Camera& whichCamera) {
    // magic numbers ahoy! in order to avoid pulling in the Oculus utility library that calculates
    // the rendering parameters from the hardware stats, i just folded their calculations into
    // constants using the stats for the current-model hardware as contained in the SDK file
    // LibOVR/Src/Util/Util_Render_Stereo.cpp

    // eye 

    // render the left eye view to the left side of the screen
    glMatrixMode(GL_PROJECTION);
    glPushMatrix();
    glLoadIdentity();
    glTranslatef(0.151976, 0, 0); // +h, see Oculus SDK docs p. 26
    gluPerspective(whichCamera.getFieldOfView(), whichCamera.getAspectRatio(),
        whichCamera.getNearClip(), whichCamera.getFarClip());
    
    glViewport(0, 0, _glWidget->width() / 2, _glWidget->height());
    glMatrixMode(GL_MODELVIEW);
    glPushMatrix();
    glLoadIdentity();
    glTranslatef(0.032, 0, 0); // dip/2, see p. 27
    
    displaySide(whichCamera);

    // and the right eye to the right side
    glMatrixMode(GL_PROJECTION);
    glLoadIdentity();
    glTranslatef(-0.151976, 0, 0); // -h
    gluPerspective(whichCamera.getFieldOfView(), whichCamera.getAspectRatio(),
        whichCamera.getNearClip(), whichCamera.getFarClip());
    
    glViewport(_glWidget->width() / 2, 0, _glWidget->width() / 2, _glWidget->height());
    glMatrixMode(GL_MODELVIEW);
    glLoadIdentity();
    glTranslatef(-0.032, 0, 0);
    
    displaySide(whichCamera);

    glPopMatrix();
    
    // restore our normal viewport
    glViewport(0, 0, _glWidget->width(), _glWidget->height());

    if (_oculusTextureID == 0) {
        glGenTextures(1, &_oculusTextureID);
        glBindTexture(GL_TEXTURE_2D, _oculusTextureID);
        glTexImage2D(GL_TEXTURE_2D, 0, GL_RGBA, _glWidget->width(), _glWidget->height(), 0, GL_RGBA, GL_UNSIGNED_BYTE, 0);
        glTexParameterf(GL_TEXTURE_2D, GL_TEXTURE_MIN_FILTER, GL_LINEAR);   
        
        _oculusProgram = new ProgramObject();
        _oculusProgram->addShaderFromSourceCode(QGLShader::Fragment, DISTORTION_FRAGMENT_SHADER);
        _oculusProgram->link();
        
        _textureLocation = _oculusProgram->uniformLocation("texture");
        _lensCenterLocation = _oculusProgram->uniformLocation("lensCenter");
        _screenCenterLocation = _oculusProgram->uniformLocation("screenCenter");
        _scaleLocation = _oculusProgram->uniformLocation("scale");
        _scaleInLocation = _oculusProgram->uniformLocation("scaleIn");
        _hmdWarpParamLocation = _oculusProgram->uniformLocation("hmdWarpParam");
        
    } else {
        glBindTexture(GL_TEXTURE_2D, _oculusTextureID);
    }
    glCopyTexSubImage2D(GL_TEXTURE_2D, 0, 0, 0, 0, 0, _glWidget->width(), _glWidget->height());

    glMatrixMode(GL_PROJECTION);
    glLoadIdentity();
    gluOrtho2D(0, _glWidget->width(), 0, _glWidget->height());           
    glDisable(GL_DEPTH_TEST);
    glDisable(GL_LIGHTING);
    
    // for reference on setting these values, see SDK file Samples/OculusRoomTiny/RenderTiny_Device.cpp
    
    float scaleFactor = 1.0 / _oculusDistortionScale;
    float aspectRatio = (_glWidget->width() * 0.5) / _glWidget->height();
    
    glDisable(GL_BLEND);
    glEnable(GL_TEXTURE_2D);
    _oculusProgram->bind();
    _oculusProgram->setUniformValue(_textureLocation, 0);
    _oculusProgram->setUniformValue(_lensCenterLocation, 0.287994, 0.5); // see SDK docs, p. 29
    _oculusProgram->setUniformValue(_screenCenterLocation, 0.25, 0.5);
    _oculusProgram->setUniformValue(_scaleLocation, 0.25 * scaleFactor, 0.5 * scaleFactor * aspectRatio);
    _oculusProgram->setUniformValue(_scaleInLocation, 4, 2 / aspectRatio);
    _oculusProgram->setUniformValue(_hmdWarpParamLocation, 1.0, 0.22, 0.24, 0);

    glColor3f(1, 0, 1);
    glBegin(GL_QUADS);
    glTexCoord2f(0, 0);
    glVertex2f(0, 0);
    glTexCoord2f(0.5, 0);
    glVertex2f(_glWidget->width()/2, 0);
    glTexCoord2f(0.5, 1);
    glVertex2f(_glWidget->width() / 2, _glWidget->height());
    glTexCoord2f(0, 1);
    glVertex2f(0, _glWidget->height());
    glEnd();
    
    _oculusProgram->setUniformValue(_lensCenterLocation, 0.787994, 0.5);
    _oculusProgram->setUniformValue(_screenCenterLocation, 0.75, 0.5);
    
    glBegin(GL_QUADS);
    glTexCoord2f(0.5, 0);
    glVertex2f(_glWidget->width() / 2, 0);
    glTexCoord2f(1, 0);
    glVertex2f(_glWidget->width(), 0);
    glTexCoord2f(1, 1);
    glVertex2f(_glWidget->width(), _glWidget->height());
    glTexCoord2f(0.5, 1);
    glVertex2f(_glWidget->width() / 2, _glWidget->height());
    glEnd();
    
    glEnable(GL_BLEND);           
    glDisable(GL_TEXTURE_2D);
    glBindTexture(GL_TEXTURE_2D, 0);
    _oculusProgram->release();
    
    glPopMatrix();
}
        
void Application::displaySide(Camera& whichCamera) {
    // transform by eye offset

    glm::vec3 eyeOffsetPos = whichCamera.getEyeOffsetPosition();
    glm::quat eyeOffsetOrient = whichCamera.getEyeOffsetOrientation();
    glm::vec3 eyeOffsetAxis = glm::axis(eyeOffsetOrient);
    glRotatef(-glm::angle(eyeOffsetOrient), eyeOffsetAxis.x, eyeOffsetAxis.y, eyeOffsetAxis.z);
    glTranslatef(-eyeOffsetPos.x, -eyeOffsetPos.y, -eyeOffsetPos.z);

    // transform view according to whichCamera
    // could be myCamera (if in normal mode)
    // or could be viewFrustumOffsetCamera if in offset mode

    glm::quat rotation = whichCamera.getRotation();
    glm::vec3 axis = glm::axis(rotation);
    glRotatef(-glm::angle(rotation), axis.x, axis.y, axis.z);

    glTranslatef(-whichCamera.getPosition().x, -whichCamera.getPosition().y, -whichCamera.getPosition().z);
    
    //  Setup 3D lights (after the camera transform, so that they are positioned in world space)
    glEnable(GL_COLOR_MATERIAL);
    glColorMaterial(GL_FRONT_AND_BACK, GL_AMBIENT_AND_DIFFUSE);
    
    glm::vec3 relativeSunLoc = glm::normalize(_environment.getClosestData(whichCamera.getPosition()).getSunLocation() -
        whichCamera.getPosition());
    GLfloat light_position0[] = { relativeSunLoc.x, relativeSunLoc.y, relativeSunLoc.z, 0.0 };
    glLightfv(GL_LIGHT0, GL_POSITION, light_position0);
    GLfloat ambient_color[] = { 0.7, 0.7, 0.8 };   
    glLightfv(GL_LIGHT0, GL_AMBIENT, ambient_color);
    GLfloat diffuse_color[] = { 0.8, 0.7, 0.7 };  
    glLightfv(GL_LIGHT0, GL_DIFFUSE, diffuse_color);
    GLfloat specular_color[] = { 1.0, 1.0, 1.0, 1.0};
    glLightfv(GL_LIGHT0, GL_SPECULAR, specular_color);
    
    glMaterialfv(GL_FRONT, GL_SPECULAR, specular_color);
    glMateriali(GL_FRONT, GL_SHININESS, 96);
    
    if (_renderStarsOn->isChecked()) {
        // should be the first rendering pass - w/o depth buffer / lighting

        // compute starfield alpha based on distance from atmosphere
        float alpha = 1.0f;
        if (_renderAtmosphereOn->isChecked()) {
            const EnvironmentData& closestData = _environment.getClosestData(whichCamera.getPosition());
            float height = glm::distance(whichCamera.getPosition(), closestData.getAtmosphereCenter());
            if (height < closestData.getAtmosphereInnerRadius()) {
                alpha = 0.0f;
                
            } else if (height < closestData.getAtmosphereOuterRadius()) {
                alpha = (height - closestData.getAtmosphereInnerRadius()) /
                    (closestData.getAtmosphereOuterRadius() - closestData.getAtmosphereInnerRadius());
            }
        }

        // finally render the starfield
        _stars.render(whichCamera.getFieldOfView(), whichCamera.getAspectRatio(), whichCamera.getNearClip(), alpha);
    }

    // draw the sky dome
    if (_renderAtmosphereOn->isChecked()) {
        _environment.renderAtmospheres(whichCamera);
    }
    
    glEnable(GL_LIGHTING);
    glEnable(GL_DEPTH_TEST);
    
    // draw a red sphere  
    float sphereRadius = 0.25f;
    glColor3f(1,0,0);
    glPushMatrix();
        glutSolidSphere(sphereRadius, 15, 15);
    glPopMatrix();

    //draw a grid ground plane....
    drawGroundPlaneGrid(EDGE_SIZE_GROUND_PLANE);
    
    //  Draw voxels
    if (_renderVoxels->isChecked()) {
        _voxels.render(_renderVoxelTextures->isChecked());
    }
    
    // indicate what we'll be adding/removing in mouse mode, if anything
    if (_mouseVoxel.s != 0) {
        glDisable(GL_LIGHTING);
        glPushMatrix();
        if (_addVoxelMode->isChecked()) {
            // use a contrasting color so that we can see what we're doing
            glColor3ub(_mouseVoxel.red + 128, _mouseVoxel.green + 128, _mouseVoxel.blue + 128);
        } else {
            glColor3ub(_mouseVoxel.red, _mouseVoxel.green, _mouseVoxel.blue);
        }
        glScalef(TREE_SCALE, TREE_SCALE, TREE_SCALE);
        glTranslatef(_mouseVoxel.x + _mouseVoxel.s*0.5f,
                     _mouseVoxel.y + _mouseVoxel.s*0.5f,
                     _mouseVoxel.z + _mouseVoxel.s*0.5f);
        glLineWidth(4.0f);
        glutWireCube(_mouseVoxel.s);
        glLineWidth(1.0f);
        glPopMatrix();
        glEnable(GL_LIGHTING);
    }
    
    if (_renderAvatarsOn->isChecked()) {
        //  Render avatars of other agents
        AgentList* agentList = AgentList::getInstance();
        agentList->lock();
        for (AgentList::iterator agent = agentList->begin(); agent != agentList->end(); agent++) {
            if (agent->getLinkedData() != NULL && agent->getType() == AGENT_TYPE_AVATAR) {
                Avatar *avatar = (Avatar *)agent->getLinkedData();
                if (!avatar->isInitialized()) {
                    avatar->init();
                }
                avatar->render(false, _renderAvatarBalls->isChecked());
            }
        }
        agentList->unlock();
        
        // Render my own Avatar 
        _myAvatar.render(_lookingInMirror->isChecked(), _renderAvatarBalls->isChecked());
        _myAvatar.setDisplayingLookatVectors(_renderLookatOn->isChecked());
    }
    
    //  Render the world box
    if (!_lookingInMirror->isChecked() && _renderStatsOn->isChecked()) { render_world_box(); }
    
    // brad's frustum for debugging
    if (_frustumOn->isChecked()) renderViewFrustum(_viewFrustum);
}

void Application::displayOverlay() {
    //  Render 2D overlay:  I/O level bar graphs and text  
    glMatrixMode(GL_PROJECTION);
    glPushMatrix();
        glLoadIdentity(); 
        gluOrtho2D(0, _glWidget->width(), _glWidget->height(), 0);
        glDisable(GL_DEPTH_TEST);
        glDisable(GL_LIGHTING);
    
        #ifndef _WIN32
        _audio.render(_glWidget->width(), _glWidget->height());
        _audioScope.render(20, _glWidget->height() - 200);
        //_audio.renderEchoCompare();     //  PER:  Will turn back on to further test echo
        #endif

       //noiseTest(_glWidget->width(), _glWidget->height());
    
    if (_showHeadMouse->isChecked() && !_lookingInMirror->isChecked() && USING_INVENSENSE_MPU9150) {
            //  Display small target box at center or head mouse target that can also be used to measure LOD
            glColor3f(1.0, 1.0, 1.0);
            glDisable(GL_LINE_SMOOTH);
            const int PIXEL_BOX = 20;
            glBegin(GL_LINE_STRIP);
            glVertex2f(_headMouseX - PIXEL_BOX/2, _headMouseY - PIXEL_BOX/2);
            glVertex2f(_headMouseX + PIXEL_BOX/2, _headMouseY - PIXEL_BOX/2);
            glVertex2f(_headMouseX + PIXEL_BOX/2, _headMouseY + PIXEL_BOX/2);
            glVertex2f(_headMouseX - PIXEL_BOX/2, _headMouseY + PIXEL_BOX/2);
            glVertex2f(_headMouseX - PIXEL_BOX/2, _headMouseY - PIXEL_BOX/2);
            glEnd();            
            glEnable(GL_LINE_SMOOTH);
        }
        
    //  Show detected levels from the serial I/O ADC channel sensors
    if (_displayLevels) _serialHeadSensor.renderLevels(_glWidget->width(), _glWidget->height());
    
    //  Show hand transmitter data if detected
    if (_myTransmitter.isConnected()) {
        _myTransmitter.renderLevels(_glWidget->width(), _glWidget->height());
    }
    //  Display stats and log text onscreen
    glLineWidth(1.0f);
    glPointSize(1.0f);
    
    if (_renderStatsOn->isChecked()) { displayStats(); }
    if (_logOn->isChecked()) { LogDisplay::instance.render(_glWidget->width(), _glWidget->height()); }

    //  Show chat entry field
    if (_chatEntryOn) {
        _chatEntry.render(_glWidget->width(), _glWidget->height());
    }
    
    //  Show on-screen msec timer
    if (_renderFrameTimerOn->isChecked()) {
        char frameTimer[10];
        double mSecsNow = floor(usecTimestampNow() / 1000.0 + 0.5);
        mSecsNow = mSecsNow - floor(mSecsNow / 1000.0) * 1000.0;
        sprintf(frameTimer, "%3.0f\n", mSecsNow);
        drawtext(_glWidget->width() - 100, _glWidget->height() - 20, 0.30, 0, 1.0, 0, frameTimer, 0, 0, 0);
        drawtext(_glWidget->width() - 102, _glWidget->height() - 22, 0.30, 0, 1.0, 0, frameTimer, 1, 1, 1);
    }


    //  Stats at upper right of screen about who domain server is telling us about
    glPointSize(1.0f);
    char agents[100];
    
    AgentList* agentList = AgentList::getInstance();
    int totalAvatars = 0, totalServers = 0;
    
    for (AgentList::iterator agent = agentList->begin(); agent != agentList->end(); agent++) {
        agent->getType() == AGENT_TYPE_AVATAR ? totalAvatars++ : totalServers++;
    }
    
    sprintf(agents, "Servers: %d, Avatars: %d\n", totalServers, totalAvatars);
    drawtext(_glWidget->width() - 150, 20, 0.10, 0, 1.0, 0, agents, 1, 0, 0);
    
    if (_paintOn) {
    
        char paintMessage[100];
        sprintf(paintMessage,"Painting (%.3f,%.3f,%.3f/%.3f/%d,%d,%d)",
            _paintingVoxel.x, _paintingVoxel.y, _paintingVoxel.z, _paintingVoxel.s,
            (unsigned int)_paintingVoxel.red, (unsigned int)_paintingVoxel.green, (unsigned int)_paintingVoxel.blue);
        drawtext(_glWidget->width() - 350, 50, 0.10, 0, 1.0, 0, paintMessage, 1, 1, 0);
    }
    
    glPopMatrix();
}

void Application::displayStats() {
    int statsVerticalOffset = 8;

    char stats[200];
    sprintf(stats, "%3.0f FPS, %d Pkts/sec, %3.2f Mbps", 
            _fps, _packetsPerSecond,  (float)_bytesPerSecond * 8.f / 1000000.f);
    drawtext(10, statsVerticalOffset + 15, 0.10f, 0, 1.0, 0, stats);
    
    std::stringstream voxelStats;
    voxelStats.precision(4);
    voxelStats << "Voxels Rendered: " << _voxels.getVoxelsRendered() / 1000.f << "K Updated: " << _voxels.getVoxelsUpdated()/1000.f << "K";
    drawtext(10, statsVerticalOffset + 230, 0.10f, 0, 1.0, 0, (char *)voxelStats.str().c_str());
    
    voxelStats.str("");
    voxelStats << "Voxels Created: " << _voxels.getVoxelsCreated() / 1000.f << "K (" << _voxels.getVoxelsCreatedPerSecondAverage() / 1000.f
    << "Kps) ";
    drawtext(10, statsVerticalOffset + 250, 0.10f, 0, 1.0, 0, (char *)voxelStats.str().c_str());
    
    voxelStats.str("");
    voxelStats << "Voxels Colored: " << _voxels.getVoxelsColored() / 1000.f << "K (" << _voxels.getVoxelsColoredPerSecondAverage() / 1000.f
    << "Kps) ";
    drawtext(10, statsVerticalOffset + 270, 0.10f, 0, 1.0, 0, (char *)voxelStats.str().c_str());
    
    voxelStats.str("");
    voxelStats << "Voxel Bits Read: " << _voxels.getVoxelsBytesRead() * 8.f / 1000000.f 
    << "M (" << _voxels.getVoxelsBytesReadPerSecondAverage() * 8.f / 1000000.f << " Mbps)";
    drawtext(10, statsVerticalOffset + 290,0.10f, 0, 1.0, 0, (char *)voxelStats.str().c_str());

    voxelStats.str("");
    float voxelsBytesPerColored = _voxels.getVoxelsColored()
        ? ((float) _voxels.getVoxelsBytesRead() / _voxels.getVoxelsColored())
        : 0;
    
    voxelStats << "Voxels Bits per Colored: " << voxelsBytesPerColored * 8;
    drawtext(10, statsVerticalOffset + 310, 0.10f, 0, 1.0, 0, (char *)voxelStats.str().c_str());
    
    Agent *avatarMixer = AgentList::getInstance()->soloAgentOfType(AGENT_TYPE_AVATAR_MIXER);
    char avatarMixerStats[200];
    
    if (avatarMixer) {
        sprintf(avatarMixerStats, "Avatar Mixer: %.f kbps, %.f pps",
                roundf(avatarMixer->getAverageKilobitsPerSecond()),
                roundf(avatarMixer->getAveragePacketsPerSecond()));
    } else {
        sprintf(avatarMixerStats, "No Avatar Mixer");
    }
    
    drawtext(10, statsVerticalOffset + 330, 0.10f, 0, 1.0, 0, avatarMixerStats);
    
    if (_perfStatsOn) {
        // Get the PerfStats group details. We need to allocate and array of char* long enough to hold 1+groups
        char** perfStatLinesArray = new char*[PerfStat::getGroupCount()+1];
        int lines = PerfStat::DumpStats(perfStatLinesArray);
        int atZ = 150; // arbitrary place on screen that looks good
        for (int line=0; line < lines; line++) {
            drawtext(10, statsVerticalOffset + atZ, 0.10f, 0, 1.0, 0, perfStatLinesArray[line]);
            delete perfStatLinesArray[line]; // we're responsible for cleanup
            perfStatLinesArray[line]=NULL;
            atZ+=20; // height of a line
        }
        delete []perfStatLinesArray; // we're responsible for cleanup
    }
}

/////////////////////////////////////////////////////////////////////////////////////
// renderViewFrustum()
//
// Description: this will render the view frustum bounds for EITHER the head
//                 or the "myCamera". 
//
// Frustum rendering mode. For debug purposes, we allow drawing the frustum in a couple of different ways.
// We can draw it with each of these parts:
//    * Origin Direction/Up/Right vectors - these will be drawn at the point of the camera
//    * Near plane - this plane is drawn very close to the origin point.
//    * Right/Left planes - these two planes are drawn between the near and far planes.
//    * Far plane - the plane is drawn in the distance.
// Modes - the following modes, will draw the following parts.
//    * All - draws all the parts listed above
//    * Planes - draws the planes but not the origin vectors
//    * Origin Vectors - draws the origin vectors ONLY
//    * Near Plane - draws only the near plane
//    * Far Plane - draws only the far plane
void Application::renderViewFrustum(ViewFrustum& viewFrustum) {
    // Load it with the latest details!
    loadViewFrustum(_myCamera, viewFrustum);
    
    glm::vec3 position  = viewFrustum.getOffsetPosition();
    glm::vec3 direction = viewFrustum.getOffsetDirection();
    glm::vec3 up        = viewFrustum.getOffsetUp();
    glm::vec3 right     = viewFrustum.getOffsetRight();
    
    //  Get ready to draw some lines
    glDisable(GL_LIGHTING);
    glColor4f(1.0, 1.0, 1.0, 1.0);
    glLineWidth(1.0);
    glBegin(GL_LINES);

    if (_frustumDrawingMode == FRUSTUM_DRAW_MODE_ALL || _frustumDrawingMode == FRUSTUM_DRAW_MODE_VECTORS) {
        // Calculate the origin direction vectors
        glm::vec3 lookingAt      = position + (direction * 0.2f);
        glm::vec3 lookingAtUp    = position + (up * 0.2f);
        glm::vec3 lookingAtRight = position + (right * 0.2f);

        // Looking At = white
        glColor3f(1,1,1);
        glVertex3f(position.x, position.y, position.z);
        glVertex3f(lookingAt.x, lookingAt.y, lookingAt.z);

        // Looking At Up = purple
        glColor3f(1,0,1);
        glVertex3f(position.x, position.y, position.z);
        glVertex3f(lookingAtUp.x, lookingAtUp.y, lookingAtUp.z);

        // Looking At Right = cyan
        glColor3f(0,1,1);
        glVertex3f(position.x, position.y, position.z);
        glVertex3f(lookingAtRight.x, lookingAtRight.y, lookingAtRight.z);
    }

    if (_frustumDrawingMode == FRUSTUM_DRAW_MODE_ALL || _frustumDrawingMode == FRUSTUM_DRAW_MODE_PLANES
            || _frustumDrawingMode == FRUSTUM_DRAW_MODE_NEAR_PLANE) {
        // Drawing the bounds of the frustum
        // viewFrustum.getNear plane - bottom edge 
        glColor3f(1,0,0);
        glVertex3f(viewFrustum.getNearBottomLeft().x, viewFrustum.getNearBottomLeft().y, viewFrustum.getNearBottomLeft().z);
        glVertex3f(viewFrustum.getNearBottomRight().x, viewFrustum.getNearBottomRight().y, viewFrustum.getNearBottomRight().z);

        // viewFrustum.getNear plane - top edge
        glVertex3f(viewFrustum.getNearTopLeft().x, viewFrustum.getNearTopLeft().y, viewFrustum.getNearTopLeft().z);
        glVertex3f(viewFrustum.getNearTopRight().x, viewFrustum.getNearTopRight().y, viewFrustum.getNearTopRight().z);

        // viewFrustum.getNear plane - right edge
        glVertex3f(viewFrustum.getNearBottomRight().x, viewFrustum.getNearBottomRight().y, viewFrustum.getNearBottomRight().z);
        glVertex3f(viewFrustum.getNearTopRight().x, viewFrustum.getNearTopRight().y, viewFrustum.getNearTopRight().z);

        // viewFrustum.getNear plane - left edge
        glVertex3f(viewFrustum.getNearBottomLeft().x, viewFrustum.getNearBottomLeft().y, viewFrustum.getNearBottomLeft().z);
        glVertex3f(viewFrustum.getNearTopLeft().x, viewFrustum.getNearTopLeft().y, viewFrustum.getNearTopLeft().z);
    }

    if (_frustumDrawingMode == FRUSTUM_DRAW_MODE_ALL || _frustumDrawingMode == FRUSTUM_DRAW_MODE_PLANES
            || _frustumDrawingMode == FRUSTUM_DRAW_MODE_FAR_PLANE) {
        // viewFrustum.getFar plane - bottom edge 
        glColor3f(0,1,0); // GREEN!!!
        glVertex3f(viewFrustum.getFarBottomLeft().x, viewFrustum.getFarBottomLeft().y, viewFrustum.getFarBottomLeft().z);
        glVertex3f(viewFrustum.getFarBottomRight().x, viewFrustum.getFarBottomRight().y, viewFrustum.getFarBottomRight().z);

        // viewFrustum.getFar plane - top edge
        glVertex3f(viewFrustum.getFarTopLeft().x, viewFrustum.getFarTopLeft().y, viewFrustum.getFarTopLeft().z);
        glVertex3f(viewFrustum.getFarTopRight().x, viewFrustum.getFarTopRight().y, viewFrustum.getFarTopRight().z);

        // viewFrustum.getFar plane - right edge
        glVertex3f(viewFrustum.getFarBottomRight().x, viewFrustum.getFarBottomRight().y, viewFrustum.getFarBottomRight().z);
        glVertex3f(viewFrustum.getFarTopRight().x, viewFrustum.getFarTopRight().y, viewFrustum.getFarTopRight().z);

        // viewFrustum.getFar plane - left edge
        glVertex3f(viewFrustum.getFarBottomLeft().x, viewFrustum.getFarBottomLeft().y, viewFrustum.getFarBottomLeft().z);
        glVertex3f(viewFrustum.getFarTopLeft().x, viewFrustum.getFarTopLeft().y, viewFrustum.getFarTopLeft().z);
    }

    if (_frustumDrawingMode == FRUSTUM_DRAW_MODE_ALL || _frustumDrawingMode == FRUSTUM_DRAW_MODE_PLANES) {
        // RIGHT PLANE IS CYAN
        // right plane - bottom edge - viewFrustum.getNear to distant 
        glColor3f(0,1,1);
        glVertex3f(viewFrustum.getNearBottomRight().x, viewFrustum.getNearBottomRight().y, viewFrustum.getNearBottomRight().z);
        glVertex3f(viewFrustum.getFarBottomRight().x, viewFrustum.getFarBottomRight().y, viewFrustum.getFarBottomRight().z);

        // right plane - top edge - viewFrustum.getNear to distant
        glVertex3f(viewFrustum.getNearTopRight().x, viewFrustum.getNearTopRight().y, viewFrustum.getNearTopRight().z);
        glVertex3f(viewFrustum.getFarTopRight().x, viewFrustum.getFarTopRight().y, viewFrustum.getFarTopRight().z);

        // LEFT PLANE IS BLUE
        // left plane - bottom edge - viewFrustum.getNear to distant
        glColor3f(0,0,1);
        glVertex3f(viewFrustum.getNearBottomLeft().x, viewFrustum.getNearBottomLeft().y, viewFrustum.getNearBottomLeft().z);
        glVertex3f(viewFrustum.getFarBottomLeft().x, viewFrustum.getFarBottomLeft().y, viewFrustum.getFarBottomLeft().z);

        // left plane - top edge - viewFrustum.getNear to distant
        glVertex3f(viewFrustum.getNearTopLeft().x, viewFrustum.getNearTopLeft().y, viewFrustum.getNearTopLeft().z);
        glVertex3f(viewFrustum.getFarTopLeft().x, viewFrustum.getFarTopLeft().y, viewFrustum.getFarTopLeft().z);
    }

    glEnd();
    glEnable(GL_LIGHTING);
}

void Application::setupPaintingVoxel() {
    glm::vec3 avatarPos = _myAvatar.getPosition();

    _paintingVoxel.x = avatarPos.z/-10.0;    // voxel space x is negative z head space
    _paintingVoxel.y = avatarPos.y/-10.0;  // voxel space y is negative y head space
    _paintingVoxel.z = avatarPos.x/-10.0;  // voxel space z is negative x head space
    _paintingVoxel.s = 1.0/256;
    
    shiftPaintingColor();
}

void Application::shiftPaintingColor() {
    // About the color of the paintbrush... first determine the dominant color
    _dominantColor = (_dominantColor + 1) % 3; // 0=red,1=green,2=blue
    _paintingVoxel.red   = (_dominantColor == 0) ? randIntInRange(200, 255) : randIntInRange(40, 100);
    _paintingVoxel.green = (_dominantColor == 1) ? randIntInRange(200, 255) : randIntInRange(40, 100);
    _paintingVoxel.blue  = (_dominantColor == 2) ? randIntInRange(200, 255) : randIntInRange(40, 100);
}


void Application::maybeEditVoxelUnderCursor() {
    if (_addVoxelMode->isChecked() || _colorVoxelMode->isChecked()) {
        if (_mouseVoxel.s != 0) {
            PACKET_HEADER message = (_destructiveAddVoxel->isChecked() ?
                PACKET_HEADER_SET_VOXEL_DESTRUCTIVE : PACKET_HEADER_SET_VOXEL);
            sendVoxelEditMessage(message, _mouseVoxel);
            
            // create the voxel locally so it appears immediately
            _voxels.createVoxel(_mouseVoxel.x, _mouseVoxel.y, _mouseVoxel.z, _mouseVoxel.s,
                                _mouseVoxel.red, _mouseVoxel.green, _mouseVoxel.blue, _destructiveAddVoxel->isChecked());
            
            // remember the position for drag detection
            _justEditedVoxel = true;
            
            AudioInjector* voxelInjector = AudioInjectionManager::injectorWithCapacity(11025);
            voxelInjector->setPosition(glm::vec3(_mouseVoxel.x, _mouseVoxel.y, _mouseVoxel.z));
            //_myAvatar.getPosition()
//            voxelInjector->setBearing(-1 * _myAvatar.getAbsoluteHeadYaw());
            voxelInjector->setVolume (16 * pow (_mouseVoxel.s, 2) / .0000001); //255 is max, and also default value
            
            /* for (int i = 0; i
             < 22050; i++) {
             if (i % 4 == 0) {
             voxelInjector->addSample(4000);
             } else if (i % 4 == 1) {
             voxelInjector->addSample(0);
             } else if (i % 4 == 2) {
             voxelInjector->addSample(-4000);
             } else {
             voxelInjector->addSample(0);
             }
             */
            
            
            const float BIG_VOXEL_MIN_SIZE = .01f;
            
            for (int i = 0; i < 11025; i++) {
                
                /*
                 A440 square wave
                 if (sin(i * 2 * PIE / 50)>=0) {
                 voxelInjector->addSample(4000);
                 } else {
                 voxelInjector->addSample(-4000);
                 }
                 */
                
                if (_mouseVoxel.s > BIG_VOXEL_MIN_SIZE) {
                    voxelInjector->addSample(20000 * sin((i * 2 * PIE) / (500 * sin((i + 1) / 200))));
                } else {
                    voxelInjector->addSample(16000 * sin(i / (1.5 * log (_mouseVoxel.s / .0001) * ((i + 11025) / 5512.5)))); //808
                }
            }
            
            //voxelInjector->addSample(32500 * sin(i/(2 * 1 * ((i+5000)/5512.5)))); //80
            //voxelInjector->addSample(20000 * sin(i/(6 * (_mouseVoxel.s/.001) *((i+5512.5)/5512.5)))); //808
            //voxelInjector->addSample(20000 * sin(i/(6 * ((i+5512.5)/5512.5)))); //808
            //voxelInjector->addSample(4000 * sin(i * 2 * PIE /50)); //A440 sine wave
            //voxelInjector->addSample(4000 * sin(i * 2 * PIE /50) * sin (i/500)); //A440 sine wave with amplitude modulation
            
            //FM library
            //voxelInjector->addSample(20000 * sin((i * 2 * PIE) /(500*sin((i+1)/200))));  //FM 1 dubstep
            //voxelInjector->addSample(20000 * sin((i * 2 * PIE) /(300*sin((i+1)/5.0))));  //FM 2 flange sweep
            //voxelInjector->addSample(10000 * sin((i * 2 * PIE) /(500*sin((i+1)/500.0))));  //FM 3 resonant pulse

            AudioInjectionManager::threadInjector(voxelInjector);
        }
    } else if (_deleteVoxelMode->isChecked()) {
        deleteVoxelUnderCursor();
    } else if (_eyedropperMode->isChecked()) {
        eyedropperVoxelUnderCursor();
    }
}

void Application::deleteVoxelUnderCursor() {
    if (_mouseVoxel.s != 0) {
        // sending delete to the server is sufficient, server will send new version so we see updates soon enough
        sendVoxelEditMessage(PACKET_HEADER_ERASE_VOXEL, _mouseVoxel);
        AudioInjector* voxelInjector = AudioInjectionManager::injectorWithCapacity(5000);
        voxelInjector->setPosition(glm::vec3(_mouseVoxel.x, _mouseVoxel.y, _mouseVoxel.z));
//        voxelInjector->setBearing(0); //straight down the z axis
        voxelInjector->setVolume (255); //255 is max, and also default value
        
        
        for (int i = 0; i < 5000; i++) {
            voxelInjector->addSample(10000 * sin((i * 2 * PIE) / (500 * sin((i + 1) / 500.0))));  //FM 3 resonant pulse
            //voxelInjector->addSample(20000 * sin((i) /((4 / _mouseVoxel.s) * sin((i)/(20 * _mouseVoxel.s / .001)))));  //FM 2 comb filter
        }
        
        AudioInjectionManager::threadInjector(voxelInjector);
    }
    // remember the position for drag detection
    _justEditedVoxel = true;
}

void Application::eyedropperVoxelUnderCursor() {
    VoxelNode* selectedNode = _voxels.getVoxelAt(_mouseVoxel.x, _mouseVoxel.y, _mouseVoxel.z, _mouseVoxel.s);
    if (selectedNode && selectedNode->isColored()) {
        QColor selectedColor(selectedNode->getColor()[RED_INDEX], 
                             selectedNode->getColor()[GREEN_INDEX], 
                             selectedNode->getColor()[BLUE_INDEX]);

        if (selectedColor.isValid()) {
            _voxelPaintColor->setData(selectedColor);
            _voxelPaintColor->setIcon(createSwatchIcon(selectedColor));
        }
    }
}

void Application::goHome() {
    _myAvatar.setPosition(START_LOCATION);
}

void Application::resetSensors() {
    _headMouseX = _mouseX = _glWidget->width() / 2;
    _headMouseY = _mouseY = _glWidget->height() / 2;
    
    if (_serialHeadSensor.active) {
        _serialHeadSensor.resetAverages();
    }
    QCursor::setPos(_headMouseX, _headMouseY);
    _myAvatar.reset();
    _myTransmitter.resetLevels();
}

static void setShortcutsEnabled(QWidget* widget, bool enabled) {
    foreach (QAction* action, widget->actions()) {
        QKeySequence shortcut = action->shortcut();
        if (!shortcut.isEmpty() && (shortcut[0] & (Qt::CTRL | Qt::ALT | Qt::META)) == 0) {
            // it's a shortcut that may coincide with a "regular" key, so switch its context
            action->setShortcutContext(enabled ? Qt::WindowShortcut : Qt::WidgetShortcut);
        }
    }
    foreach (QObject* child, widget->children()) {
        if (child->isWidgetType()) {
            setShortcutsEnabled(static_cast<QWidget*>(child), enabled);
        }
    }
}

void Application::setMenuShortcutsEnabled(bool enabled) {
    setShortcutsEnabled(_window->menuBar(), enabled);
}

void Application::updateCursor() {
    _glWidget->setCursor(OculusManager::isConnected() && _window->windowState().testFlag(Qt::WindowFullScreen) ?
        Qt::BlankCursor : Qt::ArrowCursor);
}

// when QActionGroup is set to non-exclusive, it doesn't return anything as checked;
// hence, we must check ourselves
QAction* Application::checkedVoxelModeAction() const {
    foreach (QAction* action, _voxelModeActions->actions()) {
        if (action->isChecked()) {
            return action;
        }
    }
    return 0;
}

void Application::attachNewHeadToAgent(Agent* newAgent) {
    if (newAgent->getLinkedData() == NULL) {
        newAgent->setLinkedData(new Avatar(newAgent));
    }
}

//  Receive packets from other agents/servers and decide what to do with them!
void* Application::networkReceive(void* args) {
    sockaddr senderAddress;
    ssize_t bytesReceived;
    
    Application* app = Application::getInstance();
    while (!app->_stopNetworkReceiveThread) {
        // check to see if the UI thread asked us to kill the voxel tree. since we're the only thread allowed to do that
        if (app->_wantToKillLocalVoxels) {
            app->_voxels.killLocalVoxels();
            app->_wantToKillLocalVoxels = false;
        }
    
        if (AgentList::getInstance()->getAgentSocket()->receive(&senderAddress, app->_incomingPacket, &bytesReceived)) {
            app->_packetCount++;
            app->_bytesCount += bytesReceived;
            
            switch (app->_incomingPacket[0]) {
                case PACKET_HEADER_TRANSMITTER_DATA_V2:
                    //  V2 = IOS transmitter app 
                    app->_myTransmitter.processIncomingData(app->_incomingPacket, bytesReceived);
                    
                    break;
                case PACKET_HEADER_MIXED_AUDIO:
                    app->_audio.addReceivedAudioToBuffer(app->_incomingPacket, bytesReceived);
                    break;
                case PACKET_HEADER_VOXEL_DATA:
                case PACKET_HEADER_VOXEL_DATA_MONOCHROME:
                case PACKET_HEADER_Z_COMMAND:
                case PACKET_HEADER_ERASE_VOXEL:
                    app->_voxels.parseData(app->_incomingPacket, bytesReceived);
                    break;
                case PACKET_HEADER_ENVIRONMENT_DATA:
                    app->_environment.parseData(&senderAddress, app->_incomingPacket, bytesReceived);
                    break;
                case PACKET_HEADER_BULK_AVATAR_DATA:
                    AgentList::getInstance()->processBulkAgentData(&senderAddress,
                                                                   app->_incomingPacket,
                                                                   bytesReceived);
                    break;
                case PACKET_HEADER_AVATAR_VOXEL_URL:
                    processAvatarVoxelURLMessage(app->_incomingPacket, bytesReceived);
                    break;
                default:
                    AgentList::getInstance()->processAgentData(&senderAddress, app->_incomingPacket, bytesReceived);
                    break;
            }
        } else if (!app->_enableNetworkThread) {
            break;
        }
    }
    
    if (app->_enableNetworkThread) {
        pthread_exit(0); 
    }
    return NULL; 
}

void Application::scanMenuBar(settingsAction modifySetting, QSettings* set) {
  if (!_window->menuBar())  {
        return;
    }

    QList<QMenu*> menus = _window->menuBar()->findChildren<QMenu *>();

    for (QList<QMenu *>::const_iterator it = menus.begin(); menus.end() != it; ++it) {
        scanMenu(*it, modifySetting, set);
    }
}

void Application::scanMenu(QMenu* menu, settingsAction modifySetting, QSettings* set) {
    QList<QAction*> actions = menu->actions();

    set->beginGroup(menu->title());
    for (QList<QAction *>::const_iterator it = actions.begin(); actions.end() != it; ++it) {
        if ((*it)->menu()) {
            scanMenu((*it)->menu(), modifySetting, set);
        }
        if ((*it)->isCheckable()) {
            modifySetting(set, *it);
        }
    }
    set->endGroup();
}

void Application::loadAction(QSettings* set, QAction* action) {
    action->setChecked(set->value(action->text(),  action->isChecked()).toBool());
}

void Application::saveAction(QSettings* set, QAction* action) {
    set->setValue(action->text(),  action->isChecked());
}

void Application::setAutosave(bool wantsAutosave) {
    _autosave = wantsAutosave;
}

void Application::loadSettings(QSettings* set) {
    if (!set) set = getSettings();

    _headCameraPitchYawScale = set->value("headCameraPitchYawScale", 0.0f).toFloat();
    scanMenuBar(&Application::loadAction, set);
    getAvatar()->loadData(set);    
}

void Application::saveSettings(QSettings* set) {
    if (!set) set = getSettings();

    set->setValue("headCameraPitchYawScale", _headCameraPitchYawScale);
    scanMenuBar(&Application::saveAction, set);
    getAvatar()->saveData(set);
    
    set->sync();
}

void Application::importSettings() {
    QString locationDir(QDesktopServices::displayName(QDesktopServices::DesktopLocation));
    QString fileName = QFileDialog::getOpenFileName(_window,
                                                    tr("Open .ini config file"),
                                                    locationDir,
                                                    tr("Text files (*.ini)"));
    if (fileName != "") {
        QSettings tmp(fileName, QSettings::IniFormat);
        loadSettings(&tmp);
    }
}

void Application::exportSettings() {
    QString locationDir(QDesktopServices::displayName(QDesktopServices::DesktopLocation));
    QString fileName = QFileDialog::getSaveFileName(_window,
                                                   tr("Save .ini config file"),
						    locationDir,
                                                   tr("Text files (*.ini)"));
    if (fileName != "") {
        QSettings tmp(fileName, QSettings::IniFormat);
        saveSettings(&tmp);
        tmp.sync();
    }
}

<|MERGE_RESOLUTION|>--- conflicted
+++ resolved
@@ -1043,11 +1043,8 @@
     _settings->setValue("avatarURL", url);
     _myAvatar.getVoxels()->setVoxelURL(url);
     sendAvatarVoxelURLMessage(url);
-<<<<<<< HEAD
-=======
     
     _headCameraPitchYawScale = headCameraPitchYawScale->value();
->>>>>>> ece117e0
 }
 
 void Application::pair() {
