--- conflicted
+++ resolved
@@ -2438,16 +2438,9 @@
 
     // send head/hand data to the avatar mixer and voxel server
     QByteArray avatarData = byteArrayWithPopluatedHeader(PacketTypeAvatarData);
-    avatarData.append(_myAvatar.toByteArray());
-
-<<<<<<< HEAD
-    endOfBroadcastStringWrite += _myAvatar->getBroadcastData(endOfBroadcastStringWrite);
-
-    controlledBroadcastToNodes(broadcastString, endOfBroadcastStringWrite - broadcastString,
-                               QSet<NODE_TYPE>() << NODE_TYPE_AVATAR_MIXER);
-=======
+    avatarData.append(_myAvatar->toByteArray());
+
     controlledBroadcastToNodes(avatarData, NodeSet() << NodeType::AvatarMixer);
->>>>>>> 4ff400f5
 
     // Update _viewFrustum with latest camera and view frustum data...
     // NOTE: we get this from the view frustum, to make it simpler, since the
