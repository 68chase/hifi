//
//  Application.cpp
//  interface/src
//
//  Created by Andrzej Kapolka on 5/10/13.
//  Copyright 2013 High Fidelity, Inc.
//
//  Distributed under the Apache License, Version 2.0.
//  See the accompanying file LICENSE or http://www.apache.org/licenses/LICENSE-2.0.html
//

#include "Application.h"

#include <gl/Config.h>
#include <glm/glm.hpp>
#include <glm/gtx/component_wise.hpp>
#include <glm/gtx/quaternion.hpp>
#include <glm/gtx/vector_angle.hpp>
#include <glm/gtc/type_ptr.hpp>

#include <QtCore/QAbstractNativeEventFilter>
#include <QtCore/QCommandLineParser>
#include <QtCore/QMimeData>
#include <QtCore/QThreadPool>

#include <QtGui/QScreen>
#include <QtGui/QWindow>
#include <QtGui/QDesktopServices>

#include <QtNetwork/QLocalSocket>
#include <QtNetwork/QLocalServer>

#include <QtQml/QQmlContext>
#include <QtQml/QQmlEngine>
#include <QtQuick/QQuickWindow>

#include <QtWebEngineWidgets/QWebEngineProfile>

#include <QtWidgets/QDesktopWidget>
#include <QtWidgets/QMessageBox>

#include <QtMultimedia/QMediaPlayer>

#include <QFontDatabase>
#include <QProcessEnvironment>
#include <QTemporaryDir>

#include <gl/QOpenGLContextWrapper.h>

#include <shared/GlobalAppProperties.h>
#include <StatTracker.h>
#include <Trace.h>
#include <ResourceScriptingInterface.h>
#include <AccountManager.h>
#include <AddressManager.h>
#include <AnimDebugDraw.h>
#include <BuildInfo.h>
#include <AssetClient.h>
#include <AssetUpload.h>
#include <AutoUpdater.h>
#include <AudioInjectorManager.h>
#include <CursorManager.h>
#include <DebugDraw.h>
#include <DeferredLightingEffect.h>
#include <EntityScriptClient.h>
#include <EntityScriptServerLogClient.h>
#include <EntityScriptingInterface.h>
#include <ErrorDialog.h>
#include <FileScriptingInterface.h>
#include <Finally.h>
#include <FramebufferCache.h>
#include <gpu/Batch.h>
#include <gpu/Context.h>
#include <gpu/gl/GLBackend.h>
#include <HFActionEvent.h>
#include <HFBackEvent.h>
#include <InfoView.h>
#include <input-plugins/InputPlugin.h>
#include <controllers/UserInputMapper.h>
#include <controllers/ScriptingInterface.h>
#include <controllers/StateController.h>
#include <UserActivityLoggerScriptingInterface.h>
#include <LogHandler.h>
#include <MainWindow.h>
#include <MappingRequest.h>
#include <MessagesClient.h>
#include <ModelEntityItem.h>
#include <NetworkAccessManager.h>
#include <NetworkingConstants.h>
#include <ObjectMotionState.h>
#include <OctalCode.h>
#include <OctreeSceneStats.h>
#include <OffscreenUi.h>
#include <gl/OffscreenQmlSurfaceCache.h>
#include <gl/OffscreenGLCanvas.h>
#include <PathUtils.h>
#include <PerfStat.h>
#include <PhysicsEngine.h>
#include <PhysicsHelpers.h>
#include <plugins/CodecPlugin.h>
#include <plugins/PluginManager.h>
#include <plugins/PluginUtils.h>
#include <plugins/SteamClientPlugin.h>
#include <RecordingScriptingInterface.h>
#include <RenderableWebEntityItem.h>
#include <RenderShadowTask.h>
#include <render/RenderFetchCullSortTask.h>
#include <RenderDeferredTask.h>
#include <RenderForwardTask.h>
#include <ResourceCache.h>
#include <SandboxUtils.h>
#include <SceneScriptingInterface.h>
#include <ScriptEngines.h>
#include <ScriptCache.h>
#include <SoundCache.h>
#include <TabletScriptingInterface.h>
#include <Tooltip.h>
#include <udt/PacketHeaders.h>
#include <UserActivityLogger.h>
#include <UsersScriptingInterface.h>
#include <recording/Deck.h>
#include <recording/Recorder.h>
#include <shared/StringHelpers.h>
#include <QmlWebWindowClass.h>
#include <Preferences.h>
#include <display-plugins/CompositorHelper.h>


#include "AudioClient.h"
#include "audio/AudioScope.h"
#include "avatar/AvatarManager.h"
#include "CrashHandler.h"
#include "devices/DdeFaceTracker.h"
#include "devices/EyeTracker.h"
#include "devices/Faceshift.h"
#include "devices/Leapmotion.h"
#include "DiscoverabilityManager.h"
#include "GLCanvas.h"
#include "InterfaceActionFactory.h"
#include "InterfaceLogging.h"
#include "LODManager.h"
#include "ModelPackager.h"
#include "networking/HFWebEngineProfile.h"
#include "scripting/TestScriptingInterface.h"
#include "scripting/AccountScriptingInterface.h"
#include "scripting/AssetMappingsScriptingInterface.h"
#include "scripting/AudioDeviceScriptingInterface.h"
#include "scripting/ClipboardScriptingInterface.h"
#include "scripting/DesktopScriptingInterface.h"
#include "scripting/GlobalServicesScriptingInterface.h"
#include "scripting/HMDScriptingInterface.h"
#include "scripting/LocationScriptingInterface.h"
#include "scripting/MenuScriptingInterface.h"
#include "scripting/SettingsScriptingInterface.h"
#include "scripting/WindowScriptingInterface.h"
#include "scripting/ControllerScriptingInterface.h"
#include "scripting/ToolbarScriptingInterface.h"
#include "scripting/RatesScriptingInterface.h"
#if defined(Q_OS_MAC) || defined(Q_OS_WIN)
#include "SpeechRecognizer.h"
#endif
#include "ui/AddressBarDialog.h"
#include "ui/AvatarInputs.h"
#include "ui/DialogsManager.h"
#include "ui/LoginDialog.h"
#include "ui/overlays/Cube3DOverlay.h"
#include "ui/overlays/Web3DOverlay.h"
#include "ui/Snapshot.h"
#include "ui/SnapshotAnimated.h"
#include "ui/StandAloneJSConsole.h"
#include "ui/Stats.h"
#include "ui/UpdateDialog.h"
#include "ui/overlays/Overlays.h"
#include "Util.h"
#include "InterfaceParentFinder.h"

#include "FrameTimingsScriptingInterface.h"
#include <GPUIdent.h>
#include <gl/GLHelpers.h>

// On Windows PC, NVidia Optimus laptop, we want to enable NVIDIA GPU
// FIXME seems to be broken.
#if defined(Q_OS_WIN)
#include <VersionHelpers.h>

extern "C" {
 _declspec(dllexport) DWORD NvOptimusEnablement = 0x00000001;
}
#endif

Q_LOGGING_CATEGORY(trace_app_input_mouse, "trace.app.input.mouse")

using namespace std;

static QTimer locationUpdateTimer;
static QTimer identityPacketTimer;
static QTimer pingTimer;

static const int MAX_CONCURRENT_RESOURCE_DOWNLOADS = 16;

// For processing on QThreadPool, we target a number of threads after reserving some 
// based on how many are being consumed by the application and the display plugin.  However,
// we will never drop below the 'min' value
static const int MIN_PROCESSING_THREAD_POOL_SIZE = 1;

static const QString SNAPSHOT_EXTENSION  = ".jpg";
static const QString SVO_EXTENSION  = ".svo";
static const QString SVO_JSON_EXTENSION = ".svo.json";
static const QString JSON_EXTENSION = ".json";
static const QString JS_EXTENSION  = ".js";
static const QString FST_EXTENSION  = ".fst";
static const QString FBX_EXTENSION  = ".fbx";
static const QString OBJ_EXTENSION  = ".obj";
static const QString AVA_JSON_EXTENSION = ".ava.json";

static const int MIRROR_VIEW_TOP_PADDING = 5;
static const int MIRROR_VIEW_LEFT_PADDING = 10;
static const int MIRROR_VIEW_WIDTH = 265;
static const int MIRROR_VIEW_HEIGHT = 215;
static const float MIRROR_FULLSCREEN_DISTANCE = 0.389f;
static const float MIRROR_REARVIEW_DISTANCE = 0.722f;
static const float MIRROR_REARVIEW_BODY_DISTANCE = 2.56f;
static const float MIRROR_FIELD_OF_VIEW = 30.0f;

static const quint64 TOO_LONG_SINCE_LAST_SEND_DOWNSTREAM_AUDIO_STATS = 1 * USECS_PER_SECOND;

static const QString INFO_WELCOME_PATH = "html/interface-welcome.html";
static const QString INFO_EDIT_ENTITIES_PATH = "html/edit-commands.html";
static const QString INFO_HELP_PATH = "html/help.html";

static const unsigned int THROTTLED_SIM_FRAMERATE = 15;
static const int THROTTLED_SIM_FRAME_PERIOD_MS = MSECS_PER_SECOND / THROTTLED_SIM_FRAMERATE;

static const uint32_t INVALID_FRAME = UINT32_MAX;

static const float PHYSICS_READY_RANGE = 3.0f; // how far from avatar to check for entities that aren't ready for simulation

static const QString DESKTOP_LOCATION = QStandardPaths::writableLocation(QStandardPaths::DesktopLocation);

Setting::Handle<int> maxOctreePacketsPerSecond("maxOctreePPS", DEFAULT_MAX_OCTREE_PPS);

static const QString MARKETPLACE_CDN_HOSTNAME = "mpassets.highfidelity.com";

const QHash<QString, Application::AcceptURLMethod> Application::_acceptedExtensions {
    { SVO_EXTENSION, &Application::importSVOFromURL },
    { SVO_JSON_EXTENSION, &Application::importSVOFromURL },
    { AVA_JSON_EXTENSION, &Application::askToWearAvatarAttachmentUrl },
    { JSON_EXTENSION, &Application::importJSONFromURL },
    { JS_EXTENSION, &Application::askToLoadScript },
    { FST_EXTENSION, &Application::askToSetAvatarUrl }
};

class DeadlockWatchdogThread : public QThread {
public:
    static const unsigned long HEARTBEAT_UPDATE_INTERVAL_SECS = 1;
    static const unsigned long MAX_HEARTBEAT_AGE_USECS = 30 * USECS_PER_SECOND;
    static const int WARNING_ELAPSED_HEARTBEAT = 500 * USECS_PER_MSEC; // warn if elapsed heartbeat average is large
    static const int HEARTBEAT_SAMPLES = 100000; // ~5 seconds worth of samples

    // Set the heartbeat on launch
    DeadlockWatchdogThread() {
        setObjectName("Deadlock Watchdog");
        // Give the heartbeat an initial value
        _heartbeat = usecTimestampNow();
        connect(qApp, &QCoreApplication::aboutToQuit, [this] {
            _quit = true;
        });
    }

    static void updateHeartbeat() {
        auto now = usecTimestampNow();
        auto elapsed = now - _heartbeat;
        _movingAverage.addSample(elapsed);
        _heartbeat = now;
    }

    static void deadlockDetectionCrash() {
        uint32_t* crashTrigger = nullptr;
        *crashTrigger = 0xDEAD10CC;
    }

    void run() override {
        while (!_quit) {
            QThread::sleep(HEARTBEAT_UPDATE_INTERVAL_SECS);
            // Don't do heartbeat detection under nsight
            if (nsightActive()) {
                continue;
            }
            uint64_t lastHeartbeat = _heartbeat; // sample atomic _heartbeat, because we could context switch away and have it updated on us
            uint64_t now = usecTimestampNow();
            auto lastHeartbeatAge = (now > lastHeartbeat) ? now - lastHeartbeat : 0;
            auto elapsedMovingAverage = _movingAverage.getAverage();

            if (elapsedMovingAverage > _maxElapsedAverage) {
                qCDebug(interfaceapp_deadlock) << "DEADLOCK WATCHDOG WARNING:"
                    << "lastHeartbeatAge:" << lastHeartbeatAge
                    << "elapsedMovingAverage:" << elapsedMovingAverage
                    << "maxElapsed:" << _maxElapsed
                    << "PREVIOUS maxElapsedAverage:" << _maxElapsedAverage
                    << "NEW maxElapsedAverage:" << elapsedMovingAverage << "** NEW MAX ELAPSED AVERAGE **"
                    << "samples:" << _movingAverage.getSamples();
                _maxElapsedAverage = elapsedMovingAverage;
            }
            if (lastHeartbeatAge > _maxElapsed) {
                qCDebug(interfaceapp_deadlock) << "DEADLOCK WATCHDOG WARNING:"
                    << "lastHeartbeatAge:" << lastHeartbeatAge
                    << "elapsedMovingAverage:" << elapsedMovingAverage
                    << "PREVIOUS maxElapsed:" << _maxElapsed
                    << "NEW maxElapsed:" << lastHeartbeatAge << "** NEW MAX ELAPSED **"
                    << "maxElapsedAverage:" << _maxElapsedAverage
                    << "samples:" << _movingAverage.getSamples();
                _maxElapsed = lastHeartbeatAge;
            }
            if (elapsedMovingAverage > WARNING_ELAPSED_HEARTBEAT) {
                qCDebug(interfaceapp_deadlock) << "DEADLOCK WATCHDOG WARNING:"
                    << "lastHeartbeatAge:" << lastHeartbeatAge
                    << "elapsedMovingAverage:" << elapsedMovingAverage << "** OVER EXPECTED VALUE **"
                    << "maxElapsed:" << _maxElapsed
                    << "maxElapsedAverage:" << _maxElapsedAverage
                    << "samples:" << _movingAverage.getSamples();
            }

            if (lastHeartbeatAge > MAX_HEARTBEAT_AGE_USECS) {
                qCDebug(interfaceapp_deadlock) << "DEADLOCK DETECTED -- "
                         << "lastHeartbeatAge:" << lastHeartbeatAge
                         << "[ lastHeartbeat :" << lastHeartbeat
                         << "now:" << now << " ]"
                         << "elapsedMovingAverage:" << elapsedMovingAverage
                         << "maxElapsed:" << _maxElapsed
                         << "maxElapsedAverage:" << _maxElapsedAverage
                         << "samples:" << _movingAverage.getSamples();

                // Don't actually crash in debug builds, in case this apparent deadlock is simply from
                // the developer actively debugging code
                #ifdef NDEBUG
                    deadlockDetectionCrash();
                #endif
            }
        }
    }

    static std::atomic<uint64_t> _heartbeat;
    static std::atomic<uint64_t> _maxElapsed;
    static std::atomic<int> _maxElapsedAverage;
    static ThreadSafeMovingAverage<int, HEARTBEAT_SAMPLES> _movingAverage;

    bool _quit { false };
};

std::atomic<uint64_t> DeadlockWatchdogThread::_heartbeat;
std::atomic<uint64_t> DeadlockWatchdogThread::_maxElapsed;
std::atomic<int> DeadlockWatchdogThread::_maxElapsedAverage;
ThreadSafeMovingAverage<int, DeadlockWatchdogThread::HEARTBEAT_SAMPLES> DeadlockWatchdogThread::_movingAverage;

#ifdef Q_OS_WIN
class MyNativeEventFilter : public QAbstractNativeEventFilter {
public:
    static MyNativeEventFilter& getInstance() {
        static MyNativeEventFilter staticInstance;
        return staticInstance;
    }

    bool nativeEventFilter(const QByteArray &eventType, void* msg, long* result) Q_DECL_OVERRIDE {
        if (eventType == "windows_generic_MSG") {
            MSG* message = (MSG*)msg;

            if (message->message == UWM_IDENTIFY_INSTANCES) {
                *result = UWM_IDENTIFY_INSTANCES;
                return true;
            }

            if (message->message == UWM_SHOW_APPLICATION) {
                MainWindow* applicationWindow = qApp->getWindow();
                if (applicationWindow->isMinimized()) {
                    applicationWindow->showNormal();  // Restores to windowed or maximized state appropriately.
                }
                qApp->setActiveWindow(applicationWindow);  // Flashes the taskbar icon if not focus.
                return true;
            }

            if (message->message == WM_COPYDATA) {
                COPYDATASTRUCT* pcds = (COPYDATASTRUCT*)(message->lParam);
                QUrl url = QUrl((const char*)(pcds->lpData));
                if (url.isValid() && url.scheme() == HIFI_URL_SCHEME) {
                    DependencyManager::get<AddressManager>()->handleLookupString(url.toString());
                    return true;
                }
            }
        }
        return false;
    }
};
#endif

class LambdaEvent : public QEvent {
    std::function<void()> _fun;
public:
    LambdaEvent(const std::function<void()> & fun) :
    QEvent(static_cast<QEvent::Type>(Application::Lambda)), _fun(fun) {
    }
    LambdaEvent(std::function<void()> && fun) :
    QEvent(static_cast<QEvent::Type>(Application::Lambda)), _fun(fun) {
    }
    void call() const { _fun(); }
};

void messageHandler(QtMsgType type, const QMessageLogContext& context, const QString& message) {
    QString logMessage = LogHandler::getInstance().printMessage((LogMsgType) type, context, message);

    if (!logMessage.isEmpty()) {
#ifdef Q_OS_WIN
        OutputDebugStringA(logMessage.toLocal8Bit().constData());
        OutputDebugStringA("\n");
#endif
        qApp->getLogger()->addMessage(qPrintable(logMessage + "\n"));
    }
}

static const QString STATE_IN_HMD = "InHMD";
static const QString STATE_CAMERA_FULL_SCREEN_MIRROR = "CameraFSM";
static const QString STATE_CAMERA_FIRST_PERSON = "CameraFirstPerson";
static const QString STATE_CAMERA_THIRD_PERSON = "CameraThirdPerson";
static const QString STATE_CAMERA_ENTITY = "CameraEntity";
static const QString STATE_CAMERA_INDEPENDENT = "CameraIndependent";
static const QString STATE_SNAP_TURN = "SnapTurn";
static const QString STATE_GROUNDED = "Grounded";
static const QString STATE_NAV_FOCUSED = "NavigationFocused";

bool setupEssentials(int& argc, char** argv) {
    const char** constArgv = const_cast<const char**>(argv);
    const char* portStr = getCmdOption(argc, constArgv, "--listenPort");
    const int listenPort = portStr ? atoi(portStr) : INVALID_PORT;

    Setting::init();

    if (auto steamClient = PluginManager::getInstance()->getSteamClientPlugin()) {
        steamClient->init();
    }

    DependencyManager::set<tracing::Tracer>();
    PROFILE_SET_THREAD_NAME("Main Thread");

#if defined(Q_OS_WIN)
    // Select appropriate audio DLL
    QString audioDLLPath = QCoreApplication::applicationDirPath();
    if (IsWindows8OrGreater()) {
        audioDLLPath += "/audioWin8";
    } else {
        audioDLLPath += "/audioWin7";
    }
    QCoreApplication::addLibraryPath(audioDLLPath);
#endif

    static const auto SUPPRESS_SETTINGS_RESET = "--suppress-settings-reset";
    bool suppressPrompt = cmdOptionExists(argc, const_cast<const char**>(argv), SUPPRESS_SETTINGS_RESET);
    bool previousSessionCrashed = CrashHandler::checkForResetSettings(suppressPrompt);

    DependencyManager::registerInheritance<LimitedNodeList, NodeList>();
    DependencyManager::registerInheritance<AvatarHashMap, AvatarManager>();
    DependencyManager::registerInheritance<EntityActionFactoryInterface, InterfaceActionFactory>();
    DependencyManager::registerInheritance<SpatialParentFinder, InterfaceParentFinder>();

    // Set dependencies
    DependencyManager::set<AccountManager>(std::bind(&Application::getUserAgent, qApp));
    DependencyManager::set<StatTracker>();
    DependencyManager::set<ScriptEngines>(ScriptEngine::CLIENT_SCRIPT);
    DependencyManager::set<Preferences>();
    DependencyManager::set<recording::Deck>();
    DependencyManager::set<recording::Recorder>();
    DependencyManager::set<AddressManager>();
    DependencyManager::set<NodeList>(NodeType::Agent, listenPort);
    DependencyManager::set<GeometryCache>();
    DependencyManager::set<ModelCache>();
    DependencyManager::set<ScriptCache>();
    DependencyManager::set<SoundCache>();
    DependencyManager::set<Faceshift>();
    DependencyManager::set<DdeFaceTracker>();
    DependencyManager::set<EyeTracker>();
    DependencyManager::set<AudioClient>();
    DependencyManager::set<AudioScope>();
    DependencyManager::set<DeferredLightingEffect>();
    DependencyManager::set<TextureCache>();
    DependencyManager::set<FramebufferCache>();
    DependencyManager::set<AnimationCache>();
    DependencyManager::set<ModelBlender>();
    DependencyManager::set<UsersScriptingInterface>();
    DependencyManager::set<AvatarManager>();
    DependencyManager::set<LODManager>();
    DependencyManager::set<StandAloneJSConsole>();
    DependencyManager::set<DialogsManager>();
    DependencyManager::set<BandwidthRecorder>();
    DependencyManager::set<ResourceCacheSharedItems>();
    DependencyManager::set<DesktopScriptingInterface>();
    DependencyManager::set<EntityScriptingInterface>(true);
    DependencyManager::set<RecordingScriptingInterface>();
    DependencyManager::set<WindowScriptingInterface>();
    DependencyManager::set<HMDScriptingInterface>();
    DependencyManager::set<ResourceScriptingInterface>();
    DependencyManager::set<TabletScriptingInterface>();
    DependencyManager::set<ToolbarScriptingInterface>();
    DependencyManager::set<UserActivityLoggerScriptingInterface>();

#if defined(Q_OS_MAC) || defined(Q_OS_WIN)
    DependencyManager::set<SpeechRecognizer>();
#endif
    DependencyManager::set<DiscoverabilityManager>();
    DependencyManager::set<SceneScriptingInterface>();
    DependencyManager::set<OffscreenUi>();
    DependencyManager::set<AutoUpdater>();
    DependencyManager::set<PathUtils>();
    DependencyManager::set<InterfaceActionFactory>();
    DependencyManager::set<AudioInjectorManager>();
    DependencyManager::set<MessagesClient>();
    controller::StateController::setStateVariables({ { STATE_IN_HMD, STATE_CAMERA_FULL_SCREEN_MIRROR,
                    STATE_CAMERA_FIRST_PERSON, STATE_CAMERA_THIRD_PERSON, STATE_CAMERA_ENTITY, STATE_CAMERA_INDEPENDENT,
                    STATE_SNAP_TURN, STATE_GROUNDED, STATE_NAV_FOCUSED } });
    DependencyManager::set<UserInputMapper>();
    DependencyManager::set<controller::ScriptingInterface, ControllerScriptingInterface>();
    DependencyManager::set<InterfaceParentFinder>();
    DependencyManager::set<EntityTreeRenderer>(true, qApp, qApp);
    DependencyManager::set<CompositorHelper>();
    DependencyManager::set<OffscreenQmlSurfaceCache>();
    DependencyManager::set<EntityScriptClient>();
    DependencyManager::set<EntityScriptServerLogClient>();
    return previousSessionCrashed;
}

// FIXME move to header, or better yet, design some kind of UI manager
// to take care of highlighting keyboard focused items, rather than
// continuing to overburden Application.cpp
std::shared_ptr<Cube3DOverlay> _keyboardFocusHighlight{ nullptr };
OverlayID _keyboardFocusHighlightID{ UNKNOWN_OVERLAY_ID };


// FIXME hack access to the internal share context for the Chromium helper
// Normally we'd want to use QWebEngine::initialize(), but we can't because
// our primary context is a QGLWidget, which can't easily be initialized to share
// from a QOpenGLContext.
//
// So instead we create a new offscreen context to share with the QGLWidget,
// and manually set THAT to be the shared context for the Chromium helper
OffscreenGLCanvas* _chromiumShareContext { nullptr };
Q_GUI_EXPORT void qt_gl_set_global_share_context(QOpenGLContext *context);

Setting::Handle<int> sessionRunTime{ "sessionRunTime", 0 };

const float DEFAULT_HMD_TABLET_SCALE_PERCENT = 100.0f;
const float DEFAULT_DESKTOP_TABLET_SCALE_PERCENT = 75.0f;
const bool DEFAULT_DESKTOP_TABLET_BECOMES_TOOLBAR = true;
const bool DEFAULT_HMD_TABLET_BECOMES_TOOLBAR = false;

Application::Application(int& argc, char** argv, QElapsedTimer& startupTimer, bool runServer, QString runServerPathOption) :
    QApplication(argc, argv),
    _shouldRunServer(runServer),
    _runServerPath(runServerPathOption),
    _runningMarker(this, RUNNING_MARKER_FILENAME),
    _window(new MainWindow(desktop())),
    _sessionRunTimer(startupTimer),
    _previousSessionCrashed(setupEssentials(argc, argv)),
    _undoStackScriptingInterface(&_undoStack),
    _entitySimulation(new PhysicalEntitySimulation()),
    _physicsEngine(new PhysicsEngine(Vectors::ZERO)),
    _entityClipboardRenderer(false, this, this),
    _entityClipboard(new EntityTree()),
    _lastQueriedTime(usecTimestampNow()),
    _mirrorViewRect(QRect(MIRROR_VIEW_LEFT_PADDING, MIRROR_VIEW_TOP_PADDING, MIRROR_VIEW_WIDTH, MIRROR_VIEW_HEIGHT)),
    _previousScriptLocation("LastScriptLocation", DESKTOP_LOCATION),
    _fieldOfView("fieldOfView", DEFAULT_FIELD_OF_VIEW_DEGREES),
    _hmdTabletScale("hmdTabletScale", DEFAULT_HMD_TABLET_SCALE_PERCENT),
    _desktopTabletScale("desktopTabletScale", DEFAULT_DESKTOP_TABLET_SCALE_PERCENT),
    _desktopTabletBecomesToolbarSetting("desktopTabletBecomesToolbar", DEFAULT_DESKTOP_TABLET_BECOMES_TOOLBAR),
    _hmdTabletBecomesToolbarSetting("hmdTabletBecomesToolbar", DEFAULT_HMD_TABLET_BECOMES_TOOLBAR),
    _constrainToolbarPosition("toolbar/constrainToolbarToCenterX", true),
    _scaleMirror(1.0f),
    _rotateMirror(0.0f),
    _raiseMirror(0.0f),
    _enableProcessOctreeThread(true),
    _lastNackTime(usecTimestampNow()),
    _lastSendDownstreamAudioStats(usecTimestampNow()),
    _aboutToQuit(false),
    _notifiedPacketVersionMismatchThisDomain(false),
    _maxOctreePPS(maxOctreePacketsPerSecond.get()),
    _lastFaceTrackerUpdate(0)
{
    auto steamClient = PluginManager::getInstance()->getSteamClientPlugin();
    setProperty(hifi::properties::STEAM, (steamClient && steamClient->isRunning()));
    setProperty(hifi::properties::CRASHED, _previousSessionCrashed);

    {
        const QString TEST_SCRIPT = "--testScript";
        const QString TRACE_FILE = "--traceFile";
        const QStringList args = arguments();
        for (int i = 0; i < args.size() - 1; ++i) {
            if (args.at(i) == TEST_SCRIPT) {
                QString testScriptPath = args.at(i + 1);
                if (QFileInfo(testScriptPath).exists()) {
                    setProperty(hifi::properties::TEST, QUrl::fromLocalFile(testScriptPath));
                }
            } else if (args.at(i) == TRACE_FILE) {
                QString traceFilePath = args.at(i + 1);
                setProperty(hifi::properties::TRACING, traceFilePath);
                DependencyManager::get<tracing::Tracer>()->startTracing();
            }
        }
    }


    _runningMarker.startRunningMarker();

    PluginContainer* pluginContainer = dynamic_cast<PluginContainer*>(this); // set the container for any plugins that care
    PluginManager::getInstance()->setContainer(pluginContainer);

    QThreadPool::globalInstance()->setMaxThreadCount(MIN_PROCESSING_THREAD_POOL_SIZE);
    thread()->setPriority(QThread::HighPriority);
    thread()->setObjectName("Main Thread");

    setInstance(this);

    auto controllerScriptingInterface = DependencyManager::get<controller::ScriptingInterface>().data();
    _controllerScriptingInterface = dynamic_cast<ControllerScriptingInterface*>(controllerScriptingInterface);

    _entityClipboard->createRootElement();

#ifdef Q_OS_WIN
    installNativeEventFilter(&MyNativeEventFilter::getInstance());
#endif

    _logger = new FileLogger(this);  // After setting organization name in order to get correct directory

    qInstallMessageHandler(messageHandler);

    QFontDatabase::addApplicationFont(PathUtils::resourcesPath() + "styles/Inconsolata.otf");
    _window->setWindowTitle("Interface");

    Model::setAbstractViewStateInterface(this); // The model class will sometimes need to know view state details from us

    auto nodeList = DependencyManager::get<NodeList>();

    // Set up a watchdog thread to intentionally crash the application on deadlocks
    _deadlockWatchdogThread = new DeadlockWatchdogThread();
    _deadlockWatchdogThread->start();

    if (steamClient) {
        qCDebug(interfaceapp) << "[VERSION] SteamVR buildID:" << steamClient->getSteamVRBuildID();
    }
    qCDebug(interfaceapp) << "[VERSION] Build sequence:" << qPrintable(applicationVersion());
    qCDebug(interfaceapp) << "[VERSION] MODIFIED_ORGANIZATION:" << BuildInfo::MODIFIED_ORGANIZATION;
    qCDebug(interfaceapp) << "[VERSION] VERSION:" << BuildInfo::VERSION;
    qCDebug(interfaceapp) << "[VERSION] BUILD_BRANCH:" << BuildInfo::BUILD_BRANCH;
    qCDebug(interfaceapp) << "[VERSION] BUILD_GLOBAL_SERVICES:" << BuildInfo::BUILD_GLOBAL_SERVICES;
#if USE_STABLE_GLOBAL_SERVICES
    qCDebug(interfaceapp) << "[VERSION] We will use STABLE global services.";
#else
    qCDebug(interfaceapp) << "[VERSION] We will use DEVELOPMENT global services.";
#endif

    // set the OCULUS_STORE property so the oculus plugin can know if we ran from the Oculus Store
    static const QString OCULUS_STORE_ARG = "--oculus-store";
    setProperty(hifi::properties::OCULUS_STORE, arguments().indexOf(OCULUS_STORE_ARG) != -1);

    static const QString NO_UPDATER_ARG = "--no-updater";
    static const bool noUpdater = arguments().indexOf(NO_UPDATER_ARG) != -1;
    static const bool wantsSandboxRunning = shouldRunServer();
    static bool determinedSandboxState = false;
    static bool sandboxIsRunning = false;
    SandboxUtils sandboxUtils;
    // updateHeartbeat() because we are going to poll shortly...
    updateHeartbeat();
    sandboxUtils.ifLocalSandboxRunningElse([&]() {
        qCDebug(interfaceapp) << "Home sandbox appears to be running.....";
        determinedSandboxState = true;
        sandboxIsRunning = true;
    }, [&]() {
        qCDebug(interfaceapp) << "Home sandbox does not appear to be running....";
        if (wantsSandboxRunning) {
            QString contentPath = getRunServerPath();
            SandboxUtils::runLocalSandbox(contentPath, true, RUNNING_MARKER_FILENAME, noUpdater);
            sandboxIsRunning = true;
        }
        determinedSandboxState = true;
    });

    // SandboxUtils::runLocalSandbox currently has 2 sec delay after spawning sandbox, so 4
    // sec here is ok I guess.  TODO: ping sandbox so we know it is up, perhaps?
    quint64 MAX_WAIT_TIME = USECS_PER_SECOND * 4;
    auto startWaiting = usecTimestampNow();
    while (!determinedSandboxState && (usecTimestampNow() - startWaiting <= MAX_WAIT_TIME)) {
        QCoreApplication::processEvents();
        // updateHeartbeat() while polling so we don't scare the deadlock watchdog
        updateHeartbeat();
        usleep(USECS_PER_MSEC * 50); // 20hz
    }

    _bookmarks = new Bookmarks();  // Before setting up the menu

    // start the nodeThread so its event loop is running
    QThread* nodeThread = new QThread(this);
    nodeThread->setObjectName("NodeList Thread");
    nodeThread->start();

    // make sure the node thread is given highest priority
    nodeThread->setPriority(QThread::TimeCriticalPriority);

    // setup a timer for domain-server check ins
    QTimer* domainCheckInTimer = new QTimer(nodeList.data());
    connect(domainCheckInTimer, &QTimer::timeout, nodeList.data(), &NodeList::sendDomainServerCheckIn);
    domainCheckInTimer->start(DOMAIN_SERVER_CHECK_IN_MSECS);

    // put the NodeList and datagram processing on the node thread
    nodeList->moveToThread(nodeThread);

    // put the audio processing on a separate thread
    QThread* audioThread = new QThread();
    audioThread->setObjectName("Audio Thread");

    auto audioIO = DependencyManager::get<AudioClient>();
    audioIO->setPositionGetter([]{
        auto avatarManager = DependencyManager::get<AvatarManager>();
        auto myAvatar = avatarManager ? avatarManager->getMyAvatar() : nullptr;

        return myAvatar ? myAvatar->getPositionForAudio() : Vectors::ZERO;
    });
    audioIO->setOrientationGetter([]{
        auto avatarManager = DependencyManager::get<AvatarManager>();
        auto myAvatar = avatarManager ? avatarManager->getMyAvatar() : nullptr;

        return myAvatar ? myAvatar->getOrientationForAudio() : Quaternions::IDENTITY;
    });

    audioIO->moveToThread(audioThread);
    recording::Frame::registerFrameHandler(AudioConstants::getAudioFrameName(), [=](recording::Frame::ConstPointer frame) {
        audioIO->handleRecordedAudioInput(frame->data);
    });

    connect(audioIO.data(), &AudioClient::inputReceived, [](const QByteArray& audio){
        static auto recorder = DependencyManager::get<recording::Recorder>();
        if (recorder->isRecording()) {
            static const recording::FrameType AUDIO_FRAME_TYPE = recording::Frame::registerFrameType(AudioConstants::getAudioFrameName());
            recorder->recordFrame(AUDIO_FRAME_TYPE, audio);
        }
    });

    auto& audioScriptingInterface = AudioScriptingInterface::getInstance();
    connect(audioThread, &QThread::started, audioIO.data(), &AudioClient::start);
    connect(audioIO.data(), &AudioClient::destroyed, audioThread, &QThread::quit);
    connect(audioThread, &QThread::finished, audioThread, &QThread::deleteLater);
    connect(audioIO.data(), &AudioClient::muteToggled, this, &Application::audioMuteToggled);
    connect(audioIO.data(), &AudioClient::mutedByMixer, &audioScriptingInterface, &AudioScriptingInterface::mutedByMixer);
    connect(audioIO.data(), &AudioClient::receivedFirstPacket, &audioScriptingInterface, &AudioScriptingInterface::receivedFirstPacket);
    connect(audioIO.data(), &AudioClient::disconnected, &audioScriptingInterface, &AudioScriptingInterface::disconnected);
    connect(audioIO.data(), &AudioClient::muteEnvironmentRequested, [](glm::vec3 position, float radius) {
        auto audioClient = DependencyManager::get<AudioClient>();
        auto myAvatarPosition = DependencyManager::get<AvatarManager>()->getMyAvatar()->getPosition();
        float distance = glm::distance(myAvatarPosition, position);
        bool shouldMute = !audioClient->isMuted() && (distance < radius);

        if (shouldMute) {
            audioClient->toggleMute();
            AudioScriptingInterface::getInstance().environmentMuted();
        }
    });

    audioThread->start();

    ResourceManager::init();
    // Make sure we don't time out during slow operations at startup
    updateHeartbeat();

    // Setup MessagesClient
    auto messagesClient = DependencyManager::get<MessagesClient>();
    QThread* messagesThread = new QThread;
    messagesThread->setObjectName("Messages Client Thread");
    messagesClient->moveToThread(messagesThread);
    connect(messagesThread, &QThread::started, messagesClient.data(), &MessagesClient::init);
    messagesThread->start();

    const DomainHandler& domainHandler = nodeList->getDomainHandler();

    connect(&domainHandler, SIGNAL(hostnameChanged(const QString&)), SLOT(domainChanged(const QString&)));
    connect(&domainHandler, SIGNAL(resetting()), SLOT(resettingDomain()));
    connect(&domainHandler, SIGNAL(connectedToDomain(const QString&)), SLOT(updateWindowTitle()));
    connect(&domainHandler, SIGNAL(disconnectedFromDomain()), SLOT(updateWindowTitle()));
    connect(&domainHandler, SIGNAL(disconnectedFromDomain()), SLOT(clearDomainOctreeDetails()));
    connect(&domainHandler, &DomainHandler::domainConnectionRefused, this, &Application::domainConnectionRefused);

    // We could clear ATP assets only when changing domains, but it's possible that the domain you are connected
    // to has gone down and switched to a new content set, so when you reconnect the cached ATP assets will no longer be valid.
    connect(&domainHandler, &DomainHandler::disconnectedFromDomain, DependencyManager::get<ScriptCache>().data(), &ScriptCache::clearATPScriptsFromCache);

    // update our location every 5 seconds in the metaverse server, assuming that we are authenticated with one
    const qint64 DATA_SERVER_LOCATION_CHANGE_UPDATE_MSECS = 5 * MSECS_PER_SECOND;

    auto discoverabilityManager = DependencyManager::get<DiscoverabilityManager>();
    connect(&locationUpdateTimer, &QTimer::timeout, discoverabilityManager.data(), &DiscoverabilityManager::updateLocation);
    connect(&locationUpdateTimer, &QTimer::timeout,
        DependencyManager::get<AddressManager>().data(), &AddressManager::storeCurrentAddress);
    locationUpdateTimer.start(DATA_SERVER_LOCATION_CHANGE_UPDATE_MSECS);

    // if we get a domain change, immediately attempt update location in metaverse server
    connect(&nodeList->getDomainHandler(), &DomainHandler::connectedToDomain,
        discoverabilityManager.data(), &DiscoverabilityManager::updateLocation);

    // send a location update immediately
    discoverabilityManager->updateLocation();

    auto myAvatar = getMyAvatar();

    connect(nodeList.data(), &NodeList::nodeAdded, this, &Application::nodeAdded);
    connect(nodeList.data(), &NodeList::nodeKilled, this, &Application::nodeKilled);
    connect(nodeList.data(), &NodeList::nodeActivated, this, &Application::nodeActivated);
    connect(nodeList.data(), &NodeList::uuidChanged, myAvatar.get(), &MyAvatar::setSessionUUID);
    connect(nodeList.data(), &NodeList::uuidChanged, this, &Application::setSessionUUID);
    connect(nodeList.data(), &NodeList::packetVersionMismatch, this, &Application::notifyPacketVersionMismatch);

    // you might think we could just do this in NodeList but we only want this connection for Interface
    connect(nodeList.data(), &NodeList::limitOfSilentDomainCheckInsReached, nodeList.data(), &NodeList::reset);

    // connect to appropriate slots on AccountManager
    auto accountManager = DependencyManager::get<AccountManager>();

    auto dialogsManager = DependencyManager::get<DialogsManager>();
    connect(accountManager.data(), &AccountManager::authRequired, dialogsManager.data(), &DialogsManager::showLoginDialog);
    connect(accountManager.data(), &AccountManager::usernameChanged, this, &Application::updateWindowTitle);

    // set the account manager's root URL and trigger a login request if we don't have the access token
    accountManager->setIsAgent(true);
    accountManager->setAuthURL(NetworkingConstants::METAVERSE_SERVER_URL);

    auto addressManager = DependencyManager::get<AddressManager>();

    // use our MyAvatar position and quat for address manager path
    addressManager->setPositionGetter([this]{ return getMyAvatar()->getPosition(); });
    addressManager->setOrientationGetter([this]{ return getMyAvatar()->getOrientation(); });

    connect(addressManager.data(), &AddressManager::hostChanged, this, &Application::updateWindowTitle);
    connect(this, &QCoreApplication::aboutToQuit, addressManager.data(), &AddressManager::storeCurrentAddress);

    connect(this, &Application::activeDisplayPluginChanged, this, &Application::updateThreadPoolCount);
    connect(this, &Application::activeDisplayPluginChanged, this, [](){
        qApp->setProperty(hifi::properties::HMD, qApp->isHMDMode());
    });
    connect(this, &Application::activeDisplayPluginChanged, this, &Application::updateSystemTabletMode);

    // Save avatar location immediately after a teleport.
    connect(myAvatar.get(), &MyAvatar::positionGoneTo,
        DependencyManager::get<AddressManager>().data(), &AddressManager::storeCurrentAddress);

    auto scriptEngines = DependencyManager::get<ScriptEngines>().data();
    scriptEngines->registerScriptInitializer([this](ScriptEngine* engine){
        registerScriptEngineWithApplicationServices(engine);
    });

    connect(scriptEngines, &ScriptEngines::scriptCountChanged, scriptEngines, [this] {
        auto scriptEngines = DependencyManager::get<ScriptEngines>();
        if (scriptEngines->getRunningScripts().isEmpty()) {
            getMyAvatar()->clearScriptableSettings();
        }
    }, Qt::QueuedConnection);

    connect(scriptEngines, &ScriptEngines::scriptsReloading, scriptEngines, [this] {
        getEntities()->reloadEntityScripts();
    }, Qt::QueuedConnection);

    connect(scriptEngines, &ScriptEngines::scriptLoadError,
        scriptEngines, [](const QString& filename, const QString& error){
        OffscreenUi::warning(nullptr, "Error Loading Script", filename + " failed to load.");
    }, Qt::QueuedConnection);

#ifdef _WIN32
    WSADATA WsaData;
    int wsaresult = WSAStartup(MAKEWORD(2, 2), &WsaData);
#endif

    // tell the NodeList instance who to tell the domain server we care about
    nodeList->addSetOfNodeTypesToNodeInterestSet(NodeSet() << NodeType::AudioMixer << NodeType::AvatarMixer
        << NodeType::EntityServer << NodeType::AssetServer << NodeType::MessagesMixer << NodeType::EntityScriptServer);

    // connect to the packet sent signal of the _entityEditSender
    connect(&_entityEditSender, &EntityEditPacketSender::packetSent, this, &Application::packetSent);

    const char** constArgv = const_cast<const char**>(argv);
    QString concurrentDownloadsStr = getCmdOption(argc, constArgv, "--concurrent-downloads");
    bool success;
    int concurrentDownloads = concurrentDownloadsStr.toInt(&success);
    if (!success) {
        concurrentDownloads = MAX_CONCURRENT_RESOURCE_DOWNLOADS;
    }
    ResourceCache::setRequestLimit(concurrentDownloads);

    _glWidget = new GLCanvas();
    getApplicationCompositor().setRenderingWidget(_glWidget);
    _window->setCentralWidget(_glWidget);

    _window->restoreGeometry();
    _window->setVisible(true);

    _glWidget->setFocusPolicy(Qt::StrongFocus);
    _glWidget->setFocus();

#ifdef Q_OS_MAC
    auto cursorTarget = _window; // OSX doesn't seem to provide for hiding the cursor only on the GL widget
#else
    // On windows and linux, hiding the top level cursor also means it's invisible when hovering over the
    // window menu, which is a pain, so only hide it for the GL surface
    auto cursorTarget = _glWidget;
#endif
    cursorTarget->setCursor(Qt::BlankCursor);

    // enable mouse tracking; otherwise, we only get drag events
    _glWidget->setMouseTracking(true);
    // Make sure the window is set to the correct size by processing the pending events
    QCoreApplication::processEvents();
    _glWidget->createContext();
    _glWidget->makeCurrent();

    initializeGL();
    // Make sure we don't time out during slow operations at startup
    updateHeartbeat();


    // sessionRunTime will be reset soon by loadSettings. Grab it now to get previous session value.
    // The value will be 0 if the user blew away settings this session, which is both a feature and a bug.
    auto gpuIdent = GPUIdent::getInstance();
    auto glContextData = getGLContextData();
    QJsonObject properties = {
        { "version", applicationVersion() },
        { "previousSessionCrashed", _previousSessionCrashed },
        { "previousSessionRuntime", sessionRunTime.get() },
        { "cpu_architecture", QSysInfo::currentCpuArchitecture() },
        { "kernel_type", QSysInfo::kernelType() },
        { "kernel_version", QSysInfo::kernelVersion() },
        { "os_type", QSysInfo::productType() },
        { "os_version", QSysInfo::productVersion() },
        { "gpu_name", gpuIdent->getName() },
        { "gpu_driver", gpuIdent->getDriver() },
        { "gpu_memory", static_cast<qint64>(gpuIdent->getMemory()) },
        { "gl_version_int", glVersionToInteger(glContextData.value("version").toString()) },
        { "gl_version", glContextData["version"] },
        { "gl_vender", glContextData["vendor"] },
        { "gl_sl_version", glContextData["sl_version"] },
        { "gl_renderer", glContextData["renderer"] },
        { "ideal_thread_count", QThread::idealThreadCount() }
    };
    auto macVersion = QSysInfo::macVersion();
    if (macVersion != QSysInfo::MV_None) {
        properties["os_osx_version"] = QSysInfo::macVersion();
    }
    auto windowsVersion = QSysInfo::windowsVersion();
    if (windowsVersion != QSysInfo::WV_None) {
        properties["os_win_version"] = QSysInfo::windowsVersion();
    }

    ProcessorInfo procInfo;
    if (getProcessorInfo(procInfo)) {
        properties["processor_core_count"] = procInfo.numProcessorCores;
        properties["logical_processor_count"] = procInfo.numLogicalProcessors;
        properties["processor_l1_cache_count"] = procInfo.numProcessorCachesL1;
        properties["processor_l2_cache_count"] = procInfo.numProcessorCachesL2;
        properties["processor_l3_cache_count"] = procInfo.numProcessorCachesL3;
    }

    UserActivityLogger::getInstance().logAction("launch", properties);

    // Tell our entity edit sender about our known jurisdictions
    _entityEditSender.setServerJurisdictions(&_entityServerJurisdictions);
    _entityEditSender.setMyAvatar(myAvatar.get());

    // For now we're going to set the PPS for outbound packets to be super high, this is
    // probably not the right long term solution. But for now, we're going to do this to
    // allow you to move an entity around in your hand
    _entityEditSender.setPacketsPerSecond(3000); // super high!!

    _overlays.init(); // do this before scripts load
    // Make sure we don't time out during slow operations at startup
    updateHeartbeat();

    connect(this, SIGNAL(aboutToQuit()), this, SLOT(aboutToQuit()));

    // hook up bandwidth estimator
    QSharedPointer<BandwidthRecorder> bandwidthRecorder = DependencyManager::get<BandwidthRecorder>();
    connect(nodeList.data(), &LimitedNodeList::dataSent,
        bandwidthRecorder.data(), &BandwidthRecorder::updateOutboundData);
    connect(nodeList.data(), &LimitedNodeList::dataReceived,
        bandwidthRecorder.data(), &BandwidthRecorder::updateInboundData);

    // FIXME -- I'm a little concerned about this.
    connect(myAvatar->getSkeletonModel().get(), &SkeletonModel::skeletonLoaded,
        this, &Application::checkSkeleton, Qt::QueuedConnection);

    // Setup the userInputMapper with the actions
    auto userInputMapper = DependencyManager::get<UserInputMapper>();
    connect(userInputMapper.data(), &UserInputMapper::actionEvent, [this](int action, float state) {
        using namespace controller;
        auto offscreenUi = DependencyManager::get<OffscreenUi>();
        auto tabletScriptingInterface = DependencyManager::get<TabletScriptingInterface>();
        {
            auto actionEnum = static_cast<Action>(action);
            int key = Qt::Key_unknown;
            static int lastKey = Qt::Key_unknown;
            bool navAxis = false;
            switch (actionEnum) {
                case Action::UI_NAV_VERTICAL:
                    navAxis = true;
                    if (state > 0.0f) {
                        key = Qt::Key_Up;
                    } else if (state < 0.0f) {
                        key = Qt::Key_Down;
                    }
                    break;

                case Action::UI_NAV_LATERAL:
                    navAxis = true;
                    if (state > 0.0f) {
                        key = Qt::Key_Right;
                    } else if (state < 0.0f) {
                        key = Qt::Key_Left;
                    }
                    break;

                case Action::UI_NAV_GROUP:
                    navAxis = true;
                    if (state > 0.0f) {
                        key = Qt::Key_Tab;
                    } else if (state < 0.0f) {
                        key = Qt::Key_Backtab;
                    }
                    break;

                case Action::UI_NAV_BACK:
                    key = Qt::Key_Escape;
                    break;

                case Action::UI_NAV_SELECT:
                    key = Qt::Key_Return;
                    break;
                default:
                    break;
            }

            auto window = tabletScriptingInterface->getTabletWindow();
            if (navAxis && window) {
                if (lastKey != Qt::Key_unknown) {
                    QKeyEvent event(QEvent::KeyRelease, lastKey, Qt::NoModifier);
                    sendEvent(window, &event);
                    lastKey = Qt::Key_unknown;
                }

                if (key != Qt::Key_unknown) {
                    QKeyEvent event(QEvent::KeyPress, key, Qt::NoModifier);
                    sendEvent(window, &event);
                    tabletScriptingInterface->processEvent(&event);
                    lastKey = key;
                }
            } else if (key != Qt::Key_unknown && window) {
                if (state) {
                    QKeyEvent event(QEvent::KeyPress, key, Qt::NoModifier);
                    sendEvent(window, &event);
                    tabletScriptingInterface->processEvent(&event);
                } else {
                    QKeyEvent event(QEvent::KeyRelease, key, Qt::NoModifier);
                    sendEvent(window, &event);
                }
                return;
            }
        }

        if (action == controller::toInt(controller::Action::RETICLE_CLICK)) {
            auto reticlePos = getApplicationCompositor().getReticlePosition();
            QPoint localPos(reticlePos.x, reticlePos.y); // both hmd and desktop already handle this in our coordinates.
            if (state) {
                QMouseEvent mousePress(QEvent::MouseButtonPress, localPos, Qt::LeftButton, Qt::LeftButton, Qt::NoModifier);
                sendEvent(_glWidget, &mousePress);
                _reticleClickPressed = true;
            } else {
                QMouseEvent mouseRelease(QEvent::MouseButtonRelease, localPos, Qt::LeftButton, Qt::NoButton, Qt::NoModifier);
                sendEvent(_glWidget, &mouseRelease);
                _reticleClickPressed = false;
            }
            return; // nothing else to do
        }

        if (state) {
            if (action == controller::toInt(controller::Action::TOGGLE_MUTE)) {
                DependencyManager::get<AudioClient>()->toggleMute();
            } else if (action == controller::toInt(controller::Action::CYCLE_CAMERA)) {
                cycleCamera();
            } else if (action == controller::toInt(controller::Action::CONTEXT_MENU)) {
                toggleTabletUI();
            } else if (action == controller::toInt(controller::Action::RETICLE_X)) {
                auto oldPos = getApplicationCompositor().getReticlePosition();
                getApplicationCompositor().setReticlePosition({ oldPos.x + state, oldPos.y });
            } else if (action == controller::toInt(controller::Action::RETICLE_Y)) {
                auto oldPos = getApplicationCompositor().getReticlePosition();
                getApplicationCompositor().setReticlePosition({ oldPos.x, oldPos.y + state });
            } else if (action == controller::toInt(controller::Action::TOGGLE_OVERLAY)) {
                toggleOverlays();
            }
        }
    });

    _applicationStateDevice = userInputMapper->getStateDevice();

    _applicationStateDevice->setInputVariant(STATE_IN_HMD, []() -> float {
        return qApp->isHMDMode() ? 1 : 0;
    });
    _applicationStateDevice->setInputVariant(STATE_CAMERA_FULL_SCREEN_MIRROR, []() -> float {
        return qApp->getCamera()->getMode() == CAMERA_MODE_MIRROR ? 1 : 0;
    });
    _applicationStateDevice->setInputVariant(STATE_CAMERA_FIRST_PERSON, []() -> float {
        return qApp->getCamera()->getMode() == CAMERA_MODE_FIRST_PERSON ? 1 : 0;
    });
    _applicationStateDevice->setInputVariant(STATE_CAMERA_THIRD_PERSON, []() -> float {
        return qApp->getCamera()->getMode() == CAMERA_MODE_THIRD_PERSON ? 1 : 0;
    });
    _applicationStateDevice->setInputVariant(STATE_CAMERA_ENTITY, []() -> float {
        return qApp->getCamera()->getMode() == CAMERA_MODE_ENTITY ? 1 : 0;
    });
    _applicationStateDevice->setInputVariant(STATE_CAMERA_INDEPENDENT, []() -> float {
        return qApp->getCamera()->getMode() == CAMERA_MODE_INDEPENDENT ? 1 : 0;
    });
    _applicationStateDevice->setInputVariant(STATE_SNAP_TURN, []() -> float {
        return qApp->getMyAvatar()->getSnapTurn() ? 1 : 0;
    });
    _applicationStateDevice->setInputVariant(STATE_GROUNDED, []() -> float {
        return qApp->getMyAvatar()->getCharacterController()->onGround() ? 1 : 0;
    });
    _applicationStateDevice->setInputVariant(STATE_NAV_FOCUSED, []() -> float {
        return DependencyManager::get<OffscreenUi>()->navigationFocused() ? 1 : 0;
    });

    // Setup the _keyboardMouseDevice, _touchscreenDevice and the user input mapper with the default bindings
    userInputMapper->registerDevice(_keyboardMouseDevice->getInputDevice());
    // if the _touchscreenDevice is not supported it will not be registered
    if (_touchscreenDevice) {
        userInputMapper->registerDevice(_touchscreenDevice->getInputDevice());
    }

    // force the model the look at the correct directory (weird order of operations issue)
    scriptEngines->setScriptsLocation(scriptEngines->getScriptsLocation());
    // do this as late as possible so that all required subsystems are initialized
    scriptEngines->loadScripts();
    // Make sure we don't time out during slow operations at startup
    updateHeartbeat();

    loadSettings();

    // Now that we've loaded the menu and thus switched to the previous display plugin
    // we can unlock the desktop repositioning code, since all the positions will be
    // relative to the desktop size for this plugin
    auto offscreenUi = DependencyManager::get<OffscreenUi>();
    offscreenUi->getDesktop()->setProperty("repositionLocked", false);

    // Make sure we don't time out during slow operations at startup
    updateHeartbeat();

    int SAVE_SETTINGS_INTERVAL = 10 * MSECS_PER_SECOND; // Let's save every seconds for now
    connect(&_settingsTimer, &QTimer::timeout, this, &Application::saveSettings);
    connect(&_settingsThread, SIGNAL(started()), &_settingsTimer, SLOT(start()));
    connect(&_settingsThread, SIGNAL(finished()), &_settingsTimer, SLOT(stop()));
    _settingsTimer.moveToThread(&_settingsThread);
    _settingsTimer.setSingleShot(false);
    _settingsTimer.setInterval(SAVE_SETTINGS_INTERVAL); // 10s, Qt::CoarseTimer acceptable
    _settingsThread.setPriority(QThread::LowestPriority);
    _settingsThread.start();

    if (Menu::getInstance()->isOptionChecked(MenuOption::FirstPerson)) {
        getMyAvatar()->setBoomLength(MyAvatar::ZOOM_MIN);  // So that camera doesn't auto-switch to third person.
    } else if (Menu::getInstance()->isOptionChecked(MenuOption::IndependentMode)) {
        Menu::getInstance()->setIsOptionChecked(MenuOption::ThirdPerson, true);
        cameraMenuChanged();
    } else if (Menu::getInstance()->isOptionChecked(MenuOption::CameraEntityMode)) {
        Menu::getInstance()->setIsOptionChecked(MenuOption::ThirdPerson, true);
        cameraMenuChanged();
    }

    // set the local loopback interface for local sounds
    AudioInjector::setLocalAudioInterface(audioIO.data());
    AudioScriptingInterface::getInstance().setLocalAudioInterface(audioIO.data());

    this->installEventFilter(this);

    // initialize our face trackers after loading the menu settings
    auto faceshiftTracker = DependencyManager::get<Faceshift>();
    faceshiftTracker->init();
    connect(faceshiftTracker.data(), &FaceTracker::muteToggled, this, &Application::faceTrackerMuteToggled);
#ifdef HAVE_DDE
    auto ddeTracker = DependencyManager::get<DdeFaceTracker>();
    ddeTracker->init();
    connect(ddeTracker.data(), &FaceTracker::muteToggled, this, &Application::faceTrackerMuteToggled);
#endif

#ifdef HAVE_IVIEWHMD
    auto eyeTracker = DependencyManager::get<EyeTracker>();
    eyeTracker->init();
    setActiveEyeTracker();
#endif

    // If launched from Steam, let it handle updates
    if (!noUpdater) {
        auto applicationUpdater = DependencyManager::get<AutoUpdater>();
        connect(applicationUpdater.data(), &AutoUpdater::newVersionIsAvailable, dialogsManager.data(), &DialogsManager::showUpdateDialog);
        applicationUpdater->checkForUpdate();
    }

    // Now that menu is initialized we can sync myAvatar with it's state.
    myAvatar->updateMotionBehaviorFromMenu();

// FIXME spacemouse code still needs cleanup
#if 0
    // the 3Dconnexion device wants to be initialized after a window is displayed.
    SpacemouseManager::getInstance().init();
#endif

    // If the user clicks an an entity, we will check that it's an unlocked web entity, and if so, set the focus to it
    auto entityScriptingInterface = DependencyManager::get<EntityScriptingInterface>();
    connect(entityScriptingInterface.data(), &EntityScriptingInterface::clickDownOnEntity,
            [this](const EntityItemID& entityItemID, const PointerEvent& event) {
        auto entity = getEntities()->getTree()->findEntityByID(entityItemID);
        if (entity && entity->wantsKeyboardFocus()) {
            setKeyboardFocusOverlay(UNKNOWN_OVERLAY_ID);
            setKeyboardFocusEntity(entityItemID);
        }
    });

    connect(entityScriptingInterface.data(), &EntityScriptingInterface::deletingEntity, [=](const EntityItemID& entityItemID) {
        if (entityItemID == _keyboardFocusedEntity.get()) {
            setKeyboardFocusEntity(UNKNOWN_ENTITY_ID);
        }
    });

    // If the user clicks somewhere where there is NO entity at all, we will release focus
    connect(getEntities().data(), &EntityTreeRenderer::mousePressOffEntity, [=]() {
        setKeyboardFocusEntity(UNKNOWN_ENTITY_ID);
    });

    // Keyboard focus handling for Web overlays.
    auto overlays = &(qApp->getOverlays());

    connect(overlays, &Overlays::mousePressOnOverlay, [=](OverlayID overlayID, const PointerEvent& event) {
        setKeyboardFocusEntity(UNKNOWN_ENTITY_ID);
        setKeyboardFocusOverlay(overlayID);
    });

    connect(overlays, &Overlays::overlayDeleted, [=](OverlayID overlayID) {
        if (overlayID == _keyboardFocusedOverlay.get()) {
            setKeyboardFocusOverlay(UNKNOWN_OVERLAY_ID);
        }
    });

    connect(overlays, &Overlays::mousePressOffOverlay, [=]() {
        setKeyboardFocusOverlay(UNKNOWN_OVERLAY_ID);
    });

    connect(this, &Application::aboutToQuit, [=]() {
        setKeyboardFocusOverlay(UNKNOWN_OVERLAY_ID);
        setKeyboardFocusEntity(UNKNOWN_ENTITY_ID);
    });

    // Add periodic checks to send user activity data
    static int CHECK_NEARBY_AVATARS_INTERVAL_MS = 10000;
    static int NEARBY_AVATAR_RADIUS_METERS = 10;
    
    // setup the stats interval depending on if the 1s faster hearbeat was requested
    static const QString FAST_STATS_ARG = "--fast-heartbeat";
    static int SEND_STATS_INTERVAL_MS = arguments().indexOf(FAST_STATS_ARG) != -1 ? 1000 : 10000;

    static glm::vec3 lastAvatarPosition = myAvatar->getPosition();
    static glm::mat4 lastHMDHeadPose = getHMDSensorPose();
    static controller::Pose lastLeftHandPose = myAvatar->getLeftHandPose();
    static controller::Pose lastRightHandPose = myAvatar->getRightHandPose();

    // Periodically send fps as a user activity event
    QTimer* sendStatsTimer = new QTimer(this);
    sendStatsTimer->setInterval(SEND_STATS_INTERVAL_MS);  // 10s, Qt::CoarseTimer acceptable
    connect(sendStatsTimer, &QTimer::timeout, this, [this]() {

        QJsonObject properties = {};
        MemoryInfo memInfo;
        if (getMemoryInfo(memInfo)) {
            properties["system_memory_total"] = static_cast<qint64>(memInfo.totalMemoryBytes);
            properties["system_memory_used"] = static_cast<qint64>(memInfo.usedMemoryBytes);
            properties["process_memory_used"] = static_cast<qint64>(memInfo.processUsedMemoryBytes);
        }

        // content location and build info - useful for filtering stats
        auto addressManager = DependencyManager::get<AddressManager>();
        auto currentDomain = addressManager->currentShareableAddress(true).toString(); // domain only
        auto currentPath = addressManager->currentPath(true); // with orientation
        properties["current_domain"] = currentDomain;
        properties["current_path"] = currentPath;
        properties["build_version"] = BuildInfo::VERSION;

        auto displayPlugin = qApp->getActiveDisplayPlugin();

        properties["fps"] = _frameCounter.rate();
        properties["target_frame_rate"] = getTargetFrameRate();
        properties["render_rate"] = displayPlugin->renderRate();
        properties["present_rate"] = displayPlugin->presentRate();
        properties["new_frame_present_rate"] = displayPlugin->newFramePresentRate();
        properties["dropped_frame_rate"] = displayPlugin->droppedFrameRate();
        properties["stutter_rate"] = displayPlugin->stutterRate();
        properties["sim_rate"] = getAverageSimsPerSecond();
        properties["avatar_sim_rate"] = getAvatarSimrate();
        properties["has_async_reprojection"] = displayPlugin->hasAsyncReprojection();
        properties["hardware_stats"] = displayPlugin->getHardwareStats();

        auto bandwidthRecorder = DependencyManager::get<BandwidthRecorder>();
        properties["packet_rate_in"] = bandwidthRecorder->getCachedTotalAverageInputPacketsPerSecond();
        properties["packet_rate_out"] = bandwidthRecorder->getCachedTotalAverageOutputPacketsPerSecond();
        properties["kbps_in"] = bandwidthRecorder->getCachedTotalAverageInputKilobitsPerSecond();
        properties["kbps_out"] = bandwidthRecorder->getCachedTotalAverageOutputKilobitsPerSecond();

        auto nodeList = DependencyManager::get<NodeList>();
        SharedNodePointer entityServerNode = nodeList->soloNodeOfType(NodeType::EntityServer);
        SharedNodePointer audioMixerNode = nodeList->soloNodeOfType(NodeType::AudioMixer);
        SharedNodePointer avatarMixerNode = nodeList->soloNodeOfType(NodeType::AvatarMixer);
        SharedNodePointer assetServerNode = nodeList->soloNodeOfType(NodeType::AssetServer);
        SharedNodePointer messagesMixerNode = nodeList->soloNodeOfType(NodeType::MessagesMixer);
        properties["entity_ping"] = entityServerNode ? entityServerNode->getPingMs() : -1;
        properties["audio_ping"] = audioMixerNode ? audioMixerNode->getPingMs() : -1;
        properties["avatar_ping"] = avatarMixerNode ? avatarMixerNode->getPingMs() : -1;
        properties["asset_ping"] = assetServerNode ? assetServerNode->getPingMs() : -1;
        properties["messages_ping"] = messagesMixerNode ? messagesMixerNode->getPingMs() : -1;

        auto loadingRequests = ResourceCache::getLoadingRequests();
        properties["active_downloads"] = loadingRequests.size();
        properties["pending_downloads"] = ResourceCache::getPendingRequestCount();

        properties["throttled"] = _displayPlugin ? _displayPlugin->isThrottled() : false;

        auto myAvatar = getMyAvatar();
        glm::vec3 avatarPosition = myAvatar->getPosition();
        properties["avatar_has_moved"] = lastAvatarPosition != avatarPosition;
        lastAvatarPosition = avatarPosition;

        auto entityScriptingInterface = DependencyManager::get<EntityScriptingInterface>();
        auto entityActivityTracking = entityScriptingInterface->getActivityTracking();
        entityScriptingInterface->resetActivityTracking();
        properties["added_entity_cnt"] = entityActivityTracking.addedEntityCount;
        properties["deleted_entity_cnt"] = entityActivityTracking.deletedEntityCount;
        properties["edited_entity_cnt"] = entityActivityTracking.editedEntityCount;

        properties["active_display_plugin"] = getActiveDisplayPlugin()->getName();
        properties["using_hmd"] = isHMDMode();

        auto glInfo = getGLContextData();
        properties["gl_info"] = glInfo;
        properties["gpu_used_memory"] = (int)BYTES_TO_MB(gpu::Context::getUsedGPUMemory());
        properties["gpu_free_memory"] = (int)BYTES_TO_MB(gpu::Context::getFreeGPUMemory());
        properties["gpu_frame_time"] = (float)(qApp->getGPUContext()->getFrameTimerGPUAverage());
        properties["batch_frame_time"] = (float)(qApp->getGPUContext()->getFrameTimerBatchAverage());
        properties["ideal_thread_count"] = QThread::idealThreadCount();

        auto hmdHeadPose = getHMDSensorPose();
        properties["hmd_head_pose_changed"] = isHMDMode() && (hmdHeadPose != lastHMDHeadPose);
        lastHMDHeadPose = hmdHeadPose;

        auto leftHandPose = myAvatar->getLeftHandPose();
        auto rightHandPose = myAvatar->getRightHandPose();
        // controller::Pose considers two poses to be different if either are invalid. In our case, we actually
        // want to consider the pose to be unchanged if it was invalid and still is invalid, so we check that first.
        properties["hand_pose_changed"] =
            ((leftHandPose.valid || lastLeftHandPose.valid) && (leftHandPose != lastLeftHandPose))
            || ((rightHandPose.valid || lastRightHandPose.valid) && (rightHandPose != lastRightHandPose));
        lastLeftHandPose = leftHandPose;
        lastRightHandPose = rightHandPose;

        UserActivityLogger::getInstance().logAction("stats", properties);
    });
    sendStatsTimer->start();


    // Periodically check for count of nearby avatars
    static int lastCountOfNearbyAvatars = -1;
    QTimer* checkNearbyAvatarsTimer = new QTimer(this);
    checkNearbyAvatarsTimer->setInterval(CHECK_NEARBY_AVATARS_INTERVAL_MS); // 10 seconds, Qt::CoarseTimer ok
    connect(checkNearbyAvatarsTimer, &QTimer::timeout, this, [this]() {
        auto avatarManager = DependencyManager::get<AvatarManager>();
        int nearbyAvatars = avatarManager->numberOfAvatarsInRange(avatarManager->getMyAvatar()->getPosition(),
                                                                  NEARBY_AVATAR_RADIUS_METERS) - 1;
        if (nearbyAvatars != lastCountOfNearbyAvatars) {
            lastCountOfNearbyAvatars = nearbyAvatars;
            UserActivityLogger::getInstance().logAction("nearby_avatars", { { "count", nearbyAvatars } });
        }
    });
    checkNearbyAvatarsTimer->start();

    // Track user activity event when we receive a mute packet
    auto onMutedByMixer = []() {
        UserActivityLogger::getInstance().logAction("received_mute_packet");
    };
    connect(DependencyManager::get<AudioClient>().data(), &AudioClient::mutedByMixer, this, onMutedByMixer);

    // Track when the address bar is opened
    auto onAddressBarToggled = [this]() {
        // Record time
        UserActivityLogger::getInstance().logAction("opened_address_bar", { { "uptime_ms", _sessionRunTimer.elapsed() } });
    };
    connect(DependencyManager::get<DialogsManager>().data(), &DialogsManager::addressBarToggled, this, onAddressBarToggled);

    // Make sure we don't time out during slow operations at startup
    updateHeartbeat();

    OctreeEditPacketSender* packetSender = entityScriptingInterface->getPacketSender();
    EntityEditPacketSender* entityPacketSender = static_cast<EntityEditPacketSender*>(packetSender);
    entityPacketSender->setMyAvatar(myAvatar.get());

    connect(this, &Application::applicationStateChanged, this, &Application::activeChanged);
    qCDebug(interfaceapp, "Startup time: %4.2f seconds.", (double)startupTimer.elapsed() / 1000.0);

    auto textureCache = DependencyManager::get<TextureCache>();

    QString skyboxUrl { PathUtils::resourcesPath() + "images/Default-Sky-9-cubemap.jpg" };
    QString skyboxAmbientUrl { PathUtils::resourcesPath() + "images/Default-Sky-9-ambient.jpg" };

    _defaultSkyboxTexture = textureCache->getImageTexture(skyboxUrl, NetworkTexture::CUBE_TEXTURE, { { "generateIrradiance", false } });
    _defaultSkyboxAmbientTexture = textureCache->getImageTexture(skyboxAmbientUrl, NetworkTexture::CUBE_TEXTURE, { { "generateIrradiance", true } });

    _defaultSkybox->setCubemap(_defaultSkyboxTexture);

    EntityItem::setEntitiesShouldFadeFunction([this]() {
        SharedNodePointer entityServerNode = DependencyManager::get<NodeList>()->soloNodeOfType(NodeType::EntityServer);
        return entityServerNode && !isPhysicsEnabled();
    });

    QVariant testProperty = property(hifi::properties::TEST);
    qDebug() << testProperty;
    if (testProperty.isValid()) {
        auto scriptEngines = DependencyManager::get<ScriptEngines>();
        const auto testScript = property(hifi::properties::TEST).toUrl();
        scriptEngines->loadScript(testScript, false);
    } else {
        // Get sandbox content set version, if available
        auto acDirPath = PathUtils::getRootDataDirectory() + BuildInfo::MODIFIED_ORGANIZATION + "/assignment-client/";
        auto contentVersionPath = acDirPath + "content-version.txt";
        qCDebug(interfaceapp) << "Checking " << contentVersionPath << " for content version";
        auto contentVersion = 0;
        QFile contentVersionFile(contentVersionPath);
        if (contentVersionFile.open(QIODevice::ReadOnly | QIODevice::Text)) {
            QString line = contentVersionFile.readAll();
            // toInt() returns 0 if the conversion fails, so we don't need to specifically check for failure
            contentVersion = line.toInt();
        }
        qCDebug(interfaceapp) << "Server content version: " << contentVersion;

        static const int MIN_VIVE_CONTENT_VERSION = 1;
        static const int MIN_OCULUS_TOUCH_CONTENT_VERSION = 27;

        bool hasSufficientTutorialContent = false;
        bool hasHandControllers = false;

        // Only specific hand controllers are currently supported, so only send users to the tutorial
        // if they have one of those hand controllers.
        if (PluginUtils::isViveControllerAvailable()) {
            hasHandControllers = true;
            hasSufficientTutorialContent = contentVersion >= MIN_VIVE_CONTENT_VERSION;
        } else if (PluginUtils::isOculusTouchControllerAvailable()) {
            hasHandControllers = true;
            hasSufficientTutorialContent = contentVersion >= MIN_OCULUS_TOUCH_CONTENT_VERSION;
        }

        Setting::Handle<bool> firstRun { Settings::firstRun, true };

        bool hasHMDAndHandControllers = PluginUtils::isHMDAvailable() && hasHandControllers;
        Setting::Handle<bool> tutorialComplete { "tutorialComplete", false };

        bool shouldGoToTutorial = hasHMDAndHandControllers && hasSufficientTutorialContent && !tutorialComplete.get();

        qCDebug(interfaceapp) << "Has HMD + Hand Controllers: " << hasHMDAndHandControllers << ", current plugin: " << _displayPlugin->getName();
        qCDebug(interfaceapp) << "Has sufficient tutorial content (" << contentVersion << ") : " << hasSufficientTutorialContent;
        qCDebug(interfaceapp) << "Tutorial complete: " << tutorialComplete.get();
        qCDebug(interfaceapp) << "Should go to tutorial: " << shouldGoToTutorial;

        // when --url in command line, teleport to location
        const QString HIFI_URL_COMMAND_LINE_KEY = "--url";
        int urlIndex = arguments().indexOf(HIFI_URL_COMMAND_LINE_KEY);
        QString addressLookupString;
        if (urlIndex != -1) {
            addressLookupString = arguments().value(urlIndex + 1);
        }

        const QString TUTORIAL_PATH = "/tutorial_begin";

        if (shouldGoToTutorial) {
            if (sandboxIsRunning) {
                qCDebug(interfaceapp) << "Home sandbox appears to be running, going to Home.";
                DependencyManager::get<AddressManager>()->goToLocalSandbox(TUTORIAL_PATH);
            } else {
                qCDebug(interfaceapp) << "Home sandbox does not appear to be running, going to Entry.";
                if (firstRun.get()) {
                    showHelp();
                }
                if (addressLookupString.isEmpty()) {
                    DependencyManager::get<AddressManager>()->goToEntry();
                } else {
                    DependencyManager::get<AddressManager>()->loadSettings(addressLookupString);
                }
            }
        } else {

            bool isFirstRun = firstRun.get();

            if (isFirstRun) {
                showHelp();
            }

            // If this is a first run we short-circuit the address passed in
            if (isFirstRun) {
                if (hasHMDAndHandControllers) {
                    if (sandboxIsRunning) {
                        qCDebug(interfaceapp) << "Home sandbox appears to be running, going to Home.";
                        DependencyManager::get<AddressManager>()->goToLocalSandbox();
                    } else {
                        qCDebug(interfaceapp) << "Home sandbox does not appear to be running, going to Entry.";
                        DependencyManager::get<AddressManager>()->goToEntry();
                    }
                } else {
                    DependencyManager::get<AddressManager>()->goToEntry();
                }
            } else {
                qCDebug(interfaceapp) << "Not first run... going to" << qPrintable(addressLookupString.isEmpty() ? QString("previous location") : addressLookupString);
                DependencyManager::get<AddressManager>()->loadSettings(addressLookupString);
            }
        }

        _connectionMonitor.init();

        // After all of the constructor is completed, then set firstRun to false.
        firstRun.set(false);
    }

    // Monitor model assets (e.g., from Clara.io) added to the world that may need resizing.
    static const int ADD_ASSET_TO_WORLD_TIMER_INTERVAL_MS = 1000;
    _addAssetToWorldResizeTimer.setInterval(ADD_ASSET_TO_WORLD_TIMER_INTERVAL_MS); // 1s, Qt::CoarseTimer acceptable
    connect(&_addAssetToWorldResizeTimer, &QTimer::timeout, this, &Application::addAssetToWorldCheckModelSize);

    // Auto-update and close adding asset to world info message box.
    static const int ADD_ASSET_TO_WORLD_INFO_TIMEOUT_MS = 5000;
    _addAssetToWorldInfoTimer.setInterval(ADD_ASSET_TO_WORLD_INFO_TIMEOUT_MS); // 5s, Qt::CoarseTimer acceptable
    _addAssetToWorldInfoTimer.setSingleShot(true);
    connect(&_addAssetToWorldInfoTimer, &QTimer::timeout, this, &Application::addAssetToWorldInfoTimeout);
    static const int ADD_ASSET_TO_WORLD_ERROR_TIMEOUT_MS = 8000;
    _addAssetToWorldErrorTimer.setInterval(ADD_ASSET_TO_WORLD_ERROR_TIMEOUT_MS); // 8s, Qt::CoarseTimer acceptable
    _addAssetToWorldErrorTimer.setSingleShot(true);
    connect(&_addAssetToWorldErrorTimer, &QTimer::timeout, this, &Application::addAssetToWorldErrorTimeout);

    connect(this, &QCoreApplication::aboutToQuit, this, &Application::addAssetToWorldMessageClose);
    connect(&domainHandler, &DomainHandler::hostnameChanged, this, &Application::addAssetToWorldMessageClose);

    updateSystemTabletMode();
}

void Application::domainConnectionRefused(const QString& reasonMessage, int reasonCodeInt, const QString& extraInfo) {
    DomainHandler::ConnectionRefusedReason reasonCode = static_cast<DomainHandler::ConnectionRefusedReason>(reasonCodeInt);

    if (reasonCode == DomainHandler::ConnectionRefusedReason::TooManyUsers && !extraInfo.isEmpty()) {
        DependencyManager::get<AddressManager>()->handleLookupString(extraInfo);
        return;
    }

    switch (reasonCode) {
        case DomainHandler::ConnectionRefusedReason::ProtocolMismatch:
        case DomainHandler::ConnectionRefusedReason::TooManyUsers:
        case DomainHandler::ConnectionRefusedReason::Unknown: {
            QString message = "Unable to connect to the location you are visiting.\n";
            message += reasonMessage;
            OffscreenUi::warning("", message);
            break;
        }
        default:
            // nothing to do.
            break;
    }
}

QString Application::getUserAgent() {
    if (QThread::currentThread() != thread()) {
        QString userAgent;

        QMetaObject::invokeMethod(this, "getUserAgent", Qt::BlockingQueuedConnection, Q_RETURN_ARG(QString, userAgent));

        return userAgent;
    }

    QString userAgent = "Mozilla/5.0 (HighFidelityInterface/" + BuildInfo::VERSION + "; "
        + QSysInfo::productType() + " " + QSysInfo::productVersion() + ")";

    auto formatPluginName = [](QString name) -> QString { return name.trimmed().replace(" ", "-");  };

    // For each plugin, add to userAgent
    auto displayPlugins = PluginManager::getInstance()->getDisplayPlugins();
    for (auto& dp : displayPlugins) {
        if (dp->isActive() && dp->isHmd()) {
            userAgent += " " + formatPluginName(dp->getName());
        }
    }
    auto inputPlugins= PluginManager::getInstance()->getInputPlugins();
    for (auto& ip : inputPlugins) {
        if (ip->isActive()) {
            userAgent += " " + formatPluginName(ip->getName());
        }
    }
    // for codecs, we include all of them, even if not active
    auto codecPlugins = PluginManager::getInstance()->getCodecPlugins();
    for (auto& cp : codecPlugins) {
        userAgent += " " + formatPluginName(cp->getName());
    }

    return userAgent;
}

uint64_t lastTabletUIToggle { 0 };
const uint64_t toggleTabletUILockout { 500000 };
void Application::toggleTabletUI() const {
    uint64_t now = usecTimestampNow();
    if (now - lastTabletUIToggle < toggleTabletUILockout) {
        return;
    }
    lastTabletUIToggle = now;

    auto HMD = DependencyManager::get<HMDScriptingInterface>();
    HMD->toggleShouldShowTablet();
}

void Application::checkChangeCursor() {
    QMutexLocker locker(&_changeCursorLock);
    if (_cursorNeedsChanging) {
#ifdef Q_OS_MAC
        auto cursorTarget = _window; // OSX doesn't seem to provide for hiding the cursor only on the GL widget
#else
        // On windows and linux, hiding the top level cursor also means it's invisible when hovering over the
        // window menu, which is a pain, so only hide it for the GL surface
        auto cursorTarget = _glWidget;
#endif
        cursorTarget->setCursor(_desiredCursor);

        _cursorNeedsChanging = false;
    }
}

void Application::showCursor(const QCursor& cursor) {
    QMutexLocker locker(&_changeCursorLock);
    _desiredCursor = cursor;
    _cursorNeedsChanging = true;
}

void Application::updateHeartbeat() const {
    static_cast<DeadlockWatchdogThread*>(_deadlockWatchdogThread)->updateHeartbeat();
}

void Application::aboutToQuit() {
    emit beforeAboutToQuit();
    DependencyManager::get<AudioClient>()->beforeAboutToQuit();

    foreach(auto inputPlugin, PluginManager::getInstance()->getInputPlugins()) {
        if (inputPlugin->isActive()) {
            inputPlugin->deactivate();
        }
    }

    getActiveDisplayPlugin()->deactivate();

    // Hide Running Scripts dialog so that it gets destroyed in an orderly manner; prevents warnings at shutdown.
    DependencyManager::get<OffscreenUi>()->hide("RunningScripts");

    _aboutToQuit = true;

    cleanupBeforeQuit();
}

void Application::cleanupBeforeQuit() {
    // add a logline indicating if QTWEBENGINE_REMOTE_DEBUGGING is set or not
    QString webengineRemoteDebugging = QProcessEnvironment::systemEnvironment().value("QTWEBENGINE_REMOTE_DEBUGGING", "false");
    qCDebug(interfaceapp) << "QTWEBENGINE_REMOTE_DEBUGGING =" << webengineRemoteDebugging;

    if (tracing::enabled()) {
        auto tracer = DependencyManager::get<tracing::Tracer>();
        tracer->stopTracing();
        auto outputFile = property(hifi::properties::TRACING).toString();
        tracer->serialize(outputFile);
    }

    // Stop third party processes so that they're not left running in the event of a subsequent shutdown crash.
#ifdef HAVE_DDE
    DependencyManager::get<DdeFaceTracker>()->setEnabled(false);
#endif
#ifdef HAVE_IVIEWHMD
    DependencyManager::get<EyeTracker>()->setEnabled(false, true);
#endif
    AnimDebugDraw::getInstance().shutdown();

    // FIXME: once we move to shared pointer for the INputDevice we shoud remove this naked delete:
    _applicationStateDevice.reset();

    {
        if (_keyboardFocusHighlightID != UNKNOWN_OVERLAY_ID) {
            getOverlays().deleteOverlay(_keyboardFocusHighlightID);
            _keyboardFocusHighlightID = UNKNOWN_OVERLAY_ID;
        }
        _keyboardFocusHighlight = nullptr;
    }

    auto nodeList = DependencyManager::get<NodeList>();

    // send the domain a disconnect packet, force stoppage of domain-server check-ins
    nodeList->getDomainHandler().disconnect();
    nodeList->setIsShuttingDown(true);

    // tell the packet receiver we're shutting down, so it can drop packets
    nodeList->getPacketReceiver().setShouldDropPackets(true);

    getEntities()->shutdown(); // tell the entities system we're shutting down, so it will stop running scripts

    // Clear any queued processing (I/O, FBX/OBJ/Texture parsing)
    QThreadPool::globalInstance()->clear();

    DependencyManager::get<ScriptEngines>()->saveScripts();
    DependencyManager::get<ScriptEngines>()->shutdownScripting(); // stop all currently running global scripts
    DependencyManager::destroy<ScriptEngines>();

    _displayPlugin.reset();
    PluginManager::getInstance()->shutdown();

    // Cleanup all overlays after the scripts, as scripts might add more
    _overlays.cleanupAllOverlays();

    // first stop all timers directly or by invokeMethod
    // depending on what thread they run in
    locationUpdateTimer.stop();
    identityPacketTimer.stop();
    pingTimer.stop();
    QMetaObject::invokeMethod(&_settingsTimer, "stop", Qt::BlockingQueuedConnection);

    // save state
    _settingsThread.quit();
    saveSettings();
    _window->saveGeometry();

    // Destroy third party processes after scripts have finished using them.
#ifdef HAVE_DDE
    DependencyManager::destroy<DdeFaceTracker>();
#endif
#ifdef HAVE_IVIEWHMD
    DependencyManager::destroy<EyeTracker>();
#endif

    // stop QML
    DependencyManager::destroy<OffscreenUi>();

    // stop audio after QML, as there are unexplained audio crashes originating in qtwebengine

    // stop the AudioClient, synchronously
    QMetaObject::invokeMethod(DependencyManager::get<AudioClient>().data(),
                              "stop", Qt::BlockingQueuedConnection);

    // destroy Audio so it and its threads have a chance to go down safely
    DependencyManager::destroy<AudioClient>();
    DependencyManager::destroy<AudioInjectorManager>();

    // shutdown render engine
    _main3DScene = nullptr;
    _renderEngine = nullptr;

    qCDebug(interfaceapp) << "Application::cleanupBeforeQuit() complete";
}

Application::~Application() {
    DependencyManager::destroy<Preferences>();

    _entityClipboard->eraseAllOctreeElements();
    _entityClipboard.reset();

    EntityTreePointer tree = getEntities()->getTree();
    tree->setSimulation(nullptr);

    _octreeProcessor.terminate();
    _entityEditSender.terminate();

    _physicsEngine->setCharacterController(nullptr);

    // remove avatars from physics engine
    DependencyManager::get<AvatarManager>()->clearAllAvatars();
    VectorOfMotionStates motionStates;
    DependencyManager::get<AvatarManager>()->getObjectsToRemoveFromPhysics(motionStates);
    _physicsEngine->removeObjects(motionStates);

    DependencyManager::destroy<AvatarManager>();
    DependencyManager::destroy<AnimationCache>();
    DependencyManager::destroy<FramebufferCache>();
    DependencyManager::destroy<TextureCache>();
    DependencyManager::destroy<ModelCache>();
    DependencyManager::destroy<GeometryCache>();
    DependencyManager::destroy<ScriptCache>();
    DependencyManager::destroy<SoundCache>();

    ResourceManager::cleanup();

    QThread* nodeThread = DependencyManager::get<NodeList>()->thread();

    // remove the NodeList from the DependencyManager
    DependencyManager::destroy<NodeList>();

    // ask the node thread to quit and wait until it is done
    nodeThread->quit();
    nodeThread->wait();

    Leapmotion::destroy();

    if (auto steamClient = PluginManager::getInstance()->getSteamClientPlugin()) {
        steamClient->shutdown();
    }

#if 0
    ConnexionClient::getInstance().destroy();
#endif
    // The window takes ownership of the menu, so this has the side effect of destroying it.
    _window->setMenuBar(nullptr);

    _window->deleteLater();

    // Can't log to file passed this point, FileLogger about to be deleted
    qInstallMessageHandler(LogHandler::verboseMessageHandler);
}

void Application::initializeGL() {
    qCDebug(interfaceapp) << "Created Display Window.";

    // initialize glut for shape drawing; Qt apparently initializes it on OS X
    if (_isGLInitialized) {
        return;
    } else {
        _isGLInitialized = true;
    }

    _glWidget->makeCurrent();
    _chromiumShareContext = new OffscreenGLCanvas();
    _chromiumShareContext->setObjectName("ChromiumShareContext");
    _chromiumShareContext->create(_glWidget->qglContext());
    _chromiumShareContext->makeCurrent();
    qt_gl_set_global_share_context(_chromiumShareContext->getContext());

    _glWidget->makeCurrent();
    gpu::Context::init<gpu::gl::GLBackend>();
    qApp->setProperty(hifi::properties::gl::MAKE_PROGRAM_CALLBACK,
        QVariant::fromValue((void*)(&gpu::gl::GLBackend::makeProgram)));
    _gpuContext = std::make_shared<gpu::Context>();
    // The gpu context can make child contexts for transfers, so
    // we need to restore primary rendering context
    _glWidget->makeCurrent();

    initDisplay();
    qCDebug(interfaceapp, "Initialized Display.");

    // Set up the render engine
    render::CullFunctor cullFunctor = LODManager::shouldRender;
    _renderEngine->addJob<RenderShadowTask>("RenderShadowTask", cullFunctor);
    const auto items = _renderEngine->addJob<RenderFetchCullSortTask>("FetchCullSort", cullFunctor);
    assert(items.canCast<RenderFetchCullSortTask::Output>());
    static const QString RENDER_FORWARD = "HIFI_RENDER_FORWARD";
    if (QProcessEnvironment::systemEnvironment().contains(RENDER_FORWARD)) {
        _renderEngine->addJob<RenderForwardTask>("Forward", items.get<RenderFetchCullSortTask::Output>());
    } else {
        _renderEngine->addJob<RenderDeferredTask>("RenderDeferredTask", items.get<RenderFetchCullSortTask::Output>());
    }
    _renderEngine->load();
    _renderEngine->registerScene(_main3DScene);

    // The UI can't be created until the primary OpenGL
    // context is created, because it needs to share
    // texture resources
    // Needs to happen AFTER the render engine initialization to access its configuration
    initializeUi();
    qCDebug(interfaceapp, "Initialized Offscreen UI.");
    _glWidget->makeCurrent();


    // call Menu getInstance static method to set up the menu
    // Needs to happen AFTER the QML UI initialization
    _window->setMenuBar(Menu::getInstance());

    init();
    qCDebug(interfaceapp, "init() complete.");

    // create thread for parsing of octree data independent of the main network and rendering threads
    _octreeProcessor.initialize(_enableProcessOctreeThread);
    connect(&_octreeProcessor, &OctreePacketProcessor::packetVersionMismatch, this, &Application::notifyPacketVersionMismatch);
    _entityEditSender.initialize(_enableProcessOctreeThread);

    _idleLoopStdev.reset();

    _offscreenContext = new OffscreenGLCanvas();
    _offscreenContext->setObjectName("MainThreadContext");
    _offscreenContext->create(_glWidget->qglContext());
    _offscreenContext->makeCurrent();

    // update before the first render
    update(0);

}

FrameTimingsScriptingInterface _frameTimingsScriptingInterface;

extern void setupPreferences();

void Application::initializeUi() {
    AddressBarDialog::registerType();
    ErrorDialog::registerType();
    LoginDialog::registerType();
    Tooltip::registerType();
    UpdateDialog::registerType();
    qmlRegisterType<Preference>("Hifi", 1, 0, "Preference");

    qmlRegisterType<HFWebEngineProfile>("HFWebEngineProfile", 1, 0, "HFWebEngineProfile");

    auto offscreenUi = DependencyManager::get<OffscreenUi>();
    offscreenUi->create(_glWidget->qglContext());

    auto rootContext = offscreenUi->getRootContext();

    offscreenUi->setProxyWindow(_window->windowHandle());
    offscreenUi->setBaseUrl(QUrl::fromLocalFile(PathUtils::resourcesPath() + "/qml/"));
    // OffscreenUi is a subclass of OffscreenQmlSurface specifically designed to
    // support the window management and scripting proxies for VR use
    offscreenUi->createDesktop(QString("hifi/Desktop.qml"));

    // FIXME either expose so that dialogs can set this themselves or
    // do better detection in the offscreen UI of what has focus
    offscreenUi->setNavigationFocused(false);

    auto engine = rootContext->engine();
    connect(engine, &QQmlEngine::quit, [] {
        qApp->quit();
    });

    setupPreferences();

    // For some reason there is already an "Application" object in the QML context,
    // though I can't find it. Hence, "ApplicationInterface"
    rootContext->setContextProperty("ApplicationInterface", this);
    rootContext->setContextProperty("Audio", &AudioScriptingInterface::getInstance());
    rootContext->setContextProperty("AudioStats", DependencyManager::get<AudioClient>()->getStats().data());
    rootContext->setContextProperty("Controller", DependencyManager::get<controller::ScriptingInterface>().data());
    rootContext->setContextProperty("Entities", DependencyManager::get<EntityScriptingInterface>().data());
    _fileDownload = new FileScriptingInterface(engine);
    rootContext->setContextProperty("File", _fileDownload);
    connect(_fileDownload, &FileScriptingInterface::unzipResult, this, &Application::handleUnzip);
    rootContext->setContextProperty("MyAvatar", getMyAvatar().get());
    rootContext->setContextProperty("Messages", DependencyManager::get<MessagesClient>().data());
    rootContext->setContextProperty("Recording", DependencyManager::get<RecordingScriptingInterface>().data());
    rootContext->setContextProperty("Preferences", DependencyManager::get<Preferences>().data());
    rootContext->setContextProperty("AddressManager", DependencyManager::get<AddressManager>().data());
    rootContext->setContextProperty("FrameTimings", &_frameTimingsScriptingInterface);
    rootContext->setContextProperty("Rates", new RatesScriptingInterface(this));
    rootContext->setContextProperty("pathToFonts", "../../");

    rootContext->setContextProperty("TREE_SCALE", TREE_SCALE);
    rootContext->setContextProperty("Quat", new Quat());
    rootContext->setContextProperty("Vec3", new Vec3());
    rootContext->setContextProperty("Uuid", new ScriptUUID());
    rootContext->setContextProperty("Assets", new AssetMappingsScriptingInterface());

    rootContext->setContextProperty("AvatarList", DependencyManager::get<AvatarManager>().data());
    rootContext->setContextProperty("Users", DependencyManager::get<UsersScriptingInterface>().data());

    rootContext->setContextProperty("UserActivityLogger", DependencyManager::get<UserActivityLoggerScriptingInterface>().data());

    rootContext->setContextProperty("Camera", &_myCamera);

#if defined(Q_OS_MAC) || defined(Q_OS_WIN)
    rootContext->setContextProperty("SpeechRecognizer", DependencyManager::get<SpeechRecognizer>().data());
#endif

    rootContext->setContextProperty("Overlays", &_overlays);
    rootContext->setContextProperty("Window", DependencyManager::get<WindowScriptingInterface>().data());
    rootContext->setContextProperty("MenuInterface", MenuScriptingInterface::getInstance());
    rootContext->setContextProperty("Stats", Stats::getInstance());
    rootContext->setContextProperty("Settings", SettingsScriptingInterface::getInstance());
    rootContext->setContextProperty("ScriptDiscoveryService", DependencyManager::get<ScriptEngines>().data());
    rootContext->setContextProperty("AudioDevice", AudioDeviceScriptingInterface::getInstance());

    // Caches
    rootContext->setContextProperty("AnimationCache", DependencyManager::get<AnimationCache>().data());
    rootContext->setContextProperty("TextureCache", DependencyManager::get<TextureCache>().data());
    rootContext->setContextProperty("ModelCache", DependencyManager::get<ModelCache>().data());
    rootContext->setContextProperty("SoundCache", DependencyManager::get<SoundCache>().data());

    rootContext->setContextProperty("Account", AccountScriptingInterface::getInstance());
    rootContext->setContextProperty("DialogsManager", _dialogsManagerScriptingInterface);
    rootContext->setContextProperty("GlobalServices", GlobalServicesScriptingInterface::getInstance());
    rootContext->setContextProperty("FaceTracker", DependencyManager::get<DdeFaceTracker>().data());
    rootContext->setContextProperty("AvatarManager", DependencyManager::get<AvatarManager>().data());
    rootContext->setContextProperty("UndoStack", &_undoStackScriptingInterface);
    rootContext->setContextProperty("LODManager", DependencyManager::get<LODManager>().data());
    rootContext->setContextProperty("Paths", DependencyManager::get<PathUtils>().data());
    rootContext->setContextProperty("HMD", DependencyManager::get<HMDScriptingInterface>().data());
    rootContext->setContextProperty("Scene", DependencyManager::get<SceneScriptingInterface>().data());
    rootContext->setContextProperty("Render", _renderEngine->getConfiguration().get());
    rootContext->setContextProperty("Reticle", getApplicationCompositor().getReticleInterface());

    rootContext->setContextProperty("ApplicationCompositor", &getApplicationCompositor());

    if (auto steamClient = PluginManager::getInstance()->getSteamClientPlugin()) {
        rootContext->setContextProperty("Steam", new SteamScriptingInterface(engine, steamClient.get()));
    }


    _glWidget->installEventFilter(offscreenUi.data());
    offscreenUi->setMouseTranslator([=](const QPointF& pt) {
        QPointF result = pt;
        auto displayPlugin = getActiveDisplayPlugin();
        if (displayPlugin->isHmd()) {
            getApplicationCompositor().handleRealMouseMoveEvent(false);
            auto resultVec = getApplicationCompositor().getReticlePosition();
            result = QPointF(resultVec.x, resultVec.y);
        }
        return result.toPoint();
    });
    offscreenUi->resume();
    connect(_window, &MainWindow::windowGeometryChanged, [this](const QRect& r){
        resizeGL();
    });

    // This will set up the input plugins UI
    _activeInputPlugins.clear();
    foreach(auto inputPlugin, PluginManager::getInstance()->getInputPlugins()) {
        if (KeyboardMouseDevice::NAME == inputPlugin->getName()) {
            _keyboardMouseDevice = std::dynamic_pointer_cast<KeyboardMouseDevice>(inputPlugin);
        }
        if (TouchscreenDevice::NAME == inputPlugin->getName()) {
            _touchscreenDevice = std::dynamic_pointer_cast<TouchscreenDevice>(inputPlugin);
        }
    }
    _window->setMenuBar(new Menu());

    auto compositorHelper = DependencyManager::get<CompositorHelper>();
    connect(compositorHelper.data(), &CompositorHelper::allowMouseCaptureChanged, [=] {
        if (isHMDMode()) {
            showCursor(compositorHelper->getAllowMouseCapture() ? Qt::BlankCursor : Qt::ArrowCursor);
        }
    });

    // Pre-create a couple of Web3D overlays to speed up tablet UI
    auto offscreenSurfaceCache = DependencyManager::get<OffscreenQmlSurfaceCache>();
    offscreenSurfaceCache->reserve(Web3DOverlay::QML, 2);
}

void Application::paintGL() {
    // Some plugins process message events, allowing paintGL to be called reentrantly.
    if (_inPaint || _aboutToQuit) {
        return;
    }

    _inPaint = true;
    Finally clearFlag([this] { _inPaint = false; });

    _frameCount++;

    auto lastPaintBegin = usecTimestampNow();
    PROFILE_RANGE_EX(render, __FUNCTION__, 0xff0000ff, (uint64_t)_frameCount);
    PerformanceTimer perfTimer("paintGL");

    if (nullptr == _displayPlugin) {
        return;
    }

    auto displayPlugin = getActiveDisplayPlugin();
    // FIXME not needed anymore?
    _offscreenContext->makeCurrent();

    // If a display plugin loses it's underlying support, it
    // needs to be able to signal us to not use it
    if (!displayPlugin->beginFrameRender(_frameCount)) {
        _inPaint = false;
        updateDisplayMode();
        return;
    }

    // update the avatar with a fresh HMD pose
    getMyAvatar()->updateFromHMDSensorMatrix(getHMDSensorPose());

    auto lodManager = DependencyManager::get<LODManager>();

    {
        QMutexLocker viewLocker(&_viewMutex);
        _viewFrustum.calculate();
    }
    RenderArgs renderArgs(_gpuContext, getEntities(), lodManager->getOctreeSizeScale(),
                          lodManager->getBoundaryLevelAdjust(), RenderArgs::DEFAULT_RENDER_MODE,
                          RenderArgs::MONO, RenderArgs::RENDER_DEBUG_NONE);
    {
        QMutexLocker viewLocker(&_viewMutex);
        renderArgs.setViewFrustum(_viewFrustum);
    }

    PerformanceWarning::setSuppressShortTimings(Menu::getInstance()->isOptionChecked(MenuOption::SuppressShortTimings));
    bool showWarnings = Menu::getInstance()->isOptionChecked(MenuOption::PipelineWarnings);
    PerformanceWarning warn(showWarnings, "Application::paintGL()");
    resizeGL();

    _gpuContext->beginFrame(getHMDSensorPose());
    // Reset the gpu::Context Stages
    // Back to the default framebuffer;
    gpu::doInBatch(_gpuContext, [&](gpu::Batch& batch) {
        batch.resetStages();
    });

    auto inputs = AvatarInputs::getInstance();
    if (inputs->mirrorVisible()) {
        PerformanceTimer perfTimer("Mirror");

        renderArgs._renderMode = RenderArgs::MIRROR_RENDER_MODE;
        renderArgs._blitFramebuffer = DependencyManager::get<FramebufferCache>()->getSelfieFramebuffer();

        _mirrorViewRect.moveTo(inputs->x(), inputs->y());

        renderRearViewMirror(&renderArgs, _mirrorViewRect, inputs->mirrorZoomed());

        renderArgs._blitFramebuffer.reset();
        renderArgs._renderMode = RenderArgs::DEFAULT_RENDER_MODE;
    }

    {
        PerformanceTimer perfTimer("renderOverlay");
        // NOTE: There is no batch associated with this renderArgs
        // the ApplicationOverlay class assumes it's viewport is setup to be the device size
        QSize size = getDeviceSize();
        renderArgs._viewport = glm::ivec4(0, 0, size.width(), size.height());
        _applicationOverlay.renderOverlay(&renderArgs);
    }

    glm::vec3 boomOffset;
    {
        PerformanceTimer perfTimer("CameraUpdates");

        auto myAvatar = getMyAvatar();
        boomOffset = myAvatar->getScale() * myAvatar->getBoomLength() * -IDENTITY_FRONT;

        if (_myCamera.getMode() == CAMERA_MODE_FIRST_PERSON || _myCamera.getMode() == CAMERA_MODE_THIRD_PERSON) {
            Menu::getInstance()->setIsOptionChecked(MenuOption::FirstPerson, myAvatar->getBoomLength() <= MyAvatar::ZOOM_MIN);
            Menu::getInstance()->setIsOptionChecked(MenuOption::ThirdPerson, !(myAvatar->getBoomLength() <= MyAvatar::ZOOM_MIN));
            cameraMenuChanged();
        }

        // The render mode is default or mirror if the camera is in mirror mode, assigned further below
        renderArgs._renderMode = RenderArgs::DEFAULT_RENDER_MODE;

        // Always use the default eye position, not the actual head eye position.
        // Using the latter will cause the camera to wobble with idle animations,
        // or with changes from the face tracker
        if (_myCamera.getMode() == CAMERA_MODE_FIRST_PERSON) {
            if (isHMDMode()) {
                mat4 camMat = myAvatar->getSensorToWorldMatrix() * myAvatar->getHMDSensorMatrix();
                _myCamera.setPosition(extractTranslation(camMat));
                _myCamera.setOrientation(glm::quat_cast(camMat));
            } else {
                _myCamera.setPosition(myAvatar->getDefaultEyePosition());
                _myCamera.setOrientation(myAvatar->getHead()->getCameraOrientation());
            }
        } else if (_myCamera.getMode() == CAMERA_MODE_THIRD_PERSON) {
            if (isHMDMode()) {
                auto hmdWorldMat = myAvatar->getSensorToWorldMatrix() * myAvatar->getHMDSensorMatrix();
                _myCamera.setOrientation(glm::normalize(glm::quat_cast(hmdWorldMat)));
                _myCamera.setPosition(extractTranslation(hmdWorldMat) +
                    myAvatar->getOrientation() * boomOffset);
            } else {
                _myCamera.setOrientation(myAvatar->getHead()->getOrientation());
                if (Menu::getInstance()->isOptionChecked(MenuOption::CenterPlayerInView)) {
                    _myCamera.setPosition(myAvatar->getDefaultEyePosition()
                        + _myCamera.getOrientation() * boomOffset);
                } else {
                    _myCamera.setPosition(myAvatar->getDefaultEyePosition()
                        + myAvatar->getOrientation() * boomOffset);
                }
            }
        } else if (_myCamera.getMode() == CAMERA_MODE_MIRROR) {
            if (isHMDMode()) {
                auto mirrorBodyOrientation = myAvatar->getWorldAlignedOrientation() * glm::quat(glm::vec3(0.0f, PI + _rotateMirror, 0.0f));

                glm::quat hmdRotation = extractRotation(myAvatar->getHMDSensorMatrix());
                // Mirror HMD yaw and roll
                glm::vec3 mirrorHmdEulers = glm::eulerAngles(hmdRotation);
                mirrorHmdEulers.y = -mirrorHmdEulers.y;
                mirrorHmdEulers.z = -mirrorHmdEulers.z;
                glm::quat mirrorHmdRotation = glm::quat(mirrorHmdEulers);

                glm::quat worldMirrorRotation = mirrorBodyOrientation * mirrorHmdRotation;

                _myCamera.setOrientation(worldMirrorRotation);

                glm::vec3 hmdOffset = extractTranslation(myAvatar->getHMDSensorMatrix());
                // Mirror HMD lateral offsets
                hmdOffset.x = -hmdOffset.x;

                _myCamera.setPosition(myAvatar->getDefaultEyePosition()
                    + glm::vec3(0, _raiseMirror * myAvatar->getUniformScale(), 0)
                   + mirrorBodyOrientation * glm::vec3(0.0f, 0.0f, 1.0f) * MIRROR_FULLSCREEN_DISTANCE * _scaleMirror
                   + mirrorBodyOrientation * hmdOffset);
            } else {
                _myCamera.setOrientation(myAvatar->getWorldAlignedOrientation()
                    * glm::quat(glm::vec3(0.0f, PI + _rotateMirror, 0.0f)));
                _myCamera.setPosition(myAvatar->getDefaultEyePosition()
                    + glm::vec3(0, _raiseMirror * myAvatar->getUniformScale(), 0)
                    + (myAvatar->getOrientation() * glm::quat(glm::vec3(0.0f, _rotateMirror, 0.0f))) *
                    glm::vec3(0.0f, 0.0f, -1.0f) * MIRROR_FULLSCREEN_DISTANCE * _scaleMirror);
            }
            renderArgs._renderMode = RenderArgs::MIRROR_RENDER_MODE;
        } else if (_myCamera.getMode() == CAMERA_MODE_ENTITY) {
            EntityItemPointer cameraEntity = _myCamera.getCameraEntityPointer();
            if (cameraEntity != nullptr) {
                if (isHMDMode()) {
                    glm::quat hmdRotation = extractRotation(myAvatar->getHMDSensorMatrix());
                    _myCamera.setOrientation(cameraEntity->getRotation() * hmdRotation);
                    glm::vec3 hmdOffset = extractTranslation(myAvatar->getHMDSensorMatrix());
                    _myCamera.setPosition(cameraEntity->getPosition() + (hmdRotation * hmdOffset));
                } else {
                    _myCamera.setOrientation(cameraEntity->getRotation());
                    _myCamera.setPosition(cameraEntity->getPosition());
                }
            }
        }
        // Update camera position
        if (!isHMDMode()) {
            _myCamera.update(1.0f / _frameCounter.rate());
        }
    }

    getApplicationCompositor().setFrameInfo(_frameCount, _myCamera.getTransform());

    // Primary rendering pass
    auto framebufferCache = DependencyManager::get<FramebufferCache>();
    const QSize size = framebufferCache->getFrameBufferSize();
    // Final framebuffer that will be handled to the display-plugin
    auto finalFramebuffer = framebufferCache->getFramebuffer();

    {
        PROFILE_RANGE(render, "/mainRender");
        PerformanceTimer perfTimer("mainRender");
        renderArgs._boomOffset = boomOffset;
        // Viewport is assigned to the size of the framebuffer
        renderArgs._viewport = ivec4(0, 0, size.width(), size.height());
        if (displayPlugin->isStereo()) {
            // Stereo modes will typically have a larger projection matrix overall,
            // so we ask for the 'mono' projection matrix, which for stereo and HMD
            // plugins will imply the combined projection for both eyes.
            //
            // This is properly implemented for the Oculus plugins, but for OpenVR
            // and Stereo displays I'm not sure how to get / calculate it, so we're
            // just relying on the left FOV in each case and hoping that the
            // overall culling margin of error doesn't cause popping in the
            // right eye.  There are FIXMEs in the relevant plugins
            _myCamera.setProjection(displayPlugin->getCullingProjection(_myCamera.getProjection()));
            renderArgs._context->enableStereo(true);
            mat4 eyeOffsets[2];
            mat4 eyeProjections[2];
            auto baseProjection = renderArgs.getViewFrustum().getProjection();
            auto hmdInterface = DependencyManager::get<HMDScriptingInterface>();
            float IPDScale = hmdInterface->getIPDScale();

            // FIXME we probably don't need to set the projection matrix every frame,
            // only when the display plugin changes (or in non-HMD modes when the user
            // changes the FOV manually, which right now I don't think they can.
            for_each_eye([&](Eye eye) {
                // For providing the stereo eye views, the HMD head pose has already been
                // applied to the avatar, so we need to get the difference between the head
                // pose applied to the avatar and the per eye pose, and use THAT as
                // the per-eye stereo matrix adjustment.
                mat4 eyeToHead = displayPlugin->getEyeToHeadTransform(eye);
                // Grab the translation
                vec3 eyeOffset = glm::vec3(eyeToHead[3]);
                // Apply IPD scaling
                mat4 eyeOffsetTransform = glm::translate(mat4(), eyeOffset * -1.0f * IPDScale);
                eyeOffsets[eye] = eyeOffsetTransform;
                eyeProjections[eye] = displayPlugin->getEyeProjection(eye, baseProjection);
            });
            renderArgs._context->setStereoProjections(eyeProjections);
            renderArgs._context->setStereoViews(eyeOffsets);
        }
        renderArgs._blitFramebuffer = finalFramebuffer;
        displaySide(&renderArgs, _myCamera);
    }

    auto frame = _gpuContext->endFrame();
    frame->frameIndex = _frameCount;
    frame->framebuffer = finalFramebuffer;
    frame->framebufferRecycler = [](const gpu::FramebufferPointer& framebuffer){
        DependencyManager::get<FramebufferCache>()->releaseFramebuffer(framebuffer);
    };
    frame->overlay = _applicationOverlay.getOverlayTexture();
    // deliver final scene rendering commands to the display plugin
    {
        PROFILE_RANGE(render, "/pluginOutput");
        PerformanceTimer perfTimer("pluginOutput");
        _frameCounter.increment();
        displayPlugin->submitFrame(frame);
    }

    // Reset the framebuffer and stereo state
    renderArgs._blitFramebuffer.reset();
    renderArgs._context->enableStereo(false);

    {
        Stats::getInstance()->setRenderDetails(renderArgs._details);
    }

    uint64_t lastPaintDuration = usecTimestampNow() - lastPaintBegin;
    _frameTimingsScriptingInterface.addValue(lastPaintDuration);
}

void Application::runTests() {
    runTimingTests();
    runUnitTests();
}

void Application::audioMuteToggled() const {
    QAction* muteAction = Menu::getInstance()->getActionForOption(MenuOption::MuteAudio);
    Q_CHECK_PTR(muteAction);
    muteAction->setChecked(DependencyManager::get<AudioClient>()->isMuted());
}

void Application::faceTrackerMuteToggled() {

    QAction* muteAction = Menu::getInstance()->getActionForOption(MenuOption::MuteFaceTracking);
    Q_CHECK_PTR(muteAction);
    bool isMuted = getSelectedFaceTracker()->isMuted();
    muteAction->setChecked(isMuted);
    getSelectedFaceTracker()->setEnabled(!isMuted);
    Menu::getInstance()->getActionForOption(MenuOption::CalibrateCamera)->setEnabled(!isMuted);
}

void Application::setFieldOfView(float fov) {
    if (fov != _fieldOfView.get()) {
        _fieldOfView.set(fov);
        resizeGL();
    }
}

void Application::setHMDTabletScale(float hmdTabletScale) {
    _hmdTabletScale.set(hmdTabletScale);
}

void Application::setDesktopTabletScale(float desktopTabletScale) {
    _desktopTabletScale.set(desktopTabletScale);
}

void Application::setDesktopTabletBecomesToolbarSetting(bool value) {
    _desktopTabletBecomesToolbarSetting.set(value);
    updateSystemTabletMode();
}

void Application::setHmdTabletBecomesToolbarSetting(bool value) {
    _hmdTabletBecomesToolbarSetting.set(value);
    updateSystemTabletMode();
}

void Application::setSettingConstrainToolbarPosition(bool setting) {
    _constrainToolbarPosition.set(setting);
    DependencyManager::get<OffscreenUi>()->setConstrainToolbarToCenterX(setting);
}

void Application::aboutApp() {
    InfoView::show(INFO_WELCOME_PATH);
}

void Application::showHelp() {
    static const QString HAND_CONTROLLER_NAME_VIVE = "vive";
    static const QString HAND_CONTROLLER_NAME_OCULUS_TOUCH = "oculus";

    static const QString TAB_KEYBOARD_MOUSE = "kbm";
    static const QString TAB_GAMEPAD = "gamepad";
    static const QString TAB_HAND_CONTROLLERS = "handControllers";

    QString handControllerName = HAND_CONTROLLER_NAME_VIVE;
    QString defaultTab = TAB_KEYBOARD_MOUSE;

    if (PluginUtils::isViveControllerAvailable()) {
        defaultTab = TAB_HAND_CONTROLLERS;
        handControllerName = HAND_CONTROLLER_NAME_VIVE;
    } else if (PluginUtils::isOculusTouchControllerAvailable()) {
        defaultTab = TAB_HAND_CONTROLLERS;
        handControllerName = HAND_CONTROLLER_NAME_OCULUS_TOUCH;
    } else if (PluginUtils::isXboxControllerAvailable()) {
        defaultTab = TAB_GAMEPAD;
    }

    QUrlQuery queryString;
    queryString.addQueryItem("handControllerName", handControllerName);
    queryString.addQueryItem("defaultTab", defaultTab);

    InfoView::show(INFO_HELP_PATH, false, queryString.toString());
}

void Application::resizeEvent(QResizeEvent* event) {
    resizeGL();
}

void Application::resizeGL() {
    PROFILE_RANGE(render, __FUNCTION__);
    if (nullptr == _displayPlugin) {
        return;
    }

    auto displayPlugin = getActiveDisplayPlugin();
    // Set the desired FBO texture size. If it hasn't changed, this does nothing.
    // Otherwise, it must rebuild the FBOs
    uvec2 framebufferSize = displayPlugin->getRecommendedRenderSize();
    uvec2 renderSize = uvec2(vec2(framebufferSize) * getRenderResolutionScale());
    if (_renderResolution != renderSize) {
        _renderResolution = renderSize;
        DependencyManager::get<FramebufferCache>()->setFrameBufferSize(fromGlm(renderSize));
    }

    // FIXME the aspect ratio for stereo displays is incorrect based on this.
    float aspectRatio = displayPlugin->getRecommendedAspectRatio();
    _myCamera.setProjection(glm::perspective(glm::radians(_fieldOfView.get()), aspectRatio,
                                             DEFAULT_NEAR_CLIP, DEFAULT_FAR_CLIP));
    // Possible change in aspect ratio
    {
        QMutexLocker viewLocker(&_viewMutex);
        loadViewFrustum(_myCamera, _viewFrustum);
    }

    auto offscreenUi = DependencyManager::get<OffscreenUi>();
    auto uiSize = displayPlugin->getRecommendedUiSize();
    // Bit of a hack since there's no device pixel ratio change event I can find.
    if (offscreenUi->size() != fromGlm(uiSize)) {
        qCDebug(interfaceapp) << "Device pixel ratio changed, triggering resize to " << uiSize;
        offscreenUi->resize(fromGlm(uiSize), true);
        _offscreenContext->makeCurrent();
    }
}

bool Application::importJSONFromURL(const QString& urlString) {
    // we only load files that terminate in just .json (not .svo.json and not .ava.json)
    // if they come from the High Fidelity Marketplace Assets CDN

    QUrl jsonURL { urlString };

    if (jsonURL.host().endsWith(MARKETPLACE_CDN_HOSTNAME)) {
        emit svoImportRequested(urlString);
        return true;
    } else {
        return false;
    }
}

bool Application::importSVOFromURL(const QString& urlString) {
    emit svoImportRequested(urlString);
    return true;
}

bool Application::event(QEvent* event) {
    if (!Menu::getInstance()) {
        return false;
    }

    // Presentation/painting logic
    // TODO: Decouple presentation and painting loops
    static bool isPaintingThrottled = false;
    if ((int)event->type() == (int)Present) {
        if (isPaintingThrottled) {
            // If painting (triggered by presentation) is hogging the main thread,
            // repost as low priority to avoid hanging the GUI.
            // This has the effect of allowing presentation to exceed the paint budget by X times and
            // only dropping every (1/X) frames, instead of every ceil(X) frames
            // (e.g. at a 60FPS target, painting for 17us would fall to 58.82FPS instead of 30FPS).
            removePostedEvents(this, Present);
            postEvent(this, new QEvent(static_cast<QEvent::Type>(Present)), Qt::LowEventPriority);
            isPaintingThrottled = false;
            return true;
        }

        float nsecsElapsed = (float)_lastTimeUpdated.nsecsElapsed();
        if (shouldPaint(nsecsElapsed)) {
            _lastTimeUpdated.start();
            idle(nsecsElapsed);
            postEvent(this, new QEvent(static_cast<QEvent::Type>(Paint)), Qt::HighEventPriority);
        }
        isPaintingThrottled = true;

        return true;
    } else if ((int)event->type() == (int)Paint) {
        // NOTE: This must be updated as close to painting as possible,
        //       or AvatarInputs will mysteriously move to the bottom-right
        AvatarInputs::getInstance()->update();

        paintGL();

        isPaintingThrottled = false;

        return true;
    }

    if ((int)event->type() == (int)Lambda) {
        static_cast<LambdaEvent*>(event)->call();
        return true;
    }

    {
        if (!_keyboardFocusedEntity.get().isInvalidID()) {
            switch (event->type()) {
                case QEvent::KeyPress:
                case QEvent::KeyRelease: {
                    //auto entityScriptingInterface = DependencyManager::get<EntityScriptingInterface>();
                    auto entity = getEntities()->getTree()->findEntityByID(_keyboardFocusedEntity.get());
                    if (entity && entity->getEventHandler()) {
                        event->setAccepted(false);
                        QCoreApplication::sendEvent(entity->getEventHandler(), event);
                        if (event->isAccepted()) {
                            _lastAcceptedKeyPress = usecTimestampNow();
                            return true;
                        }
                    }
                    break;
                }
                default:
                    break;
                }
        }
    }

    {
        if (_keyboardFocusedOverlay.get() != UNKNOWN_OVERLAY_ID) {
            switch (event->type()) {
                case QEvent::KeyPress:
                case QEvent::KeyRelease: {
                    // Only Web overlays can have focus.
                    auto overlay =
                        std::dynamic_pointer_cast<Web3DOverlay>(getOverlays().getOverlay(_keyboardFocusedOverlay.get()));
                    if (overlay && overlay->getEventHandler()) {
                        event->setAccepted(false);
                        QCoreApplication::sendEvent(overlay->getEventHandler(), event);
                        if (event->isAccepted()) {
                            _lastAcceptedKeyPress = usecTimestampNow();
                            return true;
                        }
                    }
                    break;
                }
                default:
                    break;
                }
        }
    }

    switch (event->type()) {
        case QEvent::MouseMove:
            mouseMoveEvent(static_cast<QMouseEvent*>(event));
            return true;
        case QEvent::MouseButtonPress:
            mousePressEvent(static_cast<QMouseEvent*>(event));
            return true;
        case QEvent::MouseButtonDblClick:
            mouseDoublePressEvent(static_cast<QMouseEvent*>(event));
            return true;
        case QEvent::MouseButtonRelease:
            mouseReleaseEvent(static_cast<QMouseEvent*>(event));
            return true;
        case QEvent::KeyPress:
            keyPressEvent(static_cast<QKeyEvent*>(event));
            return true;
        case QEvent::KeyRelease:
            keyReleaseEvent(static_cast<QKeyEvent*>(event));
            return true;
        case QEvent::FocusOut:
            focusOutEvent(static_cast<QFocusEvent*>(event));
            return true;
        case QEvent::TouchBegin:
            touchBeginEvent(static_cast<QTouchEvent*>(event));
            event->accept();
            return true;
        case QEvent::TouchEnd:
            touchEndEvent(static_cast<QTouchEvent*>(event));
            return true;
        case QEvent::TouchUpdate:
            touchUpdateEvent(static_cast<QTouchEvent*>(event));
            return true;
        case QEvent::Gesture:
            touchGestureEvent((QGestureEvent*)event);
            return true;
        case QEvent::Wheel:
            wheelEvent(static_cast<QWheelEvent*>(event));
            return true;
        case QEvent::Drop:
            dropEvent(static_cast<QDropEvent*>(event));
            return true;
        default:
            break;
    }

    // handle custom URL
    if (event->type() == QEvent::FileOpen) {

        QFileOpenEvent* fileEvent = static_cast<QFileOpenEvent*>(event);

        QUrl url = fileEvent->url();

        if (!url.isEmpty()) {
            QString urlString = url.toString();

            if (canAcceptURL(urlString)) {

                return acceptURL(urlString);
            }
        }
        return false;
    }

    if (HFActionEvent::types().contains(event->type())) {
        _controllerScriptingInterface->handleMetaEvent(static_cast<HFMetaEvent*>(event));
    }

    return QApplication::event(event);
}

bool Application::eventFilter(QObject* object, QEvent* event) {

    if (event->type() == QEvent::Leave) {
        getApplicationCompositor().handleLeaveEvent();
    }

    if (event->type() == QEvent::ShortcutOverride) {
        if (DependencyManager::get<OffscreenUi>()->shouldSwallowShortcut(event)) {
            event->accept();
            return true;
        }

        // Filter out captured keys before they're used for shortcut actions.
        if (_controllerScriptingInterface->isKeyCaptured(static_cast<QKeyEvent*>(event))) {
            event->accept();
            return true;
        }
    }

    return false;
}

static bool _altPressed{ false };

void Application::keyPressEvent(QKeyEvent* event) {
    _altPressed = event->key() == Qt::Key_Alt;
    _keysPressed.insert(event->key());

    _controllerScriptingInterface->emitKeyPressEvent(event); // send events to any registered scripts

    // if one of our scripts have asked to capture this event, then stop processing it
    if (_controllerScriptingInterface->isKeyCaptured(event)) {
        return;
    }

    if (hasFocus()) {
        if (_keyboardMouseDevice->isActive()) {
            _keyboardMouseDevice->keyPressEvent(event);
        }

        bool isShifted = event->modifiers().testFlag(Qt::ShiftModifier);
        bool isMeta = event->modifiers().testFlag(Qt::ControlModifier);
        bool isOption = event->modifiers().testFlag(Qt::AltModifier);
        switch (event->key()) {
            case Qt::Key_Enter:
            case Qt::Key_Return:
                if (isOption) {
                    if (_window->isFullScreen()) {
                        unsetFullscreen();
                    } else {
                        setFullscreen(nullptr);
                    }
                } else {
                    Menu::getInstance()->triggerOption(MenuOption::AddressBar);
                }
                break;

            case Qt::Key_1:
            case Qt::Key_2:
            case Qt::Key_3:
            case Qt::Key_4:
            case Qt::Key_5:
            case Qt::Key_6:
            case Qt::Key_7:
                if (isMeta || isOption) {
                    unsigned int index = static_cast<unsigned int>(event->key() - Qt::Key_1);
                    auto displayPlugins = PluginManager::getInstance()->getDisplayPlugins();
                    if (index < displayPlugins.size()) {
                        auto targetPlugin = displayPlugins.at(index);
                        QString targetName = targetPlugin->getName();
                        auto menu = Menu::getInstance();
                        QAction* action = menu->getActionForOption(targetName);
                        if (action && !action->isChecked()) {
                            action->trigger();
                        }
                    }
                }
                break;

            case Qt::Key_X:
                if (isShifted && isMeta) {
                    auto offscreenUi = DependencyManager::get<OffscreenUi>();
                    offscreenUi->togglePinned();
                    //offscreenUi->getRootContext()->engine()->clearComponentCache();
                    //OffscreenUi::information("Debugging", "Component cache cleared");
                    // placeholder for dialogs being converted to QML.
                }
                break;

            case Qt::Key_Y:
                if (isShifted && isMeta) {
                    getActiveDisplayPlugin()->cycleDebugOutput();
                }
                break;

            case Qt::Key_B:
                if (isMeta) {
                    auto offscreenUi = DependencyManager::get<OffscreenUi>();
                    offscreenUi->load("Browser.qml");
                }
                break;

            case Qt::Key_L:
                if (isShifted && isMeta) {
                    Menu::getInstance()->triggerOption(MenuOption::Log);
                } else if (isMeta) {
                    Menu::getInstance()->triggerOption(MenuOption::AddressBar);
                } else if (isShifted) {
                    Menu::getInstance()->triggerOption(MenuOption::LodTools);
                }
                break;

            case Qt::Key_F: {
                _physicsEngine->dumpNextStats();
                break;
            }

            case Qt::Key_Asterisk:
                Menu::getInstance()->triggerOption(MenuOption::DefaultSkybox);
                break;

            case Qt::Key_N:
                if (!isOption && !isShifted && isMeta) {
                    DependencyManager::get<NodeList>()->toggleIgnoreRadius();
                }
                break;

            case Qt::Key_S:
                if (isShifted && isMeta && !isOption) {
                    Menu::getInstance()->triggerOption(MenuOption::SuppressShortTimings);
                } else if (isOption && !isShifted && !isMeta) {
                    Menu::getInstance()->triggerOption(MenuOption::ScriptEditor);
                } else if (!isOption && !isShifted && isMeta) {
                    takeSnapshot(true);
                }
                break;

            case Qt::Key_Apostrophe: {
                if (isMeta) {
                    auto cursor = Cursor::Manager::instance().getCursor();
                    auto curIcon = cursor->getIcon();
                    if (curIcon == Cursor::Icon::DEFAULT) {
                        cursor->setIcon(Cursor::Icon::LINK);
                    } else {
                        cursor->setIcon(Cursor::Icon::DEFAULT);
                    }
                } else {
                    resetSensors(true);
                }
                break;
            }

            case Qt::Key_Backslash:
                Menu::getInstance()->triggerOption(MenuOption::Chat);
                break;

            case Qt::Key_Up:
                if (_myCamera.getMode() == CAMERA_MODE_MIRROR) {
                    if (!isShifted) {
                        _scaleMirror *= 0.95f;
                    } else {
                        _raiseMirror += 0.05f;
                    }
                }
                break;

            case Qt::Key_Down:
                if (_myCamera.getMode() == CAMERA_MODE_MIRROR) {
                    if (!isShifted) {
                        _scaleMirror *= 1.05f;
                    } else {
                        _raiseMirror -= 0.05f;
                    }
                }
                break;

            case Qt::Key_Left:
                if (_myCamera.getMode() == CAMERA_MODE_MIRROR) {
                    _rotateMirror += PI / 20.0f;
                }
                break;

            case Qt::Key_Right:
                if (_myCamera.getMode() == CAMERA_MODE_MIRROR) {
                    _rotateMirror -= PI / 20.0f;
                }
                break;

#if 0
            case Qt::Key_I:
                if (isShifted) {
                    _myCamera.setEyeOffsetOrientation(glm::normalize(
                                                                     glm::quat(glm::vec3(0.002f, 0, 0)) * _myCamera.getEyeOffsetOrientation()));
                } else {
                    _myCamera.setEyeOffsetPosition(_myCamera.getEyeOffsetPosition() + glm::vec3(0, 0.001, 0));
                }
                updateProjectionMatrix();
                break;

            case Qt::Key_K:
                if (isShifted) {
                    _myCamera.setEyeOffsetOrientation(glm::normalize(
                                                                     glm::quat(glm::vec3(-0.002f, 0, 0)) * _myCamera.getEyeOffsetOrientation()));
                } else {
                    _myCamera.setEyeOffsetPosition(_myCamera.getEyeOffsetPosition() + glm::vec3(0, -0.001, 0));
                }
                updateProjectionMatrix();
                break;

            case Qt::Key_J:
                if (isShifted) {
                    QMutexLocker viewLocker(&_viewMutex);
                    _viewFrustum.setFocalLength(_viewFrustum.getFocalLength() - 0.1f);
                } else {
                    _myCamera.setEyeOffsetPosition(_myCamera.getEyeOffsetPosition() + glm::vec3(-0.001, 0, 0));
                }
                updateProjectionMatrix();
                break;

            case Qt::Key_M:
                if (isShifted) {
                    QMutexLocker viewLocker(&_viewMutex);
                    _viewFrustum.setFocalLength(_viewFrustum.getFocalLength() + 0.1f);
                } else {
                    _myCamera.setEyeOffsetPosition(_myCamera.getEyeOffsetPosition() + glm::vec3(0.001, 0, 0));
                }
                updateProjectionMatrix();
                break;

            case Qt::Key_U:
                if (isShifted) {
                    _myCamera.setEyeOffsetOrientation(glm::normalize(
                                                                     glm::quat(glm::vec3(0, 0, -0.002f)) * _myCamera.getEyeOffsetOrientation()));
                } else {
                    _myCamera.setEyeOffsetPosition(_myCamera.getEyeOffsetPosition() + glm::vec3(0, 0, -0.001));
                }
                updateProjectionMatrix();
                break;

            case Qt::Key_Y:
                if (isShifted) {
                    _myCamera.setEyeOffsetOrientation(glm::normalize(
                                                                     glm::quat(glm::vec3(0, 0, 0.002f)) * _myCamera.getEyeOffsetOrientation()));
                } else {
                    _myCamera.setEyeOffsetPosition(_myCamera.getEyeOffsetPosition() + glm::vec3(0, 0, 0.001));
                }
                updateProjectionMatrix();
                break;
#endif

            case Qt::Key_H:
                if (isShifted) {
                    Menu::getInstance()->triggerOption(MenuOption::MiniMirror);
                } else {
                    // whenever switching to/from full screen mirror from the keyboard, remember
                    // the state you were in before full screen mirror, and return to that.
                    auto previousMode = _myCamera.getMode();
                    if (previousMode != CAMERA_MODE_MIRROR) {
                        switch (previousMode) {
                            case CAMERA_MODE_FIRST_PERSON:
                                _returnFromFullScreenMirrorTo = MenuOption::FirstPerson;
                                break;
                            case CAMERA_MODE_THIRD_PERSON:
                                _returnFromFullScreenMirrorTo = MenuOption::ThirdPerson;
                                break;

                            // FIXME - it's not clear that these modes make sense to return to...
                            case CAMERA_MODE_INDEPENDENT:
                                _returnFromFullScreenMirrorTo = MenuOption::IndependentMode;
                                break;
                            case CAMERA_MODE_ENTITY:
                                _returnFromFullScreenMirrorTo = MenuOption::CameraEntityMode;
                                break;

                            default:
                                _returnFromFullScreenMirrorTo = MenuOption::ThirdPerson;
                                break;
                        }
                    }

                    bool isMirrorChecked = Menu::getInstance()->isOptionChecked(MenuOption::FullscreenMirror);
                    Menu::getInstance()->setIsOptionChecked(MenuOption::FullscreenMirror, !isMirrorChecked);
                    if (isMirrorChecked) {

                        // if we got here without coming in from a non-Full Screen mirror case, then our
                        // _returnFromFullScreenMirrorTo is unknown. In that case we'll go to the old
                        // behavior of returning to ThirdPerson
                        if (_returnFromFullScreenMirrorTo.isEmpty()) {
                            _returnFromFullScreenMirrorTo = MenuOption::ThirdPerson;
                        }
                        Menu::getInstance()->setIsOptionChecked(_returnFromFullScreenMirrorTo, true);
                    }
                    cameraMenuChanged();
                }
                break;
            case Qt::Key_P: {
                bool isFirstPersonChecked = Menu::getInstance()->isOptionChecked(MenuOption::FirstPerson);
                Menu::getInstance()->setIsOptionChecked(MenuOption::FirstPerson, !isFirstPersonChecked);
                Menu::getInstance()->setIsOptionChecked(MenuOption::ThirdPerson, isFirstPersonChecked);
                cameraMenuChanged();
                break;
            }

            case Qt::Key_Slash:
                Menu::getInstance()->triggerOption(MenuOption::Stats);
                break;

            case Qt::Key_Plus: {
                if (isMeta && event->modifiers().testFlag(Qt::KeypadModifier)) {
                    auto& cursorManager = Cursor::Manager::instance();
                    cursorManager.setScale(cursorManager.getScale() * 1.1f);
                } else {
                    getMyAvatar()->increaseSize();
                }
                break;
            }

            case Qt::Key_Minus: {
                if (isMeta && event->modifiers().testFlag(Qt::KeypadModifier)) {
                    auto& cursorManager = Cursor::Manager::instance();
                    cursorManager.setScale(cursorManager.getScale() / 1.1f);
                } else {
                    getMyAvatar()->decreaseSize();
                }
                break;
            }

            case Qt::Key_Equal:
                getMyAvatar()->resetSize();
                break;
            case Qt::Key_Space: {
                if (!event->isAutoRepeat()) {
                    // FIXME -- I don't think we've tested the HFActionEvent in a while... this looks possibly dubious
                    // this starts an HFActionEvent
                    HFActionEvent startActionEvent(HFActionEvent::startType(),
                                                   computePickRay(getMouse().x, getMouse().y));
                    sendEvent(this, &startActionEvent);
                }

                break;
            }
            case Qt::Key_Escape: {
                getActiveDisplayPlugin()->abandonCalibration();
                if (!event->isAutoRepeat()) {
                    // this starts the HFCancelEvent
                    HFBackEvent startBackEvent(HFBackEvent::startType());
                    sendEvent(this, &startBackEvent);
                }

                break;
            }

            default:
                event->ignore();
                break;
        }
    }
}



void Application::keyReleaseEvent(QKeyEvent* event) {
    _keysPressed.remove(event->key());

    _controllerScriptingInterface->emitKeyReleaseEvent(event); // send events to any registered scripts

    // if one of our scripts have asked to capture this event, then stop processing it
    if (_controllerScriptingInterface->isKeyCaptured(event)) {
        return;
    }

    if (_keyboardMouseDevice->isActive()) {
        _keyboardMouseDevice->keyReleaseEvent(event);
    }

    switch (event->key()) {
        case Qt::Key_Space: {
            if (!event->isAutoRepeat()) {
                // FIXME -- I don't think we've tested the HFActionEvent in a while... this looks possibly dubious
                // this ends the HFActionEvent
                HFActionEvent endActionEvent(HFActionEvent::endType(),
                                             computePickRay(getMouse().x, getMouse().y));
                sendEvent(this, &endActionEvent);
            }
            break;
        }
        case Qt::Key_Escape: {
            if (!event->isAutoRepeat()) {
                // this ends the HFCancelEvent
                HFBackEvent endBackEvent(HFBackEvent::endType());
                sendEvent(this, &endBackEvent);
            }
            break;
        }
        default:
            event->ignore();
            break;
    }
}

void Application::focusOutEvent(QFocusEvent* event) {
    auto inputPlugins = PluginManager::getInstance()->getInputPlugins();
    foreach(auto inputPlugin, inputPlugins) {
        if (inputPlugin->isActive()) {
            inputPlugin->pluginFocusOutEvent();
        }
    }

// FIXME spacemouse code still needs cleanup
#if 0
    //SpacemouseDevice::getInstance().focusOutEvent();
    //SpacemouseManager::getInstance().getDevice()->focusOutEvent();
    SpacemouseManager::getInstance().ManagerFocusOutEvent();
#endif

    // synthesize events for keys currently pressed, since we may not get their release events
    foreach (int key, _keysPressed) {
        QKeyEvent keyEvent(QEvent::KeyRelease, key, Qt::NoModifier);
        keyReleaseEvent(&keyEvent);
    }
    _keysPressed.clear();
}

void Application::maybeToggleMenuVisible(QMouseEvent* event) const {
#ifndef Q_OS_MAC
    // If in full screen, and our main windows menu bar is hidden, and we're close to the top of the QMainWindow
    // then show the menubar.
    if (_window->isFullScreen()) {
        QMenuBar* menuBar = _window->menuBar();
        if (menuBar) {
            static const int MENU_TOGGLE_AREA = 10;
            if (!menuBar->isVisible()) {
                if (event->pos().y() <= MENU_TOGGLE_AREA) {
                    menuBar->setVisible(true);
                }
            }  else {
                if (event->pos().y() > MENU_TOGGLE_AREA) {
                    menuBar->setVisible(false);
                }
            }
        }
    }
#endif
}

void Application::mouseMoveEvent(QMouseEvent* event) {
    PROFILE_RANGE(app_input_mouse, __FUNCTION__);

    if (_aboutToQuit) {
        return;
    }

    maybeToggleMenuVisible(event);

    auto& compositor = getApplicationCompositor();
    // if this is a real mouse event, and we're in HMD mode, then we should use it to move the
    // compositor reticle
    // handleRealMouseMoveEvent() will return true, if we shouldn't process the event further
    if (!compositor.fakeEventActive() && compositor.handleRealMouseMoveEvent()) {
        return; // bail
    }

    auto offscreenUi = DependencyManager::get<OffscreenUi>();
    auto eventPosition = compositor.getMouseEventPosition(event);
    QPointF transformedPos = offscreenUi->mapToVirtualScreen(eventPosition, _glWidget);
    auto button = event->button();
    auto buttons = event->buttons();
    // Determine if the ReticleClick Action is 1 and if so, fake include the LeftMouseButton
    if (_reticleClickPressed) {
        if (button == Qt::NoButton) {
            button = Qt::LeftButton;
        }
        buttons |= Qt::LeftButton;
    }

    QMouseEvent mappedEvent(event->type(),
        transformedPos,
        event->screenPos(), button,
        buttons, event->modifiers());

    if (compositor.getReticleVisible() || !isHMDMode() || !compositor.getReticleOverDesktop() ||
        getOverlays().getOverlayAtPoint(glm::vec2(transformedPos.x(), transformedPos.y())) != UNKNOWN_OVERLAY_ID) {
        getOverlays().mouseMoveEvent(&mappedEvent);
        getEntities()->mouseMoveEvent(&mappedEvent);
    }
    _controllerScriptingInterface->emitMouseMoveEvent(&mappedEvent); // send events to any registered scripts

    // if one of our scripts have asked to capture this event, then stop processing it
    if (_controllerScriptingInterface->isMouseCaptured()) {
        return;
    }

    if (_keyboardMouseDevice->isActive()) {
        _keyboardMouseDevice->mouseMoveEvent(event);
    }
}

void Application::mousePressEvent(QMouseEvent* event) {
    // Inhibit the menu if the user is using alt-mouse dragging
    _altPressed = false;

    auto offscreenUi = DependencyManager::get<OffscreenUi>();
    // If we get a mouse press event it means it wasn't consumed by the offscreen UI,
    // hence, we should defocus all of the offscreen UI windows, in order to allow
    // keyboard shortcuts not to be swallowed by them.  In particular, WebEngineViews
    // will consume all keyboard events.
    offscreenUi->unfocusWindows();

    auto eventPosition = getApplicationCompositor().getMouseEventPosition(event);
    QPointF transformedPos = offscreenUi->mapToVirtualScreen(eventPosition, _glWidget);
    QMouseEvent mappedEvent(event->type(),
        transformedPos,
        event->screenPos(), event->button(),
        event->buttons(), event->modifiers());

    if (!_aboutToQuit) {
        getOverlays().mousePressEvent(&mappedEvent);

        if (!_controllerScriptingInterface->areEntityClicksCaptured()) {
            getEntities()->mousePressEvent(&mappedEvent);
        }
    }

    _controllerScriptingInterface->emitMousePressEvent(&mappedEvent); // send events to any registered scripts

    // if one of our scripts have asked to capture this event, then stop processing it
    if (_controllerScriptingInterface->isMouseCaptured()) {
        return;
    }

    if (hasFocus()) {
        if (_keyboardMouseDevice->isActive()) {
            _keyboardMouseDevice->mousePressEvent(event);
        }

        if (event->button() == Qt::LeftButton) {
            // nobody handled this - make it an action event on the _window object
            HFActionEvent actionEvent(HFActionEvent::startType(),
                computePickRay(mappedEvent.x(), mappedEvent.y()));
            sendEvent(this, &actionEvent);
        }
    }
}

void Application::mouseDoublePressEvent(QMouseEvent* event) const {
    // if one of our scripts have asked to capture this event, then stop processing it
    if (_controllerScriptingInterface->isMouseCaptured()) {
        return;
    }

    _controllerScriptingInterface->emitMouseDoublePressEvent(event);
}

void Application::mouseReleaseEvent(QMouseEvent* event) {

    auto offscreenUi = DependencyManager::get<OffscreenUi>();
    auto eventPosition = getApplicationCompositor().getMouseEventPosition(event);
    QPointF transformedPos = offscreenUi->mapToVirtualScreen(eventPosition, _glWidget);
    QMouseEvent mappedEvent(event->type(),
        transformedPos,
        event->screenPos(), event->button(),
        event->buttons(), event->modifiers());

    if (!_aboutToQuit) {
        getOverlays().mouseReleaseEvent(&mappedEvent);
        getEntities()->mouseReleaseEvent(&mappedEvent);
    }

    _controllerScriptingInterface->emitMouseReleaseEvent(&mappedEvent); // send events to any registered scripts

    // if one of our scripts have asked to capture this event, then stop processing it
    if (_controllerScriptingInterface->isMouseCaptured()) {
        return;
    }

    if (hasFocus()) {
        if (_keyboardMouseDevice->isActive()) {
            _keyboardMouseDevice->mouseReleaseEvent(event);
        }

        if (event->button() == Qt::LeftButton) {
            // fire an action end event
            HFActionEvent actionEvent(HFActionEvent::endType(),
                computePickRay(mappedEvent.x(), mappedEvent.y()));
            sendEvent(this, &actionEvent);
        }
    }
}

void Application::touchUpdateEvent(QTouchEvent* event) {
    _altPressed = false;

    if (event->type() == QEvent::TouchUpdate) {
        TouchEvent thisEvent(*event, _lastTouchEvent);
        _controllerScriptingInterface->emitTouchUpdateEvent(thisEvent); // send events to any registered scripts
        _lastTouchEvent = thisEvent;
    }

    // if one of our scripts have asked to capture this event, then stop processing it
    if (_controllerScriptingInterface->isTouchCaptured()) {
        return;
    }

    if (_keyboardMouseDevice->isActive()) {
        _keyboardMouseDevice->touchUpdateEvent(event);
    }
    if (_touchscreenDevice && _touchscreenDevice->isActive()) {
        _touchscreenDevice->touchUpdateEvent(event);
    }
}

void Application::touchBeginEvent(QTouchEvent* event) {
    _altPressed = false;
    TouchEvent thisEvent(*event); // on touch begin, we don't compare to last event
    _controllerScriptingInterface->emitTouchBeginEvent(thisEvent); // send events to any registered scripts

    _lastTouchEvent = thisEvent; // and we reset our last event to this event before we call our update
    touchUpdateEvent(event);

    // if one of our scripts have asked to capture this event, then stop processing it
    if (_controllerScriptingInterface->isTouchCaptured()) {
        return;
    }

    if (_keyboardMouseDevice->isActive()) {
        _keyboardMouseDevice->touchBeginEvent(event);
    }
    if (_touchscreenDevice && _touchscreenDevice->isActive()) {
        _touchscreenDevice->touchBeginEvent(event);
    }

}

void Application::touchEndEvent(QTouchEvent* event) {
    _altPressed = false;
    TouchEvent thisEvent(*event, _lastTouchEvent);
    _controllerScriptingInterface->emitTouchEndEvent(thisEvent); // send events to any registered scripts
    _lastTouchEvent = thisEvent;

    // if one of our scripts have asked to capture this event, then stop processing it
    if (_controllerScriptingInterface->isTouchCaptured()) {
        return;
    }

    if (_keyboardMouseDevice->isActive()) {
        _keyboardMouseDevice->touchEndEvent(event);
    }
    if (_touchscreenDevice && _touchscreenDevice->isActive()) {
        _touchscreenDevice->touchEndEvent(event);
    }

    // put any application specific touch behavior below here..
}

void Application::touchGestureEvent(QGestureEvent* event) {
    if (_touchscreenDevice && _touchscreenDevice->isActive()) {
        _touchscreenDevice->touchGestureEvent(event);
    }
}

void Application::wheelEvent(QWheelEvent* event) const {
    _altPressed = false;
    _controllerScriptingInterface->emitWheelEvent(event); // send events to any registered scripts

    // if one of our scripts have asked to capture this event, then stop processing it
    if (_controllerScriptingInterface->isWheelCaptured()) {
        return;
    }

    if (_keyboardMouseDevice->isActive()) {
        _keyboardMouseDevice->wheelEvent(event);
    }
}

void Application::dropEvent(QDropEvent *event) {
    const QMimeData* mimeData = event->mimeData();
    for (auto& url : mimeData->urls()) {
        QString urlString = url.toString();
        if (acceptURL(urlString, true)) {
            event->acceptProposedAction();
        }
    }
}

void Application::dragEnterEvent(QDragEnterEvent* event) {
    event->acceptProposedAction();
}

// This is currently not used, but could be invoked if the user wants to go to the place embedded in an
// Interface-taken snapshot. (It was developed for drag and drop, before we had asset-server loading or in-world browsers.)
bool Application::acceptSnapshot(const QString& urlString) {
    QUrl url(urlString);
    QString snapshotPath = url.toLocalFile();

    SnapshotMetaData* snapshotData = Snapshot::parseSnapshotData(snapshotPath);
    if (snapshotData) {
        if (!snapshotData->getURL().toString().isEmpty()) {
            DependencyManager::get<AddressManager>()->handleLookupString(snapshotData->getURL().toString());
        }
    } else {
        OffscreenUi::warning("", "No location details were found in the file\n" +
                             snapshotPath + "\nTry dragging in an authentic Hifi snapshot.");
    }
    return true;
}

static uint32_t _renderedFrameIndex { INVALID_FRAME };

bool Application::shouldPaint(float nsecsElapsed) {
    if (_aboutToQuit) {
        return false;
    }

    auto displayPlugin = getActiveDisplayPlugin();

#ifdef DEBUG_PAINT_DELAY
    static uint64_t paintDelaySamples{ 0 };
    static uint64_t paintDelayUsecs{ 0 };

    paintDelayUsecs += displayPlugin->getPaintDelayUsecs();

    static const int PAINT_DELAY_THROTTLE = 1000;
    if (++paintDelaySamples % PAINT_DELAY_THROTTLE == 0) {
        qCDebug(interfaceapp).nospace() <<
            "Paint delay (" << paintDelaySamples << " samples): " <<
            (float)paintDelaySamples / paintDelayUsecs << "us";
    }
#endif

    float msecondsSinceLastUpdate = nsecsElapsed / NSECS_PER_USEC / USECS_PER_MSEC;

    // Throttle if requested
    if (displayPlugin->isThrottled() && (msecondsSinceLastUpdate < THROTTLED_SIM_FRAME_PERIOD_MS)) {
        return false;
    }

    // Sync up the _renderedFrameIndex
    _renderedFrameIndex = displayPlugin->presentCount();

    return true;
}

#ifdef Q_OS_WIN
#include <Windows.h>
#include <TCHAR.h>
#include <pdh.h>
#pragma comment(lib, "pdh.lib")

static ULARGE_INTEGER lastCPU, lastSysCPU, lastUserCPU;
static int numProcessors;
static HANDLE self;
static PDH_HQUERY cpuQuery;
static PDH_HCOUNTER cpuTotal;

void initCpuUsage() {
    SYSTEM_INFO sysInfo;
    FILETIME ftime, fsys, fuser;

    GetSystemInfo(&sysInfo);
    numProcessors = sysInfo.dwNumberOfProcessors;

    GetSystemTimeAsFileTime(&ftime);
    memcpy(&lastCPU, &ftime, sizeof(FILETIME));

    self = GetCurrentProcess();
    GetProcessTimes(self, &ftime, &ftime, &fsys, &fuser);
    memcpy(&lastSysCPU, &fsys, sizeof(FILETIME));
    memcpy(&lastUserCPU, &fuser, sizeof(FILETIME));

    PdhOpenQuery(NULL, NULL, &cpuQuery);
    PdhAddCounter(cpuQuery, "\\Processor(_Total)\\% Processor Time", NULL, &cpuTotal);
    PdhCollectQueryData(cpuQuery);
}

void getCpuUsage(vec3& systemAndUser) {
    FILETIME ftime, fsys, fuser;
    ULARGE_INTEGER now, sys, user;

    GetSystemTimeAsFileTime(&ftime);
    memcpy(&now, &ftime, sizeof(FILETIME));

    GetProcessTimes(self, &ftime, &ftime, &fsys, &fuser);
    memcpy(&sys, &fsys, sizeof(FILETIME));
    memcpy(&user, &fuser, sizeof(FILETIME));
    systemAndUser.x = (sys.QuadPart - lastSysCPU.QuadPart);
    systemAndUser.y = (user.QuadPart - lastUserCPU.QuadPart);
    systemAndUser /= (float)(now.QuadPart - lastCPU.QuadPart);
    systemAndUser /= (float)numProcessors;
    systemAndUser *= 100.0f;
    lastCPU = now;
    lastUserCPU = user;
    lastSysCPU = sys;

    PDH_FMT_COUNTERVALUE counterVal;
    PdhCollectQueryData(cpuQuery);
    PdhGetFormattedCounterValue(cpuTotal, PDH_FMT_DOUBLE, NULL, &counterVal);
    systemAndUser.z = (float)counterVal.doubleValue;
}

#endif


void Application::idle(float nsecsElapsed) {
    PerformanceTimer perfTimer("idle");

    // Update the deadlock watchdog
    updateHeartbeat();

    auto offscreenUi = DependencyManager::get<OffscreenUi>();

    // These tasks need to be done on our first idle, because we don't want the showing of
    // overlay subwindows to do a showDesktop() until after the first time through
    static bool firstIdle = true;
    if (firstIdle) {
        firstIdle = false;
        connect(offscreenUi.data(), &OffscreenUi::showDesktop, this, &Application::showDesktop);
    }

#ifdef Q_OS_WIN
    static std::once_flag once;
    std::call_once(once, [] {
        initCpuUsage(); 
    });

    vec3 kernelUserAndSystem;
    getCpuUsage(kernelUserAndSystem);
    PROFILE_COUNTER(app, "cpuProcess", { { "system", kernelUserAndSystem.x }, { "user", kernelUserAndSystem.y } });
    PROFILE_COUNTER(app, "cpuSystem", { { "system", kernelUserAndSystem.z } });
#endif



    auto displayPlugin = getActiveDisplayPlugin();
    if (displayPlugin) {
        PROFILE_COUNTER_IF_CHANGED(app, "present", float, displayPlugin->presentRate());
    }
    PROFILE_COUNTER_IF_CHANGED(app, "fps", float, _frameCounter.rate());
    PROFILE_COUNTER_IF_CHANGED(app, "currentDownloads", int, ResourceCache::getLoadingRequests().length());
    PROFILE_COUNTER_IF_CHANGED(app, "pendingDownloads", int, ResourceCache::getPendingRequestCount());
    PROFILE_COUNTER_IF_CHANGED(app, "currentProcessing", int, DependencyManager::get<StatTracker>()->getStat("Processing").toInt());
    PROFILE_COUNTER_IF_CHANGED(app, "pendingProcessing", int, DependencyManager::get<StatTracker>()->getStat("PendingProcessing").toInt());
    auto renderConfig = _renderEngine->getConfiguration();
    PROFILE_COUNTER_IF_CHANGED(render, "gpuTime", float, (float)_gpuContext->getFrameTimerGPUAverage());
    PROFILE_COUNTER(render_detail, "gpuTimes", {
        { "OpaqueRangeTimer", renderConfig->getConfig("OpaqueRangeTimer")->property("gpuRunTime") },
        { "LinearDepth", renderConfig->getConfig("LinearDepth")->property("gpuRunTime") },
        { "SurfaceGeometry", renderConfig->getConfig("SurfaceGeometry")->property("gpuRunTime") },
        { "RenderDeferred", renderConfig->getConfig("RenderDeferred")->property("gpuRunTime") },
        { "ToneAndPostRangeTimer", renderConfig->getConfig("ToneAndPostRangeTimer")->property("gpuRunTime") }
    });

    PROFILE_RANGE(app, __FUNCTION__);

    if (auto steamClient = PluginManager::getInstance()->getSteamClientPlugin()) {
        steamClient->runCallbacks();
    }

    float secondsSinceLastUpdate = nsecsElapsed / NSECS_PER_MSEC / MSECS_PER_SECOND;

    // If the offscreen Ui has something active that is NOT the root, then assume it has keyboard focus.
    if (_keyboardDeviceHasFocus && offscreenUi && offscreenUi->getWindow()->activeFocusItem() != offscreenUi->getRootItem()) {
        _keyboardMouseDevice->pluginFocusOutEvent();
        _keyboardDeviceHasFocus = false;
    } else if (offscreenUi && offscreenUi->getWindow()->activeFocusItem() == offscreenUi->getRootItem()) {
        _keyboardDeviceHasFocus = true;
    }

    checkChangeCursor();

    Stats::getInstance()->updateStats();

    _simCounter.increment();

    // Normally we check PipelineWarnings, but since idle will often take more than 10ms we only show these idle timing
    // details if we're in ExtraDebugging mode. However, the ::update() and its subcomponents will show their timing
    // details normally.
    bool showWarnings = getLogger()->extraDebugging();
    PerformanceWarning warn(showWarnings, "idle()");

    {
        PerformanceTimer perfTimer("update");
        PerformanceWarning warn(showWarnings, "Application::idle()... update()");
        static const float BIGGEST_DELTA_TIME_SECS = 0.25f;
        update(glm::clamp(secondsSinceLastUpdate, 0.0f, BIGGEST_DELTA_TIME_SECS));
    }


    // Update focus highlight for entity or overlay.
    {
        if (!_keyboardFocusedEntity.get().isInvalidID() || _keyboardFocusedOverlay.get() != UNKNOWN_OVERLAY_ID) {
            const quint64 LOSE_FOCUS_AFTER_ELAPSED_TIME = 30 * USECS_PER_SECOND; // if idle for 30 seconds, drop focus
            quint64 elapsedSinceAcceptedKeyPress = usecTimestampNow() - _lastAcceptedKeyPress;
            if (elapsedSinceAcceptedKeyPress > LOSE_FOCUS_AFTER_ELAPSED_TIME) {
                setKeyboardFocusEntity(UNKNOWN_ENTITY_ID);
                setKeyboardFocusOverlay(UNKNOWN_OVERLAY_ID);
            } else {
                // update position of highlight overlay
                if (!_keyboardFocusedEntity.get().isInvalidID()) {
                    auto entity = getEntities()->getTree()->findEntityByID(_keyboardFocusedEntity.get());
                    if (entity && _keyboardFocusHighlight) {
                        _keyboardFocusHighlight->setRotation(entity->getRotation());
                        _keyboardFocusHighlight->setPosition(entity->getPosition());
                    }
                } else {
                    // Only Web overlays can have focus.
                    auto overlay =
                        std::dynamic_pointer_cast<Web3DOverlay>(getOverlays().getOverlay(_keyboardFocusedOverlay.get()));
                    if (overlay && _keyboardFocusHighlight) {
                        _keyboardFocusHighlight->setRotation(overlay->getRotation());
                        _keyboardFocusHighlight->setPosition(overlay->getPosition());
                    }
                }
            }
        }
    }

    {
        PerformanceTimer perfTimer("pluginIdle");
        PerformanceWarning warn(showWarnings, "Application::idle()... pluginIdle()");
        getActiveDisplayPlugin()->idle();
        auto inputPlugins = PluginManager::getInstance()->getInputPlugins();
        foreach(auto inputPlugin, inputPlugins) {
            if (inputPlugin->isActive()) {
                inputPlugin->idle();
            }
        }
    }
    {
        PerformanceTimer perfTimer("rest");
        PerformanceWarning warn(showWarnings, "Application::idle()... rest of it");
        _idleLoopStdev.addValue(secondsSinceLastUpdate);

        //  Record standard deviation and reset counter if needed
        const int STDEV_SAMPLES = 500;
        if (_idleLoopStdev.getSamples() > STDEV_SAMPLES) {
            _idleLoopMeasuredJitter = _idleLoopStdev.getStDev();
            _idleLoopStdev.reset();
        }
    }

    _overlayConductor.update(secondsSinceLastUpdate);
}

void Application::setLowVelocityFilter(bool lowVelocityFilter) {
    controller::InputDevice::setLowVelocityFilter(lowVelocityFilter);
}

ivec2 Application::getMouse() const {
    return getApplicationCompositor().getReticlePosition();
}

FaceTracker* Application::getActiveFaceTracker() {
    auto faceshift = DependencyManager::get<Faceshift>();
    auto dde = DependencyManager::get<DdeFaceTracker>();

    return (dde->isActive() ? static_cast<FaceTracker*>(dde.data()) :
            (faceshift->isActive() ? static_cast<FaceTracker*>(faceshift.data()) : nullptr));
}

FaceTracker* Application::getSelectedFaceTracker() {
    FaceTracker* faceTracker = nullptr;
#ifdef HAVE_FACESHIFT
    if (Menu::getInstance()->isOptionChecked(MenuOption::Faceshift)) {
        faceTracker = DependencyManager::get<Faceshift>().data();
    }
#endif
#ifdef HAVE_DDE
    if (Menu::getInstance()->isOptionChecked(MenuOption::UseCamera)) {
        faceTracker = DependencyManager::get<DdeFaceTracker>().data();
    }
#endif
    return faceTracker;
}

void Application::setActiveFaceTracker() const {
#if defined(HAVE_FACESHIFT) || defined(HAVE_DDE)
    bool isMuted = Menu::getInstance()->isOptionChecked(MenuOption::MuteFaceTracking);
#endif
#ifdef HAVE_FACESHIFT
    auto faceshiftTracker = DependencyManager::get<Faceshift>();
    faceshiftTracker->setIsMuted(isMuted);
    faceshiftTracker->setEnabled(Menu::getInstance()->isOptionChecked(MenuOption::Faceshift) && !isMuted);
#endif
#ifdef HAVE_DDE
    bool isUsingDDE = Menu::getInstance()->isOptionChecked(MenuOption::UseCamera);
    Menu::getInstance()->getActionForOption(MenuOption::BinaryEyelidControl)->setVisible(isUsingDDE);
    Menu::getInstance()->getActionForOption(MenuOption::CoupleEyelids)->setVisible(isUsingDDE);
    Menu::getInstance()->getActionForOption(MenuOption::UseAudioForMouth)->setVisible(isUsingDDE);
    Menu::getInstance()->getActionForOption(MenuOption::VelocityFilter)->setVisible(isUsingDDE);
    Menu::getInstance()->getActionForOption(MenuOption::CalibrateCamera)->setVisible(isUsingDDE);
    auto ddeTracker = DependencyManager::get<DdeFaceTracker>();
    ddeTracker->setIsMuted(isMuted);
    ddeTracker->setEnabled(isUsingDDE && !isMuted);
#endif
}

#ifdef HAVE_IVIEWHMD
void Application::setActiveEyeTracker() {
    auto eyeTracker = DependencyManager::get<EyeTracker>();
    if (!eyeTracker->isInitialized()) {
        return;
    }

    bool isEyeTracking = Menu::getInstance()->isOptionChecked(MenuOption::SMIEyeTracking);
    bool isSimulating = Menu::getInstance()->isOptionChecked(MenuOption::SimulateEyeTracking);
    eyeTracker->setEnabled(isEyeTracking, isSimulating);

    Menu::getInstance()->getActionForOption(MenuOption::OnePointCalibration)->setEnabled(isEyeTracking && !isSimulating);
    Menu::getInstance()->getActionForOption(MenuOption::ThreePointCalibration)->setEnabled(isEyeTracking && !isSimulating);
    Menu::getInstance()->getActionForOption(MenuOption::FivePointCalibration)->setEnabled(isEyeTracking && !isSimulating);
}

void Application::calibrateEyeTracker1Point() {
    DependencyManager::get<EyeTracker>()->calibrate(1);
}

void Application::calibrateEyeTracker3Points() {
    DependencyManager::get<EyeTracker>()->calibrate(3);
}

void Application::calibrateEyeTracker5Points() {
    DependencyManager::get<EyeTracker>()->calibrate(5);
}
#endif

bool Application::exportEntities(const QString& filename, const QVector<EntityItemID>& entityIDs, const glm::vec3* givenOffset) {
    QHash<EntityItemID, EntityItemPointer> entities;

    auto entityTree = getEntities()->getTree();
    auto exportTree = std::make_shared<EntityTree>();
    exportTree->createRootElement();
    glm::vec3 root(TREE_SCALE, TREE_SCALE, TREE_SCALE);
    bool success = true;
    entityTree->withReadLock([&] {
        for (auto entityID : entityIDs) { // Gather entities and properties.
            auto entityItem = entityTree->findEntityByEntityItemID(entityID);
            if (!entityItem) {
                qCWarning(interfaceapp) << "Skipping export of" << entityID << "that is not in scene.";
                continue;
            }

            if (!givenOffset) {
                EntityItemID parentID = entityItem->getParentID();
                if (parentID.isInvalidID() || !entityIDs.contains(parentID) || !entityTree->findEntityByEntityItemID(parentID)) {
                    auto position = entityItem->getPosition(); // If parent wasn't selected, we want absolute position, which isn't in properties.
                    root.x = glm::min(root.x, position.x);
                    root.y = glm::min(root.y, position.y);
                    root.z = glm::min(root.z, position.z);
                }
            }
            entities[entityID] = entityItem;
        }

        if (entities.size() == 0) {
            success = false;
            return;
        }

        if (givenOffset) {
            root = *givenOffset;
        }
        for (EntityItemPointer& entityDatum : entities) {
            auto properties = entityDatum->getProperties();
            EntityItemID parentID = properties.getParentID();
            if (parentID.isInvalidID()) {
                properties.setPosition(properties.getPosition() - root);
            }
            else if (!entities.contains(parentID)) {
                entityDatum->globalizeProperties(properties, "Parent %3 of %2 %1 is not selected for export.", -root);
            } // else valid parent -- don't offset
            exportTree->addEntity(entityDatum->getEntityItemID(), properties);
        }
    });
    if (success) {
        success = exportTree->writeToJSONFile(filename.toLocal8Bit().constData());

        // restore the main window's active state
        _window->activateWindow();
    }
    return success;
}

bool Application::exportEntities(const QString& filename, float x, float y, float z, float scale) {
    glm::vec3 center(x, y, z);
    glm::vec3 minCorner = center - vec3(scale);
    float cubeSize = scale * 2;
    AACube boundingCube(minCorner, cubeSize);
    QVector<EntityItemPointer> entities;
    QVector<EntityItemID> ids;
    auto entityTree = getEntities()->getTree();
    entityTree->withReadLock([&] {
        entityTree->findEntities(boundingCube, entities);
        foreach(EntityItemPointer entity, entities) {
            ids << entity->getEntityItemID();
        }
    });
    return exportEntities(filename, ids, &center);
}

void Application::loadSettings() {

    sessionRunTime.set(0); // Just clean living. We're about to saveSettings, which will update value.
    DependencyManager::get<AudioClient>()->loadSettings();
    DependencyManager::get<LODManager>()->loadSettings();

    // DONT CHECK IN
    //DependencyManager::get<LODManager>()->setAutomaticLODAdjust(false);

    Menu::getInstance()->loadSettings();
    // If there is a preferred plugin, we probably messed it up with the menu settings, so fix it.
    auto pluginManager = PluginManager::getInstance();
    auto plugins = pluginManager->getPreferredDisplayPlugins();
    auto menu = Menu::getInstance();
    if (plugins.size() > 0) {
        for (auto plugin : plugins) {
            if (auto action = menu->getActionForOption(plugin->getName())) {
                action->setChecked(true);
                action->trigger();
                // Find and activated highest priority plugin, bail for the rest
                break;
            }
        }
    } else {
        // If this is our first run, and no preferred devices were set, default to
        // an HMD device if available.
        Setting::Handle<bool> firstRun { Settings::firstRun, true };
        if (firstRun.get()) {
            auto displayPlugins = pluginManager->getDisplayPlugins();
            for (auto& plugin : displayPlugins) {
                if (plugin->isHmd()) {
                    if (auto action = menu->getActionForOption(plugin->getName())) {
                        action->setChecked(true);
                        action->trigger();
                        break;
                    }
                }
            }
        }
    }

    auto inputs = pluginManager->getInputPlugins();
    for (auto plugin : inputs) {
        if (!plugin->isActive()) {
            plugin->activate();
        }
    }

    getMyAvatar()->loadData();

    _settingsLoaded = true;
}

void Application::saveSettings() const {
    sessionRunTime.set(_sessionRunTimer.elapsed() / MSECS_PER_SECOND);
    DependencyManager::get<AudioClient>()->saveSettings();
    DependencyManager::get<LODManager>()->saveSettings();

    Menu::getInstance()->saveSettings();
    getMyAvatar()->saveData();
    PluginManager::getInstance()->saveSettings();
}

bool Application::importEntities(const QString& urlOrFilename) {
    bool success = false;
    _entityClipboard->withWriteLock([&] {
        _entityClipboard->eraseAllOctreeElements();

        success = _entityClipboard->readFromURL(urlOrFilename);
        if (success) {
            _entityClipboard->reaverageOctreeElements();
        }
    });
    return success;
}

QVector<EntityItemID> Application::pasteEntities(float x, float y, float z) {
    return _entityClipboard->sendEntities(&_entityEditSender, getEntities()->getTree(), x, y, z);
}

void Application::initDisplay() {
}

void Application::init() {
    // Make sure Login state is up to date
    DependencyManager::get<DialogsManager>()->toggleLoginDialog();

    DependencyManager::get<DeferredLightingEffect>()->init();

    DependencyManager::get<AvatarManager>()->init();
    _myCamera.setMode(CAMERA_MODE_FIRST_PERSON);

    _mirrorCamera.setMode(CAMERA_MODE_MIRROR);

    _timerStart.start();
    _lastTimeUpdated.start();


    if (auto steamClient = PluginManager::getInstance()->getSteamClientPlugin()) {
        // when +connect_lobby in command line, join steam lobby
        const QString STEAM_LOBBY_COMMAND_LINE_KEY = "+connect_lobby";
        int lobbyIndex = arguments().indexOf(STEAM_LOBBY_COMMAND_LINE_KEY);
        if (lobbyIndex != -1) {
            QString lobbyId = arguments().value(lobbyIndex + 1);
            steamClient->joinLobby(lobbyId);
        }
    }


    qCDebug(interfaceapp) << "Loaded settings";

    Leapmotion::init();

    // fire off an immediate domain-server check in now that settings are loaded
    DependencyManager::get<NodeList>()->sendDomainServerCheckIn();

    getEntities()->init();
    {
        QMutexLocker viewLocker(&_viewMutex);
        getEntities()->setViewFrustum(_viewFrustum);
    }

    getEntities()->setEntityLoadingPriorityFunction([this](const EntityItem& item) {
        auto dims = item.getDimensions();
        auto maxSize = glm::compMax(dims);

        if (maxSize <= 0.0f) {
            return 0.0f;
        }

        auto distance = glm::distance(getMyAvatar()->getPosition(), item.getPosition());
        return atan2(maxSize, distance);
    });

    ObjectMotionState::setShapeManager(&_shapeManager);
    _physicsEngine->init();

    EntityTreePointer tree = getEntities()->getTree();
    _entitySimulation->init(tree, _physicsEngine, &_entityEditSender);
    tree->setSimulation(_entitySimulation);

    auto entityScriptingInterface = DependencyManager::get<EntityScriptingInterface>();

    // connect the _entityCollisionSystem to our EntityTreeRenderer since that's what handles running entity scripts
    connect(_entitySimulation.get(), &EntitySimulation::entityCollisionWithEntity,
            getEntities().data(), &EntityTreeRenderer::entityCollisionWithEntity);

    // connect the _entities (EntityTreeRenderer) to our script engine's EntityScriptingInterface for firing
    // of events related clicking, hovering over, and entering entities
    getEntities()->connectSignalsToSlots(entityScriptingInterface.data());

    _entityClipboardRenderer.init();
    {
        QMutexLocker viewLocker(&_viewMutex);
        _entityClipboardRenderer.setViewFrustum(_viewFrustum);
    }
    _entityClipboardRenderer.setTree(_entityClipboard);

    // Make sure any new sounds are loaded as soon as know about them.
    connect(tree.get(), &EntityTree::newCollisionSoundURL, this, [this](QUrl newURL, EntityItemID id) {
        EntityTreePointer tree = getEntities()->getTree();
        if (auto entity = tree->findEntityByEntityItemID(id)) {
            auto sound = DependencyManager::get<SoundCache>()->getSound(newURL);
            entity->setCollisionSound(sound);
        }
    }, Qt::QueuedConnection);
    connect(getMyAvatar().get(), &MyAvatar::newCollisionSoundURL, this, [this](QUrl newURL) {
        if (auto avatar = getMyAvatar()) {
            auto sound = DependencyManager::get<SoundCache>()->getSound(newURL);
            avatar->setCollisionSound(sound);
        }
    }, Qt::QueuedConnection);
}

void Application::updateLOD() const {
    PerformanceTimer perfTimer("LOD");
    // adjust it unless we were asked to disable this feature, or if we're currently in throttleRendering mode
    if (!isThrottleRendering()) {
        DependencyManager::get<LODManager>()->autoAdjustLOD(_frameCounter.rate());
    } else {
        DependencyManager::get<LODManager>()->resetLODAdjust();
    }
}

void Application::pushPostUpdateLambda(void* key, std::function<void()> func) {
    std::unique_lock<std::mutex> guard(_postUpdateLambdasLock);
    _postUpdateLambdas[key] = func;
}

// Called during Application::update immediately before AvatarManager::updateMyAvatar, updating my data that is then sent to everyone.
// (Maybe this code should be moved there?)
// The principal result is to call updateLookAtTargetAvatar() and then setLookAtPosition().
// Note that it is called BEFORE we update position or joints based on sensors, etc.
void Application::updateMyAvatarLookAtPosition() {
    PerformanceTimer perfTimer("lookAt");
    bool showWarnings = Menu::getInstance()->isOptionChecked(MenuOption::PipelineWarnings);
    PerformanceWarning warn(showWarnings, "Application::updateMyAvatarLookAtPosition()");

    auto myAvatar = getMyAvatar();
    myAvatar->updateLookAtTargetAvatar();
    FaceTracker* faceTracker = getActiveFaceTracker();
    auto eyeTracker = DependencyManager::get<EyeTracker>();

    bool isLookingAtSomeone = false;
    bool isHMD = qApp->isHMDMode();
    glm::vec3 lookAtSpot;
    if (eyeTracker->isTracking() && (isHMD || eyeTracker->isSimulating())) {
        //  Look at the point that the user is looking at.
        glm::vec3 lookAtPosition = eyeTracker->getLookAtPosition();
        if (_myCamera.getMode() == CAMERA_MODE_MIRROR) {
            lookAtPosition.x = -lookAtPosition.x;
        }
        if (isHMD) {
            glm::mat4 headPose = getActiveDisplayPlugin()->getHeadPose();
            glm::quat hmdRotation = glm::quat_cast(headPose);
            lookAtSpot = _myCamera.getPosition() + myAvatar->getOrientation() * (hmdRotation * lookAtPosition);
        } else {
            lookAtSpot = myAvatar->getHead()->getEyePosition()
                + (myAvatar->getHead()->getFinalOrientationInWorldFrame() * lookAtPosition);
        }
    } else {
        AvatarSharedPointer lookingAt = myAvatar->getLookAtTargetAvatar().lock();
        if (lookingAt && myAvatar.get() != lookingAt.get()) {
            //  If I am looking at someone else, look directly at one of their eyes
            isLookingAtSomeone = true;
            auto lookingAtHead = static_pointer_cast<Avatar>(lookingAt)->getHead();

            const float MAXIMUM_FACE_ANGLE = 65.0f * RADIANS_PER_DEGREE;
            glm::vec3 lookingAtFaceOrientation = lookingAtHead->getFinalOrientationInWorldFrame() * IDENTITY_FRONT;
            glm::vec3 fromLookingAtToMe = glm::normalize(myAvatar->getHead()->getEyePosition()
                - lookingAtHead->getEyePosition());
            float faceAngle = glm::angle(lookingAtFaceOrientation, fromLookingAtToMe);

            if (faceAngle < MAXIMUM_FACE_ANGLE) {
                // Randomly look back and forth between look targets
                eyeContactTarget target = Menu::getInstance()->isOptionChecked(MenuOption::FixGaze) ?
                LEFT_EYE : myAvatar->getEyeContactTarget();
                switch (target) {
                    case LEFT_EYE:
                        lookAtSpot = lookingAtHead->getLeftEyePosition();
                        break;
                    case RIGHT_EYE:
                        lookAtSpot = lookingAtHead->getRightEyePosition();
                        break;
                    case MOUTH:
                        lookAtSpot = lookingAtHead->getMouthPosition();
                        break;
                }
            } else {
                // Just look at their head (mid point between eyes)
                lookAtSpot = lookingAtHead->getEyePosition();
            }
        } else {
            //  I am not looking at anyone else, so just look forward
            if (isHMD) {
                glm::mat4 worldHMDMat = myAvatar->getSensorToWorldMatrix() * myAvatar->getHMDSensorMatrix();
                lookAtSpot = transformPoint(worldHMDMat, glm::vec3(0.0f, 0.0f, -TREE_SCALE));
            } else {
                lookAtSpot = myAvatar->getHead()->getEyePosition() +
                    (myAvatar->getHead()->getFinalOrientationInWorldFrame() * glm::vec3(0.0f, 0.0f, -TREE_SCALE));
            }
        }

        // Deflect the eyes a bit to match the detected gaze from the face tracker if active.
        if (faceTracker && !faceTracker->isMuted()) {
            float eyePitch = faceTracker->getEstimatedEyePitch();
            float eyeYaw = faceTracker->getEstimatedEyeYaw();
            const float GAZE_DEFLECTION_REDUCTION_DURING_EYE_CONTACT = 0.1f;
            glm::vec3 origin = myAvatar->getHead()->getEyePosition();
            float deflection = faceTracker->getEyeDeflection();
            if (isLookingAtSomeone) {
                deflection *= GAZE_DEFLECTION_REDUCTION_DURING_EYE_CONTACT;
            }
            lookAtSpot = origin + _myCamera.getOrientation() * glm::quat(glm::radians(glm::vec3(
                eyePitch * deflection, eyeYaw * deflection, 0.0f))) *
                glm::inverse(_myCamera.getOrientation()) * (lookAtSpot - origin);
        }
    }

    myAvatar->getHead()->setLookAtPosition(lookAtSpot);
}

void Application::updateThreads(float deltaTime) {
    PerformanceTimer perfTimer("updateThreads");
    bool showWarnings = Menu::getInstance()->isOptionChecked(MenuOption::PipelineWarnings);
    PerformanceWarning warn(showWarnings, "Application::updateThreads()");

    // parse voxel packets
    if (!_enableProcessOctreeThread) {
        _octreeProcessor.threadRoutine();
        _entityEditSender.threadRoutine();
    }
}

void Application::toggleOverlays() {
    auto menu = Menu::getInstance();
    menu->setIsOptionChecked(MenuOption::Overlays, menu->isOptionChecked(MenuOption::Overlays));
}

void Application::setOverlaysVisible(bool visible) {
    auto menu = Menu::getInstance();
    menu->setIsOptionChecked(MenuOption::Overlays, true);
}

void Application::centerUI() {
    _overlayConductor.centerUI();
}

void Application::cycleCamera() {
    auto menu = Menu::getInstance();
    if (menu->isOptionChecked(MenuOption::FullscreenMirror)) {

        menu->setIsOptionChecked(MenuOption::FullscreenMirror, false);
        menu->setIsOptionChecked(MenuOption::FirstPerson, true);

    } else if (menu->isOptionChecked(MenuOption::FirstPerson)) {

        menu->setIsOptionChecked(MenuOption::FirstPerson, false);
        menu->setIsOptionChecked(MenuOption::ThirdPerson, true);

    } else if (menu->isOptionChecked(MenuOption::ThirdPerson)) {

        menu->setIsOptionChecked(MenuOption::ThirdPerson, false);
        menu->setIsOptionChecked(MenuOption::FullscreenMirror, true);

    } else if (menu->isOptionChecked(MenuOption::IndependentMode) || menu->isOptionChecked(MenuOption::CameraEntityMode)) {
        // do nothing if in independent or camera entity modes
        return;
    }
    cameraMenuChanged(); // handle the menu change
}

void Application::cameraMenuChanged() {
    if (Menu::getInstance()->isOptionChecked(MenuOption::FullscreenMirror)) {
        if (_myCamera.getMode() != CAMERA_MODE_MIRROR) {
            _myCamera.setMode(CAMERA_MODE_MIRROR);
        }
    } else if (Menu::getInstance()->isOptionChecked(MenuOption::FirstPerson)) {
        if (_myCamera.getMode() != CAMERA_MODE_FIRST_PERSON) {
            _myCamera.setMode(CAMERA_MODE_FIRST_PERSON);
            getMyAvatar()->setBoomLength(MyAvatar::ZOOM_MIN);
        }
    } else if (Menu::getInstance()->isOptionChecked(MenuOption::ThirdPerson)) {
        if (_myCamera.getMode() != CAMERA_MODE_THIRD_PERSON) {
            _myCamera.setMode(CAMERA_MODE_THIRD_PERSON);
            if (getMyAvatar()->getBoomLength() == MyAvatar::ZOOM_MIN) {
                getMyAvatar()->setBoomLength(MyAvatar::ZOOM_DEFAULT);
            }
        }
    } else if (Menu::getInstance()->isOptionChecked(MenuOption::IndependentMode)) {
        if (_myCamera.getMode() != CAMERA_MODE_INDEPENDENT) {
            _myCamera.setMode(CAMERA_MODE_INDEPENDENT);
        }
    } else if (Menu::getInstance()->isOptionChecked(MenuOption::CameraEntityMode)) {
        if (_myCamera.getMode() != CAMERA_MODE_ENTITY) {
            _myCamera.setMode(CAMERA_MODE_ENTITY);
        }
    }
}

void Application::resetPhysicsReadyInformation() {
    // we've changed domains or cleared out caches or something.  we no longer know enough about the
    // collision information of nearby entities to make running bullet be safe.
    _fullSceneReceivedCounter = 0;
    _fullSceneCounterAtLastPhysicsCheck = 0;
    _nearbyEntitiesCountAtLastPhysicsCheck = 0;
    _nearbyEntitiesStabilityCount = 0;
    _physicsEnabled = false;
}


void Application::reloadResourceCaches() {
    resetPhysicsReadyInformation();
    {
        QMutexLocker viewLocker(&_viewMutex);
        _viewFrustum.setPosition(glm::vec3(0.0f, 0.0f, TREE_SCALE));
        _viewFrustum.setOrientation(glm::quat());
    }
    // Clear entities out of view frustum
    queryOctree(NodeType::EntityServer, PacketType::EntityQuery, _entityServerJurisdictions);

    DependencyManager::get<AssetClient>()->clearCache();

    DependencyManager::get<AnimationCache>()->refreshAll();
    DependencyManager::get<ModelCache>()->refreshAll();
    DependencyManager::get<SoundCache>()->refreshAll();
    DependencyManager::get<TextureCache>()->refreshAll();

    DependencyManager::get<NodeList>()->reset();  // Force redownload of .fst models

    getMyAvatar()->resetFullAvatarURL();
}

void Application::rotationModeChanged() const {
    if (!Menu::getInstance()->isOptionChecked(MenuOption::CenterPlayerInView)) {
        getMyAvatar()->setHeadPitch(0);
    }
}

void Application::setKeyboardFocusHighlight(const glm::vec3& position, const glm::quat& rotation, const glm::vec3& dimensions) {
    // Create focus
    if (_keyboardFocusHighlightID == UNKNOWN_OVERLAY_ID || !getOverlays().isAddedOverlay(_keyboardFocusHighlightID)) {
        _keyboardFocusHighlight = std::make_shared<Cube3DOverlay>();
        _keyboardFocusHighlight->setAlpha(1.0f);
        _keyboardFocusHighlight->setBorderSize(1.0f);
        _keyboardFocusHighlight->setColor({ 0xFF, 0xEF, 0x00 });
        _keyboardFocusHighlight->setIsSolid(false);
        _keyboardFocusHighlight->setPulseMin(0.5);
        _keyboardFocusHighlight->setPulseMax(1.0);
        _keyboardFocusHighlight->setColorPulse(1.0);
        _keyboardFocusHighlight->setIgnoreRayIntersection(true);
        _keyboardFocusHighlight->setDrawInFront(false);
        _keyboardFocusHighlightID = getOverlays().addOverlay(_keyboardFocusHighlight);
    }

    // Position focus
    _keyboardFocusHighlight->setRotation(rotation);
    _keyboardFocusHighlight->setPosition(position);
    _keyboardFocusHighlight->setDimensions(dimensions);
    _keyboardFocusHighlight->setVisible(true);
}

QUuid Application::getKeyboardFocusEntity() const {
    return _keyboardFocusedEntity.get();
}

void Application::setKeyboardFocusEntity(QUuid id) {
    EntityItemID entityItemID(id);
    setKeyboardFocusEntity(entityItemID);
}

static const float FOCUS_HIGHLIGHT_EXPANSION_FACTOR = 1.05f;

void Application::setKeyboardFocusEntity(EntityItemID entityItemID) {
    if (_keyboardFocusedEntity.get() != entityItemID) {
        _keyboardFocusedEntity.set(entityItemID);

        if (_keyboardFocusHighlight && _keyboardFocusedOverlay.get() == UNKNOWN_OVERLAY_ID) {
            _keyboardFocusHighlight->setVisible(false);
        }

        if (entityItemID == UNKNOWN_ENTITY_ID) {
            return;
        }

        auto entityScriptingInterface = DependencyManager::get<EntityScriptingInterface>();
        auto properties = entityScriptingInterface->getEntityProperties(entityItemID);
        if (!properties.getLocked() && properties.getVisible()) {
            auto entity = getEntities()->getTree()->findEntityByID(entityItemID);
            if (entity && entity->wantsKeyboardFocus()) {
                entity->setProxyWindow(_window->windowHandle());
                if (_keyboardMouseDevice->isActive()) {
                    _keyboardMouseDevice->pluginFocusOutEvent();
                }
                _lastAcceptedKeyPress = usecTimestampNow();

                setKeyboardFocusHighlight(entity->getPosition(), entity->getRotation(),
                    entity->getDimensions() * FOCUS_HIGHLIGHT_EXPANSION_FACTOR);
            }
        }
    }
}

OverlayID Application::getKeyboardFocusOverlay() {
    return _keyboardFocusedOverlay.get();
}

void Application::setKeyboardFocusOverlay(OverlayID overlayID) {
    if (overlayID != _keyboardFocusedOverlay.get()) {
        _keyboardFocusedOverlay.set(overlayID);

        if (_keyboardFocusHighlight && _keyboardFocusedEntity.get() == UNKNOWN_ENTITY_ID) {
            _keyboardFocusHighlight->setVisible(false);
        }

        if (overlayID == UNKNOWN_OVERLAY_ID) {
            return;
        }

        auto overlayType = getOverlays().getOverlayType(overlayID);
        auto isVisible = getOverlays().getProperty(overlayID, "visible").value.toBool();
        if (overlayType == Web3DOverlay::TYPE && isVisible) {
            auto overlay = std::dynamic_pointer_cast<Web3DOverlay>(getOverlays().getOverlay(overlayID));
            overlay->setProxyWindow(_window->windowHandle());

            if (_keyboardMouseDevice->isActive()) {
                _keyboardMouseDevice->pluginFocusOutEvent();
            }
            _lastAcceptedKeyPress = usecTimestampNow();

            if (overlay->getProperty("showKeyboardFocusHighlight").toBool()) {
                auto size = overlay->getSize() * FOCUS_HIGHLIGHT_EXPANSION_FACTOR;
                const float OVERLAY_DEPTH = 0.0105f;
                setKeyboardFocusHighlight(overlay->getPosition(), overlay->getRotation(), glm::vec3(size.x, size.y, OVERLAY_DEPTH));
            } else if (_keyboardFocusHighlight) {
                _keyboardFocusHighlight->setVisible(false);
            }
        }
    }
}

void Application::updateDialogs(float deltaTime) const {
    PerformanceTimer perfTimer("updateDialogs");
    bool showWarnings = Menu::getInstance()->isOptionChecked(MenuOption::PipelineWarnings);
    PerformanceWarning warn(showWarnings, "Application::updateDialogs()");
    auto dialogsManager = DependencyManager::get<DialogsManager>();

    // Update bandwidth dialog, if any
    BandwidthDialog* bandwidthDialog = dialogsManager->getBandwidthDialog();
    if (bandwidthDialog) {
        bandwidthDialog->update();
    }

    QPointer<OctreeStatsDialog> octreeStatsDialog = dialogsManager->getOctreeStatsDialog();
    if (octreeStatsDialog) {
        octreeStatsDialog->update();
    }
}

static bool domainLoadingInProgress = false;

void Application::update(float deltaTime) {

    PROFILE_RANGE_EX(app, __FUNCTION__, 0xffff0000, (uint64_t)_frameCount + 1);

    bool showWarnings = Menu::getInstance()->isOptionChecked(MenuOption::PipelineWarnings);
    PerformanceWarning warn(showWarnings, "Application::update()");

    updateLOD();

    if (!_physicsEnabled) {
        if (!domainLoadingInProgress) {
            PROFILE_ASYNC_BEGIN(app, "Scene Loading", "");
            domainLoadingInProgress = true;
        }

        // we haven't yet enabled physics.  we wait until we think we have all the collision information
        // for nearby entities before starting bullet up.
        quint64 now = usecTimestampNow();
        bool timeout = false;
        const int PHYSICS_CHECK_TIMEOUT = 2 * USECS_PER_SECOND;
        if (_lastPhysicsCheckTime > 0 && now - _lastPhysicsCheckTime > PHYSICS_CHECK_TIMEOUT) {
            timeout = true;
        }

        if (timeout || _fullSceneReceivedCounter > _fullSceneCounterAtLastPhysicsCheck) {
            // we've received a new full-scene octree stats packet, or it's been long enough to try again anyway
            _lastPhysicsCheckTime = now;
            _fullSceneCounterAtLastPhysicsCheck = _fullSceneReceivedCounter;

            // process octree stats packets are sent in between full sends of a scene (this isn't currently true).
            // We keep physics disabled until we've received a full scene and everything near the avatar in that
            // scene is ready to compute its collision shape.
            if (nearbyEntitiesAreReadyForPhysics()) {
                _physicsEnabled = true;
                getMyAvatar()->updateMotionBehaviorFromMenu();
            } else {
                auto characterController = getMyAvatar()->getCharacterController();
                if (characterController) {
                    // if we have a character controller, disable it here so the avatar doesn't get stuck due to
                    // a non-loading collision hull.
                    characterController->setEnabled(false);
                }
            }
        }
    } else if (domainLoadingInProgress) {
        domainLoadingInProgress = false;
        PROFILE_ASYNC_END(app, "Scene Loading", "");
    }

    {
        PerformanceTimer perfTimer("devices");
        DeviceTracker::updateAll();

        FaceTracker* tracker = getSelectedFaceTracker();
        if (tracker && Menu::getInstance()->isOptionChecked(MenuOption::MuteFaceTracking) != tracker->isMuted()) {
            tracker->toggleMute();
        }

        tracker = getActiveFaceTracker();
        if (tracker && !tracker->isMuted()) {
            tracker->update(deltaTime);

            // Auto-mute microphone after losing face tracking?
            if (tracker->isTracking()) {
                _lastFaceTrackerUpdate = usecTimestampNow();
            } else {
                const quint64 MUTE_MICROPHONE_AFTER_USECS = 5000000;  //5 secs
                Menu* menu = Menu::getInstance();
                if (menu->isOptionChecked(MenuOption::AutoMuteAudio) && !menu->isOptionChecked(MenuOption::MuteAudio)) {
                    if (_lastFaceTrackerUpdate > 0
                        && ((usecTimestampNow() - _lastFaceTrackerUpdate) > MUTE_MICROPHONE_AFTER_USECS)) {
                        menu->triggerOption(MenuOption::MuteAudio);
                        _lastFaceTrackerUpdate = 0;
                    }
                } else {
                    _lastFaceTrackerUpdate = 0;
                }
            }
        } else {
            _lastFaceTrackerUpdate = 0;
        }

    }

    auto myAvatar = getMyAvatar();
    auto userInputMapper = DependencyManager::get<UserInputMapper>();

    controller::InputCalibrationData calibrationData = {
        myAvatar->getSensorToWorldMatrix(),
        createMatFromQuatAndPos(myAvatar->getOrientation(), myAvatar->getPosition()),
        myAvatar->getHMDSensorMatrix()
    };

    InputPluginPointer keyboardMousePlugin;
    for (auto inputPlugin : PluginManager::getInstance()->getInputPlugins()) {
        if (inputPlugin->getName() == KeyboardMouseDevice::NAME) {
            keyboardMousePlugin = inputPlugin;
        } else if (inputPlugin->isActive()) {
            inputPlugin->pluginUpdate(deltaTime, calibrationData);
        }
    }

    userInputMapper->update(deltaTime);

    if (keyboardMousePlugin && keyboardMousePlugin->isActive()) {
        keyboardMousePlugin->pluginUpdate(deltaTime, calibrationData);
    }

    _controllerScriptingInterface->updateInputControllers();

    // Transfer the user inputs to the driveKeys
    // FIXME can we drop drive keys and just have the avatar read the action states directly?
    myAvatar->clearDriveKeys();
    if (_myCamera.getMode() != CAMERA_MODE_INDEPENDENT) {
        if (!_controllerScriptingInterface->areActionsCaptured()) {
            myAvatar->setDriveKeys(TRANSLATE_Z, -1.0f * userInputMapper->getActionState(controller::Action::TRANSLATE_Z));
            myAvatar->setDriveKeys(TRANSLATE_Y, userInputMapper->getActionState(controller::Action::TRANSLATE_Y));
            myAvatar->setDriveKeys(TRANSLATE_X, userInputMapper->getActionState(controller::Action::TRANSLATE_X));
            if (deltaTime > FLT_EPSILON) {
                myAvatar->setDriveKeys(PITCH, -1.0f * userInputMapper->getActionState(controller::Action::PITCH));
                myAvatar->setDriveKeys(YAW, -1.0f * userInputMapper->getActionState(controller::Action::YAW));
                myAvatar->setDriveKeys(STEP_YAW, -1.0f * userInputMapper->getActionState(controller::Action::STEP_YAW));
            }
        }
        myAvatar->setDriveKeys(ZOOM, userInputMapper->getActionState(controller::Action::TRANSLATE_CAMERA_Z));
    }

    controller::Pose leftHandPose = userInputMapper->getPoseState(controller::Action::LEFT_HAND);
    controller::Pose rightHandPose = userInputMapper->getPoseState(controller::Action::RIGHT_HAND);
    auto myAvatarMatrix = createMatFromQuatAndPos(myAvatar->getOrientation(), myAvatar->getPosition());
    auto worldToSensorMatrix = glm::inverse(myAvatar->getSensorToWorldMatrix());
    auto avatarToSensorMatrix = worldToSensorMatrix * myAvatarMatrix;
    myAvatar->setHandControllerPosesInSensorFrame(leftHandPose.transform(avatarToSensorMatrix), rightHandPose.transform(avatarToSensorMatrix));

    updateThreads(deltaTime); // If running non-threaded, then give the threads some time to process...
    updateDialogs(deltaTime); // update various stats dialogs if present

    QSharedPointer<AvatarManager> avatarManager = DependencyManager::get<AvatarManager>();

    if (_physicsEnabled) {
        PROFILE_RANGE_EX(simulation_physics, "Physics", 0xffff0000, (uint64_t)getActiveDisplayPlugin()->presentCount());

        PerformanceTimer perfTimer("physics");

        {
            PROFILE_RANGE_EX(simulation_physics, "UpdateStats", 0xffffff00, (uint64_t)getActiveDisplayPlugin()->presentCount());

            PerformanceTimer perfTimer("updateStates)");
            static VectorOfMotionStates motionStates;
            _entitySimulation->getObjectsToRemoveFromPhysics(motionStates);
            _physicsEngine->removeObjects(motionStates);
            _entitySimulation->deleteObjectsRemovedFromPhysics();

            getEntities()->getTree()->withReadLock([&] {
                _entitySimulation->getObjectsToAddToPhysics(motionStates);
                _physicsEngine->addObjects(motionStates);

            });
            getEntities()->getTree()->withReadLock([&] {
                _entitySimulation->getObjectsToChange(motionStates);
                VectorOfMotionStates stillNeedChange = _physicsEngine->changeObjects(motionStates);
                _entitySimulation->setObjectsToChange(stillNeedChange);
            });

            _entitySimulation->applyActionChanges();

             avatarManager->getObjectsToRemoveFromPhysics(motionStates);
            _physicsEngine->removeObjects(motionStates);
            avatarManager->getObjectsToAddToPhysics(motionStates);
            _physicsEngine->addObjects(motionStates);
            avatarManager->getObjectsToChange(motionStates);
            _physicsEngine->changeObjects(motionStates);

            myAvatar->prepareForPhysicsSimulation();
            _physicsEngine->forEachAction([&](EntityActionPointer action) {
                action->prepareForPhysicsSimulation();
            });
        }
        {
            PROFILE_RANGE_EX(simulation_physics, "StepSimulation", 0xffff8000, (uint64_t)getActiveDisplayPlugin()->presentCount());
            PerformanceTimer perfTimer("stepSimulation");
            getEntities()->getTree()->withWriteLock([&] {
                _physicsEngine->stepSimulation();
            });
        }
        {
            PROFILE_RANGE_EX(simulation_physics, "HarvestChanges", 0xffffff00, (uint64_t)getActiveDisplayPlugin()->presentCount());
            PerformanceTimer perfTimer("harvestChanges");
            if (_physicsEngine->hasOutgoingChanges()) {
                // grab the collision events BEFORE handleOutgoingChanges() because at this point
                // we have a better idea of which objects we own or should own.
                auto& collisionEvents = _physicsEngine->getCollisionEvents();

                getEntities()->getTree()->withWriteLock([&] {
                    PerformanceTimer perfTimer("handleOutgoingChanges");
                    const VectorOfMotionStates& outgoingChanges = _physicsEngine->getOutgoingChanges();
                    _entitySimulation->handleOutgoingChanges(outgoingChanges);
                    avatarManager->handleOutgoingChanges(outgoingChanges);
                });

                if (!_aboutToQuit) {
                    // handleCollisionEvents() AFTER handleOutgoinChanges()
                    PerformanceTimer perfTimer("entities");
                    avatarManager->handleCollisionEvents(collisionEvents);
                    // Collision events (and their scripts) must not be handled when we're locked, above. (That would risk
                    // deadlock.)
                    _entitySimulation->handleCollisionEvents(collisionEvents);

                    // NOTE: the getEntities()->update() call below will wait for lock
                    // and will simulate entity motion (the EntityTree has been given an EntitySimulation).
                    getEntities()->update(); // update the models...
                }

                myAvatar->harvestResultsFromPhysicsSimulation(deltaTime);

                if (Menu::getInstance()->isOptionChecked(MenuOption::DisplayDebugTimingDetails) &&
                        Menu::getInstance()->isOptionChecked(MenuOption::ExpandPhysicsSimulationTiming)) {
                    _physicsEngine->harvestPerformanceStats();
                }
                // NOTE: the PhysicsEngine stats are written to stdout NOT to Qt log framework
                _physicsEngine->dumpStatsIfNecessary();
            }
        }
    }

    // AvatarManager update
    {
        PerformanceTimer perfTimer("AvatarManager");
        _avatarSimCounter.increment();

        {
            PROFILE_RANGE_EX(simulation, "OtherAvatars", 0xffff00ff, (uint64_t)getActiveDisplayPlugin()->presentCount());
            avatarManager->updateOtherAvatars(deltaTime);
        }

        qApp->updateMyAvatarLookAtPosition();

        {
            PROFILE_RANGE_EX(simulation, "MyAvatar", 0xffff00ff, (uint64_t)getActiveDisplayPlugin()->presentCount());
            avatarManager->updateMyAvatar(deltaTime);
        }
    }

    {
        PROFILE_RANGE_EX(app, "Overlays", 0xffff0000, (uint64_t)getActiveDisplayPlugin()->presentCount());
        PerformanceTimer perfTimer("overlays");
        _overlays.update(deltaTime);
    }

    // Update _viewFrustum with latest camera and view frustum data...
    // NOTE: we get this from the view frustum, to make it simpler, since the
    // loadViewFrumstum() method will get the correct details from the camera
    // We could optimize this to not actually load the viewFrustum, since we don't
    // actually need to calculate the view frustum planes to send these details
    // to the server.
    {
        QMutexLocker viewLocker(&_viewMutex);
        loadViewFrustum(_myCamera, _viewFrustum);
    }

    quint64 now = usecTimestampNow();

    // Update my voxel servers with my current voxel query...
    {
        PROFILE_RANGE_EX(app, "QueryOctree", 0xffff0000, (uint64_t)getActiveDisplayPlugin()->presentCount());
        QMutexLocker viewLocker(&_viewMutex);
        PerformanceTimer perfTimer("queryOctree");
        quint64 sinceLastQuery = now - _lastQueriedTime;
        const quint64 TOO_LONG_SINCE_LAST_QUERY = 3 * USECS_PER_SECOND;
        bool queryIsDue = sinceLastQuery > TOO_LONG_SINCE_LAST_QUERY;
        bool viewIsDifferentEnough = !_lastQueriedViewFrustum.isVerySimilar(_viewFrustum);
        // if it's been a while since our last query or the view has significantly changed then send a query, otherwise suppress it
        if (queryIsDue || viewIsDifferentEnough) {
            _lastQueriedTime = now;
            if (DependencyManager::get<SceneScriptingInterface>()->shouldRenderEntities()) {
                queryOctree(NodeType::EntityServer, PacketType::EntityQuery, _entityServerJurisdictions);
            }
            sendAvatarViewFrustum();
            _lastQueriedViewFrustum = _viewFrustum;
        }
    }

    // sent nack packets containing missing sequence numbers of received packets from nodes
    {
        quint64 sinceLastNack = now - _lastNackTime;
        const quint64 TOO_LONG_SINCE_LAST_NACK = 1 * USECS_PER_SECOND;
        if (sinceLastNack > TOO_LONG_SINCE_LAST_NACK) {
            _lastNackTime = now;
            sendNackPackets();
        }
    }

    // send packet containing downstream audio stats to the AudioMixer
    {
        quint64 sinceLastNack = now - _lastSendDownstreamAudioStats;
        if (sinceLastNack > TOO_LONG_SINCE_LAST_SEND_DOWNSTREAM_AUDIO_STATS) {
            _lastSendDownstreamAudioStats = now;

            QMetaObject::invokeMethod(DependencyManager::get<AudioClient>().data(), "sendDownstreamAudioStatsPacket", Qt::QueuedConnection);
        }
    }

    avatarManager->postUpdate(deltaTime);

    {
        PROFILE_RANGE_EX(app, "PreRenderLambdas", 0xffff0000, (uint64_t)0);

        std::unique_lock<std::mutex> guard(_postUpdateLambdasLock);
        for (auto& iter : _postUpdateLambdas) {
            iter.second();
        }
        _postUpdateLambdas.clear();
    }

    AnimDebugDraw::getInstance().update();
}

void Application::sendAvatarViewFrustum() {
    QByteArray viewFrustumByteArray = _viewFrustum.toByteArray();
    auto avatarPacket = NLPacket::create(PacketType::ViewFrustum, viewFrustumByteArray.size());
    avatarPacket->write(viewFrustumByteArray);

    DependencyManager::get<NodeList>()->broadcastToNodes(std::move(avatarPacket), NodeSet() << NodeType::AvatarMixer);
}


int Application::sendNackPackets() {

    // iterates through all nodes in NodeList
    auto nodeList = DependencyManager::get<NodeList>();

    int packetsSent = 0;

    nodeList->eachNode([&](const SharedNodePointer& node){

        if (node->getActiveSocket() && node->getType() == NodeType::EntityServer) {

            auto nackPacketList = NLPacketList::create(PacketType::OctreeDataNack);

            QUuid nodeUUID = node->getUUID();

            // if there are octree packets from this node that are waiting to be processed,
            // don't send a NACK since the missing packets may be among those waiting packets.
            if (_octreeProcessor.hasPacketsToProcessFrom(nodeUUID)) {
                return;
            }

            QSet<OCTREE_PACKET_SEQUENCE> missingSequenceNumbers;
            _octreeServerSceneStats.withReadLock([&] {
                // retrieve octree scene stats of this node
                if (_octreeServerSceneStats.find(nodeUUID) == _octreeServerSceneStats.end()) {
                    return;
                }
                // get sequence number stats of node, prune its missing set, and make a copy of the missing set
                SequenceNumberStats& sequenceNumberStats = _octreeServerSceneStats[nodeUUID].getIncomingOctreeSequenceNumberStats();
                sequenceNumberStats.pruneMissingSet();
                missingSequenceNumbers = sequenceNumberStats.getMissingSet();
            });

            // construct nack packet(s) for this node
            foreach(const OCTREE_PACKET_SEQUENCE& missingNumber, missingSequenceNumbers) {
                nackPacketList->writePrimitive(missingNumber);
            }

            if (nackPacketList->getNumPackets()) {
                packetsSent += (int)nackPacketList->getNumPackets();

                // send the packet list
                nodeList->sendPacketList(std::move(nackPacketList), *node);
            }
        }
    });


    return packetsSent;
}

void Application::queryOctree(NodeType_t serverType, PacketType packetType, NodeToJurisdictionMap& jurisdictions, bool forceResend) {

    if (!_settingsLoaded) {
        return; // bail early if settings are not loaded
    }

    //qCDebug(interfaceapp) << ">>> inside... queryOctree()... _viewFrustum.getFieldOfView()=" << _viewFrustum.getFieldOfView();
    bool wantExtraDebugging = getLogger()->extraDebugging();

    ViewFrustum viewFrustum;
    copyViewFrustum(viewFrustum);
    _octreeQuery.setCameraPosition(viewFrustum.getPosition());
    _octreeQuery.setCameraOrientation(viewFrustum.getOrientation());
    _octreeQuery.setCameraFov(viewFrustum.getFieldOfView());
    _octreeQuery.setCameraAspectRatio(viewFrustum.getAspectRatio());
    _octreeQuery.setCameraNearClip(viewFrustum.getNearClip());
    _octreeQuery.setCameraFarClip(viewFrustum.getFarClip());
    _octreeQuery.setCameraEyeOffsetPosition(glm::vec3());
    _octreeQuery.setCameraCenterRadius(viewFrustum.getCenterRadius());
    auto lodManager = DependencyManager::get<LODManager>();
    _octreeQuery.setOctreeSizeScale(lodManager->getOctreeSizeScale());
    _octreeQuery.setBoundaryLevelAdjust(lodManager->getBoundaryLevelAdjust());

    // Iterate all of the nodes, and get a count of how many octree servers we have...
    int totalServers = 0;
    int inViewServers = 0;
    int unknownJurisdictionServers = 0;

    auto nodeList = DependencyManager::get<NodeList>();

    nodeList->eachNode([&](const SharedNodePointer& node) {
        // only send to the NodeTypes that are serverType
        if (node->getActiveSocket() && node->getType() == serverType) {
            totalServers++;

            // get the server bounds for this server
            QUuid nodeUUID = node->getUUID();

            // if we haven't heard from this voxel server, go ahead and send it a query, so we
            // can get the jurisdiction...
            if (jurisdictions.find(nodeUUID) == jurisdictions.end()) {
                unknownJurisdictionServers++;
            } else {
                const JurisdictionMap& map = (jurisdictions)[nodeUUID];

                auto rootCode = map.getRootOctalCode();

                if (rootCode) {
                    VoxelPositionSize rootDetails;
                    voxelDetailsForCode(rootCode.get(), rootDetails);
                    AACube serverBounds(glm::vec3(rootDetails.x * TREE_SCALE,
                                                  rootDetails.y * TREE_SCALE,
                                                  rootDetails.z * TREE_SCALE) - glm::vec3(HALF_TREE_SCALE),
                                        rootDetails.s * TREE_SCALE);
                    if (viewFrustum.cubeIntersectsKeyhole(serverBounds)) {
                        inViewServers++;
                    }
                }
            }
        }
    });

    if (wantExtraDebugging) {
        qCDebug(interfaceapp, "Servers: total %d, in view %d, unknown jurisdiction %d",
            totalServers, inViewServers, unknownJurisdictionServers);
    }

    int perServerPPS = 0;
    const int SMALL_BUDGET = 10;
    int perUnknownServer = SMALL_BUDGET;
    int totalPPS = getMaxOctreePacketsPerSecond();

    // determine PPS based on number of servers
    if (inViewServers >= 1) {
        // set our preferred PPS to be exactly evenly divided among all of the voxel servers... and allocate 1 PPS
        // for each unknown jurisdiction server
        perServerPPS = (totalPPS / inViewServers) - (unknownJurisdictionServers * perUnknownServer);
    } else {
        if (unknownJurisdictionServers > 0) {
            perUnknownServer = (totalPPS / unknownJurisdictionServers);
        }
    }

    if (wantExtraDebugging) {
        qCDebug(interfaceapp, "perServerPPS: %d perUnknownServer: %d", perServerPPS, perUnknownServer);
    }

    auto queryPacket = NLPacket::create(packetType);

    nodeList->eachNode([&](const SharedNodePointer& node) {
        // only send to the NodeTypes that are serverType
        if (node->getActiveSocket() && node->getType() == serverType) {

            // get the server bounds for this server
            QUuid nodeUUID = node->getUUID();

            bool inView = false;
            bool unknownView = false;

            // if we haven't heard from this voxel server, go ahead and send it a query, so we
            // can get the jurisdiction...
            if (jurisdictions.find(nodeUUID) == jurisdictions.end()) {
                unknownView = true; // assume it's in view
                if (wantExtraDebugging) {
                    qCDebug(interfaceapp) << "no known jurisdiction for node " << *node << ", assume it's visible.";
                }
            } else {
                const JurisdictionMap& map = (jurisdictions)[nodeUUID];

                auto rootCode = map.getRootOctalCode();

                if (rootCode) {
                    VoxelPositionSize rootDetails;
                    voxelDetailsForCode(rootCode.get(), rootDetails);
                    AACube serverBounds(glm::vec3(rootDetails.x * TREE_SCALE,
                                                  rootDetails.y * TREE_SCALE,
                                                  rootDetails.z * TREE_SCALE) - glm::vec3(HALF_TREE_SCALE),
                                        rootDetails.s * TREE_SCALE);


                    inView = viewFrustum.cubeIntersectsKeyhole(serverBounds);
                } else if (wantExtraDebugging) {
                    qCDebug(interfaceapp) << "Jurisdiction without RootCode for node " << *node << ". That's unusual!";
                }
            }

            if (inView) {
                _octreeQuery.setMaxQueryPacketsPerSecond(perServerPPS);
            } else if (unknownView) {
                if (wantExtraDebugging) {
                    qCDebug(interfaceapp) << "no known jurisdiction for node " << *node << ", give it budget of "
                                            << perUnknownServer << " to send us jurisdiction.";
                }

                // set the query's position/orientation to be degenerate in a manner that will get the scene quickly
                // If there's only one server, then don't do this, and just let the normal voxel query pass through
                // as expected... this way, we will actually get a valid scene if there is one to be seen
                if (totalServers > 1) {
                    _octreeQuery.setCameraPosition(glm::vec3(-0.1,-0.1,-0.1));
                    const glm::quat OFF_IN_NEGATIVE_SPACE = glm::quat(-0.5, 0, -0.5, 1.0);
                    _octreeQuery.setCameraOrientation(OFF_IN_NEGATIVE_SPACE);
                    _octreeQuery.setCameraNearClip(0.1f);
                    _octreeQuery.setCameraFarClip(0.1f);
                    if (wantExtraDebugging) {
                        qCDebug(interfaceapp) << "Using 'minimal' camera position for node" << *node;
                    }
                } else {
                    if (wantExtraDebugging) {
                        qCDebug(interfaceapp) << "Using regular camera position for node" << *node;
                    }
                }
                _octreeQuery.setMaxQueryPacketsPerSecond(perUnknownServer);
            } else {
                _octreeQuery.setMaxQueryPacketsPerSecond(0);
            }

            // if asked to forceResend, then set the query's position/orientation to be degenerate in a manner
            // that will cause our next query to be guarenteed to be different and the server will resend to us
            if (forceResend) {
                _octreeQuery.setCameraPosition(glm::vec3(-0.1, -0.1, -0.1));
                const glm::quat OFF_IN_NEGATIVE_SPACE = glm::quat(-0.5, 0, -0.5, 1.0);
                _octreeQuery.setCameraOrientation(OFF_IN_NEGATIVE_SPACE);
                _octreeQuery.setCameraNearClip(0.1f);
                _octreeQuery.setCameraFarClip(0.1f);
            }

            // encode the query data
            int packetSize = _octreeQuery.getBroadcastData(reinterpret_cast<unsigned char*>(queryPacket->getPayload()));
            queryPacket->setPayloadSize(packetSize);

            // make sure we still have an active socket
            nodeList->sendUnreliablePacket(*queryPacket, *node);
        }
    });
}


bool Application::isHMDMode() const {
    return getActiveDisplayPlugin()->isHmd();
}

float Application::getTargetFrameRate() const { return getActiveDisplayPlugin()->getTargetFrameRate(); }

QRect Application::getDesirableApplicationGeometry() const {
    QRect applicationGeometry = getWindow()->geometry();

    // If our parent window is on the HMD, then don't use its geometry, instead use
    // the "main screen" geometry.
    HMDToolsDialog* hmdTools = DependencyManager::get<DialogsManager>()->getHMDToolsDialog();
    if (hmdTools && hmdTools->hasHMDScreen()) {
        QScreen* hmdScreen = hmdTools->getHMDScreen();
        QWindow* appWindow = getWindow()->windowHandle();
        QScreen* appScreen = appWindow->screen();

        // if our app's screen is the hmd screen, we don't want to place the
        // running scripts widget on it. So we need to pick a better screen.
        // we will use the screen for the HMDTools since it's a guaranteed
        // better screen.
        if (appScreen == hmdScreen) {
            QScreen* betterScreen = hmdTools->windowHandle()->screen();
            applicationGeometry = betterScreen->geometry();
        }
    }
    return applicationGeometry;
}

/////////////////////////////////////////////////////////////////////////////////////
// loadViewFrustum()
//
// Description: this will load the view frustum bounds for EITHER the head
//                 or the "myCamera".
//
void Application::loadViewFrustum(Camera& camera, ViewFrustum& viewFrustum) {
    // We will use these below, from either the camera or head vectors calculated above
    viewFrustum.setProjection(camera.getProjection());

    // Set the viewFrustum up with the correct position and orientation of the camera
    viewFrustum.setPosition(camera.getPosition());
    viewFrustum.setOrientation(camera.getOrientation());

    // Ask the ViewFrustum class to calculate our corners
    viewFrustum.calculate();
}

glm::vec3 Application::getSunDirection() const {
    // Sun direction is in fact just the location of the sun relative to the origin
    auto skyStage = DependencyManager::get<SceneScriptingInterface>()->getSkyStage();
    return skyStage->getSunLight()->getDirection();
}

// FIXME, preprocessor guard this check to occur only in DEBUG builds
static QThread * activeRenderingThread = nullptr;

PickRay Application::computePickRay(float x, float y) const {
    vec2 pickPoint { x, y };
    PickRay result;
    if (isHMDMode()) {
        getApplicationCompositor().computeHmdPickRay(pickPoint, result.origin, result.direction);
    } else {
        pickPoint /= getCanvasSize();
        QMutexLocker viewLocker(&_viewMutex);
        _viewFrustum.computePickRay(pickPoint.x, pickPoint.y, result.origin, result.direction);
    }
    return result;
}

std::shared_ptr<MyAvatar> Application::getMyAvatar() const {
    return DependencyManager::get<AvatarManager>()->getMyAvatar();
}

glm::vec3 Application::getAvatarPosition() const {
    return getMyAvatar()->getPosition();
}

void Application::copyViewFrustum(ViewFrustum& viewOut) const {
    QMutexLocker viewLocker(&_viewMutex);
    viewOut = _viewFrustum;
}

void Application::copyDisplayViewFrustum(ViewFrustum& viewOut) const {
    QMutexLocker viewLocker(&_viewMutex);
    viewOut = _displayViewFrustum;
}

void Application::copyShadowViewFrustum(ViewFrustum& viewOut) const {
    QMutexLocker viewLocker(&_viewMutex);
    viewOut = _shadowViewFrustum;
}

// WorldBox Render Data & rendering functions

class WorldBoxRenderData {
public:
    typedef render::Payload<WorldBoxRenderData> Payload;
    typedef Payload::DataPointer Pointer;

    int _val = 0;
    static render::ItemID _item; // unique WorldBoxRenderData
};

render::ItemID WorldBoxRenderData::_item { render::Item::INVALID_ITEM_ID };

namespace render {
    template <> const ItemKey payloadGetKey(const WorldBoxRenderData::Pointer& stuff) { return ItemKey::Builder::opaqueShape(); }
    template <> const Item::Bound payloadGetBound(const WorldBoxRenderData::Pointer& stuff) { return Item::Bound(); }
    template <> void payloadRender(const WorldBoxRenderData::Pointer& stuff, RenderArgs* args) {
        if (args->_renderMode != RenderArgs::MIRROR_RENDER_MODE && Menu::getInstance()->isOptionChecked(MenuOption::WorldAxes)) {
            PerformanceTimer perfTimer("worldBox");

            auto& batch = *args->_batch;
            DependencyManager::get<GeometryCache>()->bindSimpleProgram(batch);
            renderWorldBox(batch);
        }
    }
}

// Background Render Data & rendering functions
class BackgroundRenderData {
public:
    typedef render::Payload<BackgroundRenderData> Payload;
    typedef Payload::DataPointer Pointer;

    static render::ItemID _item; // unique WorldBoxRenderData
};

render::ItemID BackgroundRenderData::_item = 0;

namespace render {
    template <> const ItemKey payloadGetKey(const BackgroundRenderData::Pointer& stuff) {
        return ItemKey::Builder::background();
    }

    template <> const Item::Bound payloadGetBound(const BackgroundRenderData::Pointer& stuff) {
        return Item::Bound();
    }

    template <> void payloadRender(const BackgroundRenderData::Pointer& background, RenderArgs* args) {
        Q_ASSERT(args->_batch);
        gpu::Batch& batch = *args->_batch;

        // Background rendering decision
        auto skyStage = DependencyManager::get<SceneScriptingInterface>()->getSkyStage();
        auto backgroundMode = skyStage->getBackgroundMode();

        switch (backgroundMode) {
            case model::SunSkyStage::SKY_DEFAULT: {
                auto scene = DependencyManager::get<SceneScriptingInterface>()->getStage();
                auto sceneKeyLight = scene->getKeyLight();

                scene->setSunModelEnable(false);
                sceneKeyLight->setColor(ColorUtils::toVec3(KeyLightPropertyGroup::DEFAULT_KEYLIGHT_COLOR));
                sceneKeyLight->setIntensity(KeyLightPropertyGroup::DEFAULT_KEYLIGHT_INTENSITY);
                sceneKeyLight->setAmbientIntensity(KeyLightPropertyGroup::DEFAULT_KEYLIGHT_AMBIENT_INTENSITY);
                sceneKeyLight->setDirection(KeyLightPropertyGroup::DEFAULT_KEYLIGHT_DIRECTION);
                // fall through: render a skybox (if available), or the defaults (if requested)
           }

            case model::SunSkyStage::SKY_BOX: {
                auto skybox = skyStage->getSkybox();
                if (!skybox->empty()) {
                    PerformanceTimer perfTimer("skybox");
                    skybox->render(batch, args->getViewFrustum());
                    break;
                }
                // fall through: render defaults (if requested)
            }

            case model::SunSkyStage::SKY_DEFAULT_AMBIENT_TEXTURE: {
                if (Menu::getInstance()->isOptionChecked(MenuOption::DefaultSkybox)) {
                    auto scene = DependencyManager::get<SceneScriptingInterface>()->getStage();
                    auto sceneKeyLight = scene->getKeyLight();
                    auto defaultSkyboxAmbientTexture = qApp->getDefaultSkyboxAmbientTexture();
                    if (defaultSkyboxAmbientTexture) {
                        sceneKeyLight->setAmbientSphere(defaultSkyboxAmbientTexture->getIrradiance());
                        sceneKeyLight->setAmbientMap(defaultSkyboxAmbientTexture);
                    } else {
                        static QString repeatedMessage = LogHandler::getInstance().addRepeatedMessageRegex(
                            "Failed to get a valid Default Skybox Ambient Texture ? probably because it couldn't be find during initialization step");
                    }
                    // fall through: render defaults skybox
                } else {
                    break;
                }
            }

            case model::SunSkyStage::SKY_DEFAULT_TEXTURE:
                if (Menu::getInstance()->isOptionChecked(MenuOption::DefaultSkybox)) {
                    qApp->getDefaultSkybox()->render(batch, args->getViewFrustum());
                }
                break;

            // Any other cases require no extra rendering
            case model::SunSkyStage::NO_BACKGROUND:
            default:
                break;
        }
    }
}


void Application::displaySide(RenderArgs* renderArgs, Camera& theCamera, bool selfAvatarOnly) {

    // FIXME: This preDisplayRender call is temporary until we create a separate render::scene for the mirror rendering.
    // Then we can move this logic into the Avatar::simulate call.
    auto myAvatar = getMyAvatar();
    myAvatar->preDisplaySide(renderArgs);

    activeRenderingThread = QThread::currentThread();
    PROFILE_RANGE(render, __FUNCTION__);
    PerformanceTimer perfTimer("display");
    PerformanceWarning warn(Menu::getInstance()->isOptionChecked(MenuOption::PipelineWarnings), "Application::displaySide()");

    // load the view frustum
    {
        QMutexLocker viewLocker(&_viewMutex);
        loadViewFrustum(theCamera, _displayViewFrustum);
    }

    // TODO fix shadows and make them use the GPU library

    // The pending changes collecting the changes here
    render::PendingChanges pendingChanges;

    // FIXME: Move this out of here!, Background / skybox should be driven by the enityt content just like the other entities
    // Background rendering decision
    if (!render::Item::isValidID(BackgroundRenderData::_item)) {
        auto backgroundRenderData = make_shared<BackgroundRenderData>();
        auto backgroundRenderPayload = make_shared<BackgroundRenderData::Payload>(backgroundRenderData);
        BackgroundRenderData::_item = _main3DScene->allocateID();
        pendingChanges.resetItem(BackgroundRenderData::_item, backgroundRenderPayload);
    }

    // Assuming nothing get's rendered through that
    if (!selfAvatarOnly) {
        if (DependencyManager::get<SceneScriptingInterface>()->shouldRenderEntities()) {
            // render models...
            PerformanceTimer perfTimer("entities");
            PerformanceWarning warn(Menu::getInstance()->isOptionChecked(MenuOption::PipelineWarnings),
                "Application::displaySide() ... entities...");

            RenderArgs::DebugFlags renderDebugFlags = RenderArgs::RENDER_DEBUG_NONE;

            if (Menu::getInstance()->isOptionChecked(MenuOption::PhysicsShowHulls)) {
                renderDebugFlags = static_cast<RenderArgs::DebugFlags>(renderDebugFlags |
                    static_cast<int>(RenderArgs::RENDER_DEBUG_HULLS));
            }
            renderArgs->_debugFlags = renderDebugFlags;
            //ViveControllerManager::getInstance().updateRendering(renderArgs, _main3DScene, pendingChanges);
        }
    }

    // FIXME: Move this out of here!, WorldBox should be driven by the entity content just like the other entities
    // Make sure the WorldBox is in the scene
    if (!render::Item::isValidID(WorldBoxRenderData::_item)) {
        auto worldBoxRenderData = make_shared<WorldBoxRenderData>();
        auto worldBoxRenderPayload = make_shared<WorldBoxRenderData::Payload>(worldBoxRenderData);

        WorldBoxRenderData::_item = _main3DScene->allocateID();

        pendingChanges.resetItem(WorldBoxRenderData::_item, worldBoxRenderPayload);
    } else {
        pendingChanges.updateItem<WorldBoxRenderData>(WorldBoxRenderData::_item,
            [](WorldBoxRenderData& payload) {
            payload._val++;
        });
    }

    // Setup the current Zone Entity lighting
    {
        auto stage = DependencyManager::get<SceneScriptingInterface>()->getSkyStage();
        DependencyManager::get<DeferredLightingEffect>()->setGlobalLight(stage->getSunLight());
    }

    {
        PerformanceTimer perfTimer("SceneProcessPendingChanges");
        _main3DScene->enqueuePendingChanges(pendingChanges);

        _main3DScene->processPendingChangesQueue();
    }

    // For now every frame pass the renderContext
    {
        PerformanceTimer perfTimer("EngineRun");

        {
            QMutexLocker viewLocker(&_viewMutex);
            renderArgs->setViewFrustum(_displayViewFrustum);
        }
        _renderEngine->getRenderContext()->args = renderArgs;

        // Before the deferred pass, let's try to use the render engine
        _renderEngine->run();
    }

    activeRenderingThread = nullptr;
}

void Application::renderRearViewMirror(RenderArgs* renderArgs, const QRect& region, bool isZoomed) {
    auto originalViewport = renderArgs->_viewport;
    // Grab current viewport to reset it at the end

    float aspect = (float)region.width() / region.height();
    float fov = MIRROR_FIELD_OF_VIEW;

    auto myAvatar = getMyAvatar();

    // bool eyeRelativeCamera = false;
    if (!isZoomed) {
        _mirrorCamera.setPosition(myAvatar->getChestPosition() +
                                  myAvatar->getOrientation() * glm::vec3(0.0f, 0.0f, -1.0f) * MIRROR_REARVIEW_BODY_DISTANCE * myAvatar->getScale());

    } else { // HEAD zoom level
        // FIXME note that the positioning of the camera relative to the avatar can suffer limited
        // precision as the user's position moves further away from the origin.  Thus at
        // /1e7,1e7,1e7 (well outside the buildable volume) the mirror camera veers and sways
        // wildly as you rotate your avatar because the floating point values are becoming
        // larger, squeezing out the available digits of precision you have available at the
        // human scale for camera positioning.

        // Previously there was a hack to correct this using the mechanism of repositioning
        // the avatar at the origin of the world for the purposes of rendering the mirror,
        // but it resulted in failing to render the avatar's head model in the mirror view
        // when in first person mode.  Presumably this was because of some missed culling logic
        // that was not accounted for in the hack.

        // This was removed in commit 71e59cfa88c6563749594e25494102fe01db38e9 but could be further
        // investigated in order to adapt the technique while fixing the head rendering issue,
        // but the complexity of the hack suggests that a better approach
        _mirrorCamera.setPosition(myAvatar->getDefaultEyePosition() +
                                    myAvatar->getOrientation() * glm::vec3(0.0f, 0.0f, -1.0f) * MIRROR_REARVIEW_DISTANCE * myAvatar->getScale());
    }
    _mirrorCamera.setProjection(glm::perspective(glm::radians(fov), aspect, DEFAULT_NEAR_CLIP, DEFAULT_FAR_CLIP));
    _mirrorCamera.setOrientation(myAvatar->getWorldAlignedOrientation() * glm::quat(glm::vec3(0.0f, PI, 0.0f)));


    // set the bounds of rear mirror view
    // the region is in device independent coordinates; must convert to device
    float ratio = (float)QApplication::desktop()->windowHandle()->devicePixelRatio() * getRenderResolutionScale();
    int width = region.width() * ratio;
    int height = region.height() * ratio;
    gpu::Vec4i viewport = gpu::Vec4i(0, 0, width, height);
    renderArgs->_viewport = viewport;

    // render rear mirror view
    displaySide(renderArgs, _mirrorCamera, true);

    renderArgs->_viewport =  originalViewport;
}

void Application::resetSensors(bool andReload) {
    DependencyManager::get<Faceshift>()->reset();
    DependencyManager::get<DdeFaceTracker>()->reset();
    DependencyManager::get<EyeTracker>()->reset();
    getActiveDisplayPlugin()->resetSensors();
    _overlayConductor.centerUI();
    getMyAvatar()->reset(true, andReload);
    QMetaObject::invokeMethod(DependencyManager::get<AudioClient>().data(), "reset", Qt::QueuedConnection);
}

void Application::updateWindowTitle() const {

    auto nodeList = DependencyManager::get<NodeList>();
    auto accountManager = DependencyManager::get<AccountManager>();

    QString buildVersion = " (build " + applicationVersion() + ")";

    QString loginStatus = accountManager->isLoggedIn() ? "" : " (NOT LOGGED IN)";

    QString connectionStatus = nodeList->getDomainHandler().isConnected() ? "" : " (NOT CONNECTED)";
    QString username = accountManager->getAccountInfo().getUsername();
    QString currentPlaceName = DependencyManager::get<AddressManager>()->getHost();

    if (currentPlaceName.isEmpty()) {
        currentPlaceName = nodeList->getDomainHandler().getHostname();
    }

    QString title = QString() + (!username.isEmpty() ? username + " @ " : QString())
        + currentPlaceName + connectionStatus + loginStatus + buildVersion;

#ifndef WIN32
    // crashes with vs2013/win32
    qCDebug(interfaceapp, "Application title set to: %s", title.toStdString().c_str());
#endif
    _window->setWindowTitle(title);
}
void Application::clearDomainOctreeDetails() {

    // if we're about to quit, we really don't need to do any of these things...
    if (_aboutToQuit) {
        return;
    }

    qCDebug(interfaceapp) << "Clearing domain octree details...";

    resetPhysicsReadyInformation();
    getMyAvatar()->setAvatarEntityDataChanged(true); // to recreate worn entities

    // reset our node to stats and node to jurisdiction maps... since these must be changing...
    _entityServerJurisdictions.withWriteLock([&] {
        _entityServerJurisdictions.clear();
    });

    _octreeServerSceneStats.withWriteLock([&] {
        _octreeServerSceneStats.clear();
    });

    // reset the model renderer
    getEntities()->clear();

    auto skyStage = DependencyManager::get<SceneScriptingInterface>()->getSkyStage();

    skyStage->setBackgroundMode(model::SunSkyStage::SKY_DEFAULT);

    _recentlyClearedDomain = true;
}

void Application::domainChanged(const QString& domainHostname) {
    updateWindowTitle();
    // disable physics until we have enough information about our new location to not cause craziness.
    resetPhysicsReadyInformation();
}


void Application::resettingDomain() {
    _notifiedPacketVersionMismatchThisDomain = false;
}

void Application::nodeAdded(SharedNodePointer node) const {
    if (node->getType() == NodeType::AvatarMixer) {
        // new avatar mixer, send off our identity packet right away
        getMyAvatar()->sendIdentityPacket();
        getMyAvatar()->resetLastSent();
    }
}

void Application::nodeActivated(SharedNodePointer node) {
    if (node->getType() == NodeType::AssetServer) {
        // asset server just connected - check if we have the asset browser showing

        auto offscreenUi = DependencyManager::get<OffscreenUi>();
        auto assetDialog = offscreenUi->getRootItem()->findChild<QQuickItem*>("AssetServer");

        if (assetDialog) {
            auto nodeList = DependencyManager::get<NodeList>();

            if (nodeList->getThisNodeCanWriteAssets()) {
                // call reload on the shown asset browser dialog to get the mappings (if permissions allow)
                QMetaObject::invokeMethod(assetDialog, "reload");
            } else {
                // we switched to an Asset Server that we can't modify, hide the Asset Browser
                assetDialog->setVisible(false);
            }
        }
    }

    // If we get a new EntityServer activated, do a "forceRedraw" query. This will send a degenerate
    // query so that the server will think our next non-degenerate query is "different enough" to send
    // us a full scene
    if (_recentlyClearedDomain && node->getType() == NodeType::EntityServer) {
        _recentlyClearedDomain = false;
        if (DependencyManager::get<SceneScriptingInterface>()->shouldRenderEntities()) {
            queryOctree(NodeType::EntityServer, PacketType::EntityQuery, _entityServerJurisdictions, true);
        }
    }

    if (node->getType() == NodeType::AudioMixer) {
        DependencyManager::get<AudioClient>()->negotiateAudioFormat();
    }
}

void Application::nodeKilled(SharedNodePointer node) {
    // These are here because connecting NodeList::nodeKilled to OctreePacketProcessor::nodeKilled doesn't work:
    // OctreePacketProcessor::nodeKilled is not being called when NodeList::nodeKilled is emitted.
    // This may have to do with GenericThread::threadRoutine() blocking the QThread event loop

    _octreeProcessor.nodeKilled(node);

    _entityEditSender.nodeKilled(node);

    if (node->getType() == NodeType::AudioMixer) {
        QMetaObject::invokeMethod(DependencyManager::get<AudioClient>().data(), "audioMixerKilled");
    } else if (node->getType() == NodeType::EntityServer) {
        QUuid nodeUUID = node->getUUID();
        // see if this is the first we've heard of this node...
        _entityServerJurisdictions.withReadLock([&] {
            if (_entityServerJurisdictions.find(nodeUUID) == _entityServerJurisdictions.end()) {
                return;
            }

            auto rootCode = _entityServerJurisdictions[nodeUUID].getRootOctalCode();
            VoxelPositionSize rootDetails;
            voxelDetailsForCode(rootCode.get(), rootDetails);

            qCDebug(interfaceapp, "model server going away...... v[%f, %f, %f, %f]",
                (double)rootDetails.x, (double)rootDetails.y, (double)rootDetails.z, (double)rootDetails.s);

        });

        // If the model server is going away, remove it from our jurisdiction map so we don't send voxels to a dead server
        _entityServerJurisdictions.withWriteLock([&] {
            _entityServerJurisdictions.erase(_entityServerJurisdictions.find(nodeUUID));
        });

        // also clean up scene stats for that server
        _octreeServerSceneStats.withWriteLock([&] {
            if (_octreeServerSceneStats.find(nodeUUID) != _octreeServerSceneStats.end()) {
                _octreeServerSceneStats.erase(nodeUUID);
            }
        });
    } else if (node->getType() == NodeType::AvatarMixer) {
        // our avatar mixer has gone away - clear the hash of avatars
        DependencyManager::get<AvatarManager>()->clearOtherAvatars();
    } else if (node->getType() == NodeType::AssetServer) {
        // asset server going away - check if we have the asset browser showing

        auto offscreenUi = DependencyManager::get<OffscreenUi>();
        auto assetDialog = offscreenUi->getRootItem()->findChild<QQuickItem*>("AssetServer");

        if (assetDialog) {
            // call reload on the shown asset browser dialog
            QMetaObject::invokeMethod(assetDialog, "clear");
        }
    }
}

void Application::trackIncomingOctreePacket(ReceivedMessage& message, SharedNodePointer sendingNode, bool wasStatsPacket) {
    // Attempt to identify the sender from its address.
    if (sendingNode) {
        const QUuid& nodeUUID = sendingNode->getUUID();

        // now that we know the node ID, let's add these stats to the stats for that node...
        _octreeServerSceneStats.withWriteLock([&] {
            if (_octreeServerSceneStats.find(nodeUUID) != _octreeServerSceneStats.end()) {
                OctreeSceneStats& stats = _octreeServerSceneStats[nodeUUID];
                stats.trackIncomingOctreePacket(message, wasStatsPacket, sendingNode->getClockSkewUsec());
            }
        });
    }
}

bool Application::nearbyEntitiesAreReadyForPhysics() {
    // this is used to avoid the following scenario:
    // A table has some items sitting on top of it.  The items are at rest, meaning they aren't active in bullet.
    // Someone logs in close to the table.  They receive information about the items on the table before they
    // receive information about the table.  The items are very close to the avatar's capsule, so they become
    // activated in bullet.  This causes them to fall to the floor, because the table's shape isn't yet in bullet.
    EntityTreePointer entityTree = getEntities()->getTree();
    if (!entityTree) {
        return false;
    }

    QVector<EntityItemPointer> entities;
    entityTree->withReadLock([&] {
        AABox box(getMyAvatar()->getPosition() - glm::vec3(PHYSICS_READY_RANGE), glm::vec3(2 * PHYSICS_READY_RANGE));
        entityTree->findEntities(box, entities);
    });

    // For reasons I haven't found, we don't necessarily have the full scene when we receive a stats packet.  Apply
    // a heuristic to try to decide when we actually know about all of the nearby entities.
    uint32_t nearbyCount = entities.size();
    if (nearbyCount == _nearbyEntitiesCountAtLastPhysicsCheck) {
        _nearbyEntitiesStabilityCount++;
    } else {
        _nearbyEntitiesStabilityCount = 0;
    }
    _nearbyEntitiesCountAtLastPhysicsCheck = nearbyCount;

    const uint32_t MINIMUM_NEARBY_ENTITIES_STABILITY_COUNT = 3;
    if (_nearbyEntitiesStabilityCount >= MINIMUM_NEARBY_ENTITIES_STABILITY_COUNT) {
        // We've seen the same number of nearby entities for several stats packets in a row.  assume we've got all
        // the local entities.
        bool result = true;
        foreach (EntityItemPointer entity, entities) {
            if (entity->shouldBePhysical() && !entity->isReadyToComputeShape()) {
                static QString repeatedMessage =
                    LogHandler::getInstance().addRepeatedMessageRegex("Physics disabled until entity loads: .*");
                qCDebug(interfaceapp) << "Physics disabled until entity loads: " << entity->getID() << entity->getName();
                // don't break here because we want all the relevant entities to start their downloads
                result = false;
            }
        }
        return result;
    }
    return false;
}

int Application::processOctreeStats(ReceivedMessage& message, SharedNodePointer sendingNode) {
    // But, also identify the sender, and keep track of the contained jurisdiction root for this server

    // parse the incoming stats datas stick it in a temporary object for now, while we
    // determine which server it belongs to
    int statsMessageLength = 0;

    const QUuid& nodeUUID = sendingNode->getUUID();

    // now that we know the node ID, let's add these stats to the stats for that node...
    _octreeServerSceneStats.withWriteLock([&] {
        OctreeSceneStats& octreeStats = _octreeServerSceneStats[nodeUUID];
        statsMessageLength = octreeStats.unpackFromPacket(message);

        if (octreeStats.isFullScene()) {
            _fullSceneReceivedCounter++;
        }

        // see if this is the first we've heard of this node...
        NodeToJurisdictionMap* jurisdiction = nullptr;
        QString serverType;
        if (sendingNode->getType() == NodeType::EntityServer) {
            jurisdiction = &_entityServerJurisdictions;
            serverType = "Entity";
        }

        bool found = false;

        jurisdiction->withReadLock([&] {
            if (jurisdiction->find(nodeUUID) != jurisdiction->end()) {
                found = true;
                return;
            }

            VoxelPositionSize rootDetails;
            voxelDetailsForCode(octreeStats.getJurisdictionRoot().get(), rootDetails);

            qCDebug(interfaceapp, "stats from new %s server... [%f, %f, %f, %f]",
                qPrintable(serverType),
                (double)rootDetails.x, (double)rootDetails.y, (double)rootDetails.z, (double)rootDetails.s);
        });

        if (!found) {
            // store jurisdiction details for later use
            // This is bit of fiddling is because JurisdictionMap assumes it is the owner of the values used to construct it
            // but OctreeSceneStats thinks it's just returning a reference to its contents. So we need to make a copy of the
            // details from the OctreeSceneStats to construct the JurisdictionMap
            JurisdictionMap jurisdictionMap;
            jurisdictionMap.copyContents(octreeStats.getJurisdictionRoot(), octreeStats.getJurisdictionEndNodes());
            jurisdiction->withWriteLock([&] {
                (*jurisdiction)[nodeUUID] = jurisdictionMap;
            });
        }
    });

    return statsMessageLength;
}

void Application::packetSent(quint64 length) {
}

void Application::registerScriptEngineWithApplicationServices(ScriptEngine* scriptEngine) {

    scriptEngine->setEmitScriptUpdatesFunction([this]() {
        SharedNodePointer entityServerNode = DependencyManager::get<NodeList>()->soloNodeOfType(NodeType::EntityServer);
        return !entityServerNode || isPhysicsEnabled();
    });

    // setup the packet senders and jurisdiction listeners of the script engine's scripting interfaces so
    // we can use the same ones from the application.
    auto entityScriptingInterface = DependencyManager::get<EntityScriptingInterface>();
    entityScriptingInterface->setPacketSender(&_entityEditSender);
    entityScriptingInterface->setEntityTree(getEntities()->getTree());

    // AvatarManager has some custom types
    AvatarManager::registerMetaTypes(scriptEngine);

    if (property(hifi::properties::TEST).isValid()) {
        scriptEngine->registerGlobalObject("Test", TestScriptingInterface::getInstance());
    }

    scriptEngine->registerGlobalObject("Overlays", &_overlays);
    scriptEngine->registerGlobalObject("Rates", new RatesScriptingInterface(this));

    // hook our avatar and avatar hash map object into this script engine
    scriptEngine->registerGlobalObject("MyAvatar", getMyAvatar().get());
    qScriptRegisterMetaType(scriptEngine, audioListenModeToScriptValue, audioListenModeFromScriptValue);

    scriptEngine->registerGlobalObject("AvatarList", DependencyManager::get<AvatarManager>().data());

    scriptEngine->registerGlobalObject("Camera", &_myCamera);

#if defined(Q_OS_MAC) || defined(Q_OS_WIN)
    scriptEngine->registerGlobalObject("SpeechRecognizer", DependencyManager::get<SpeechRecognizer>().data());
#endif

    ClipboardScriptingInterface* clipboardScriptable = new ClipboardScriptingInterface();
    scriptEngine->registerGlobalObject("Clipboard", clipboardScriptable);
    connect(scriptEngine, &ScriptEngine::finished, clipboardScriptable, &ClipboardScriptingInterface::deleteLater);

    scriptEngine->registerGlobalObject("Overlays", &_overlays);
    qScriptRegisterMetaType(scriptEngine, OverlayPropertyResultToScriptValue, OverlayPropertyResultFromScriptValue);
    qScriptRegisterMetaType(scriptEngine, RayToOverlayIntersectionResultToScriptValue,
                            RayToOverlayIntersectionResultFromScriptValue);

    scriptEngine->registerGlobalObject("OffscreenFlags", DependencyManager::get<OffscreenUi>()->getFlags());
    scriptEngine->registerGlobalObject("Desktop", DependencyManager::get<DesktopScriptingInterface>().data());
    scriptEngine->registerGlobalObject("Toolbars", DependencyManager::get<ToolbarScriptingInterface>().data());

    DependencyManager::get<TabletScriptingInterface>().data()->setToolbarScriptingInterface(DependencyManager::get<ToolbarScriptingInterface>().data());

    scriptEngine->registerGlobalObject("Window", DependencyManager::get<WindowScriptingInterface>().data());
    qScriptRegisterMetaType(scriptEngine, CustomPromptResultToScriptValue, CustomPromptResultFromScriptValue);
    scriptEngine->registerGetterSetter("location", LocationScriptingInterface::locationGetter,
                        LocationScriptingInterface::locationSetter, "Window");
    // register `location` on the global object.
    scriptEngine->registerGetterSetter("location", LocationScriptingInterface::locationGetter,
                                       LocationScriptingInterface::locationSetter);

    scriptEngine->registerFunction("OverlayWebWindow", QmlWebWindowClass::constructor);
    scriptEngine->registerFunction("OverlayWindow", QmlWindowClass::constructor);

    scriptEngine->registerGlobalObject("Menu", MenuScriptingInterface::getInstance());
    scriptEngine->registerGlobalObject("Stats", Stats::getInstance());
    scriptEngine->registerGlobalObject("Settings", SettingsScriptingInterface::getInstance());
    scriptEngine->registerGlobalObject("AudioDevice", AudioDeviceScriptingInterface::getInstance());
    scriptEngine->registerGlobalObject("AudioStats", DependencyManager::get<AudioClient>()->getStats().data());

    // Caches
    scriptEngine->registerGlobalObject("AnimationCache", DependencyManager::get<AnimationCache>().data());
    scriptEngine->registerGlobalObject("TextureCache", DependencyManager::get<TextureCache>().data());
    scriptEngine->registerGlobalObject("ModelCache", DependencyManager::get<ModelCache>().data());
    scriptEngine->registerGlobalObject("SoundCache", DependencyManager::get<SoundCache>().data());

    scriptEngine->registerGlobalObject("Account", AccountScriptingInterface::getInstance());
    scriptEngine->registerGlobalObject("DialogsManager", _dialogsManagerScriptingInterface);

    scriptEngine->registerGlobalObject("GlobalServices", GlobalServicesScriptingInterface::getInstance());
    qScriptRegisterMetaType(scriptEngine, DownloadInfoResultToScriptValue, DownloadInfoResultFromScriptValue);

    scriptEngine->registerGlobalObject("FaceTracker", DependencyManager::get<DdeFaceTracker>().data());

    scriptEngine->registerGlobalObject("AvatarManager", DependencyManager::get<AvatarManager>().data());

    scriptEngine->registerGlobalObject("UndoStack", &_undoStackScriptingInterface);

    scriptEngine->registerGlobalObject("LODManager", DependencyManager::get<LODManager>().data());

    scriptEngine->registerGlobalObject("Paths", DependencyManager::get<PathUtils>().data());

    scriptEngine->registerGlobalObject("HMD", DependencyManager::get<HMDScriptingInterface>().data());
    scriptEngine->registerFunction("HMD", "getHUDLookAtPosition2D", HMDScriptingInterface::getHUDLookAtPosition2D, 0);
    scriptEngine->registerFunction("HMD", "getHUDLookAtPosition3D", HMDScriptingInterface::getHUDLookAtPosition3D, 0);

    scriptEngine->registerGlobalObject("Scene", DependencyManager::get<SceneScriptingInterface>().data());
    scriptEngine->registerGlobalObject("Render", _renderEngine->getConfiguration().get());

    scriptEngine->registerGlobalObject("ScriptDiscoveryService", DependencyManager::get<ScriptEngines>().data());
    scriptEngine->registerGlobalObject("Reticle", getApplicationCompositor().getReticleInterface());

    scriptEngine->registerGlobalObject("UserActivityLogger", DependencyManager::get<UserActivityLoggerScriptingInterface>().data());
    scriptEngine->registerGlobalObject("Users", DependencyManager::get<UsersScriptingInterface>().data());

    if (auto steamClient = PluginManager::getInstance()->getSteamClientPlugin()) {
        scriptEngine->registerGlobalObject("Steam", new SteamScriptingInterface(scriptEngine, steamClient.get()));
    }
    auto scriptingInterface = DependencyManager::get<controller::ScriptingInterface>();
    scriptEngine->registerGlobalObject("Controller", scriptingInterface.data());
    UserInputMapper::registerControllerTypes(scriptEngine);

    auto recordingInterface = DependencyManager::get<RecordingScriptingInterface>();
    scriptEngine->registerGlobalObject("Recording", recordingInterface.data());

    auto entityScriptServerLog = DependencyManager::get<EntityScriptServerLogClient>();
    scriptEngine->registerGlobalObject("EntityScriptServerLog", entityScriptServerLog.data());

    qScriptRegisterMetaType(scriptEngine, OverlayIDtoScriptValue, OverlayIDfromScriptValue);

    // connect this script engines printedMessage signal to the global ScriptEngines these various messages
    connect(scriptEngine, &ScriptEngine::printedMessage, DependencyManager::get<ScriptEngines>().data(), &ScriptEngines::onPrintedMessage);
    connect(scriptEngine, &ScriptEngine::errorMessage, DependencyManager::get<ScriptEngines>().data(), &ScriptEngines::onErrorMessage);
    connect(scriptEngine, &ScriptEngine::warningMessage, DependencyManager::get<ScriptEngines>().data(), &ScriptEngines::onWarningMessage);
    connect(scriptEngine, &ScriptEngine::infoMessage, DependencyManager::get<ScriptEngines>().data(), &ScriptEngines::onInfoMessage);
}

bool Application::canAcceptURL(const QString& urlString) const {
    QUrl url(urlString);
    if (urlString.startsWith(HIFI_URL_SCHEME)) {
        return true;
    }
    QHashIterator<QString, AcceptURLMethod> i(_acceptedExtensions);
    QString lowerPath = url.path().toLower();
    while (i.hasNext()) {
        i.next();
        if (lowerPath.endsWith(i.key(), Qt::CaseInsensitive)) {
            return true;
        }
    }
    return false;
}

bool Application::acceptURL(const QString& urlString, bool defaultUpload) {
    if (urlString.startsWith(HIFI_URL_SCHEME)) {
        // this is a hifi URL - have the AddressManager handle it
        emit receivedHifiSchemeURL(urlString);
        QMetaObject::invokeMethod(DependencyManager::get<AddressManager>().data(), "handleLookupString",
                                  Qt::AutoConnection, Q_ARG(const QString&, urlString));
        return true;
    }

    QUrl url(urlString);
    QHashIterator<QString, AcceptURLMethod> i(_acceptedExtensions);
    QString lowerPath = url.path().toLower();
    while (i.hasNext()) {
        i.next();
        if (lowerPath.endsWith(i.key(), Qt::CaseInsensitive)) {
            AcceptURLMethod method = i.value();
            return (this->*method)(urlString);
        }
    }

    if (defaultUpload) {
        showAssetServerWidget(urlString);
    }
    return defaultUpload;
}

void Application::setSessionUUID(const QUuid& sessionUUID) const {
    Physics::setSessionUUID(sessionUUID);
}

bool Application::askToSetAvatarUrl(const QString& url) {
    QUrl realUrl(url);
    if (realUrl.isLocalFile()) {
        OffscreenUi::warning("", "You can not use local files for avatar components.");
        return false;
    }

    // Download the FST file, to attempt to determine its model type
    QVariantHash fstMapping = FSTReader::downloadMapping(url);

    FSTReader::ModelType modelType = FSTReader::predictModelType(fstMapping);

    QString modelName = fstMapping["name"].toString();
    QString modelLicense = fstMapping["license"].toString();

    bool agreeToLicence = true; // assume true
    if (!modelLicense.isEmpty()) {
        // word wrap the licence text to fit in a reasonable shaped message box.
        const int MAX_CHARACTERS_PER_LINE = 90;
        modelLicense = simpleWordWrap(modelLicense, MAX_CHARACTERS_PER_LINE);

        agreeToLicence = QMessageBox::Yes == OffscreenUi::question("Avatar Usage License",
            modelLicense + "\nDo you agree to these terms?",
            QMessageBox::Yes | QMessageBox::No, QMessageBox::Yes);
    }

    bool ok = false;

    if (!agreeToLicence) {
        qCDebug(interfaceapp) << "Declined to agree to avatar license: " << url;
    } else {
        switch (modelType) {

            case FSTReader::HEAD_AND_BODY_MODEL:
                 ok = QMessageBox::Ok == OffscreenUi::question("Set Avatar",
                                   "Would you like to use '" + modelName + "' for your avatar?",
                                   QMessageBox::Ok | QMessageBox::Cancel, QMessageBox::Ok);
            break;

            default:
                OffscreenUi::warning("", modelName + "Does not support a head and body as required.");
            break;
        }
    }

    if (ok) {
        getMyAvatar()->useFullAvatarURL(url, modelName);
        emit fullAvatarURLChanged(url, modelName);
    } else {
        qCDebug(interfaceapp) << "Declined to use the avatar: " << url;
    }

    return true;
}


bool Application::askToLoadScript(const QString& scriptFilenameOrURL) {
    QMessageBox::StandardButton reply;

    QString shortName = scriptFilenameOrURL;

    QUrl scriptURL { scriptFilenameOrURL };

    if (scriptURL.host().endsWith(MARKETPLACE_CDN_HOSTNAME)) {
        shortName = shortName.mid(shortName.lastIndexOf('/') + 1);
    }

    QString message = "Would you like to run this script:\n" + shortName;

    reply = OffscreenUi::question(getWindow(), "Run Script", message, QMessageBox::Yes | QMessageBox::No);

    if (reply == QMessageBox::Yes) {
        qCDebug(interfaceapp) << "Chose to run the script: " << scriptFilenameOrURL;
        DependencyManager::get<ScriptEngines>()->loadScript(scriptFilenameOrURL);
    } else {
        qCDebug(interfaceapp) << "Declined to run the script: " << scriptFilenameOrURL;
    }
    return true;
}

bool Application::askToWearAvatarAttachmentUrl(const QString& url) {
    QNetworkAccessManager& networkAccessManager = NetworkAccessManager::getInstance();
    QNetworkRequest networkRequest = QNetworkRequest(url);
    networkRequest.setAttribute(QNetworkRequest::FollowRedirectsAttribute, true);
    networkRequest.setHeader(QNetworkRequest::UserAgentHeader, HIGH_FIDELITY_USER_AGENT);
    QNetworkReply* reply = networkAccessManager.get(networkRequest);
    int requestNumber = ++_avatarAttachmentRequest;
    connect(reply, &QNetworkReply::finished, [this, reply, url, requestNumber]() {

        if (requestNumber != _avatarAttachmentRequest) {
            // this request has been superseded by another more recent request
            reply->deleteLater();
            return;
        }

        QNetworkReply::NetworkError networkError = reply->error();
        if (networkError == QNetworkReply::NoError) {
            // download success
            QByteArray contents = reply->readAll();

            QJsonParseError jsonError;
            auto doc = QJsonDocument::fromJson(contents, &jsonError);
            if (jsonError.error == QJsonParseError::NoError) {

                auto jsonObject = doc.object();

                // retrieve optional name field from JSON
                QString name = tr("Unnamed Attachment");
                auto nameValue = jsonObject.value("name");
                if (nameValue.isString()) {
                    name = nameValue.toString();
                }

                // display confirmation dialog
                if (displayAvatarAttachmentConfirmationDialog(name)) {

                    // add attachment to avatar
                    auto myAvatar = getMyAvatar();
                    assert(myAvatar);
                    auto attachmentDataVec = myAvatar->getAttachmentData();
                    AttachmentData attachmentData;
                    attachmentData.fromJson(jsonObject);
                    attachmentDataVec.push_back(attachmentData);
                    myAvatar->setAttachmentData(attachmentDataVec);

                } else {
                    qCDebug(interfaceapp) << "User declined to wear the avatar attachment: " << url;
                }

            } else {
                // json parse error
                auto avatarAttachmentParseErrorString = tr("Error parsing attachment JSON from url: \"%1\"");
                displayAvatarAttachmentWarning(avatarAttachmentParseErrorString.arg(url));
            }
        } else {
            // download failure
            auto avatarAttachmentDownloadErrorString = tr("Error downloading attachment JSON from url: \"%1\"");
            displayAvatarAttachmentWarning(avatarAttachmentDownloadErrorString.arg(url));
        }
        reply->deleteLater();
    });
    return true;
}

void Application::displayAvatarAttachmentWarning(const QString& message) const {
    auto avatarAttachmentWarningTitle = tr("Avatar Attachment Failure");
    OffscreenUi::warning(avatarAttachmentWarningTitle, message);
}

bool Application::displayAvatarAttachmentConfirmationDialog(const QString& name) const {
    auto avatarAttachmentConfirmationTitle = tr("Avatar Attachment Confirmation");
    auto avatarAttachmentConfirmationMessage = tr("Would you like to wear '%1' on your avatar?").arg(name);
    auto reply = OffscreenUi::question(avatarAttachmentConfirmationTitle,
                                       avatarAttachmentConfirmationMessage,
                                       QMessageBox::Ok | QMessageBox::Cancel);
    if (QMessageBox::Ok == reply) {
        return true;
    } else {
        return false;
    }
}

void Application::toggleRunningScriptsWidget() const {
    
    auto tabletScriptingInterface = DependencyManager::get<TabletScriptingInterface>();
    auto tablet = dynamic_cast<TabletProxy*>(tabletScriptingInterface->getTablet("com.highfidelity.interface.tablet.system"));
    if (tablet->getToolbarMode()) {
        static const QUrl url("hifi/dialogs/RunningScripts.qml");
        DependencyManager::get<OffscreenUi>()->show(url, "RunningScripts");
    } else {
        static const QUrl url("../../hifi/dialogs/TabletRunningScripts.qml");
        tablet->pushOntoStack(url);
    }
    //DependencyManager::get<OffscreenUi>()->show(url, "RunningScripts");
    //if (_runningScriptsWidget->isVisible()) {
    //    if (_runningScriptsWidget->hasFocus()) {
    //        _runningScriptsWidget->hide();
    //    } else {
    //        _runningScriptsWidget->raise();
    //        setActiveWindow(_runningScriptsWidget);
    //        _runningScriptsWidget->setFocus();
    //    }
    //} else {
    //    _runningScriptsWidget->show();
    //    _runningScriptsWidget->setFocus();
    //}
}


void Application::showAssetServerWidget(QString filePath) {
    if (!DependencyManager::get<NodeList>()->getThisNodeCanWriteAssets()) {
        return;
    }
    static const QUrl url { "AssetServer.qml" };

    auto startUpload = [=](QQmlContext* context, QObject* newObject){
        if (!filePath.isEmpty()) {
            emit uploadRequest(filePath);
        }
    };
    DependencyManager::get<OffscreenUi>()->show(url, "AssetServer", startUpload);
    startUpload(nullptr, nullptr);
}

void Application::addAssetToWorldFromURL(QString url) {
    qInfo(interfaceapp) << "Download model and add to world from" << url;

    QString filename = url.section("filename=", 1, 1);  // Filename is in "?filename=" parameter at end of URL.

    if (!DependencyManager::get<NodeList>()->getThisNodeCanWriteAssets()) {
        QString errorInfo = "You do not have permissions to write to the Asset Server.";
        qWarning(interfaceapp) << "Error downloading model: " + errorInfo;
        addAssetToWorldError(filename, errorInfo);
        return;
    }

    addAssetToWorldInfo(filename, "Downloading model file " + filename + ".");

    auto request = ResourceManager::createResourceRequest(nullptr, QUrl(url));
    connect(request, &ResourceRequest::finished, this, &Application::addAssetToWorldFromURLRequestFinished);
    request->send();
}

void Application::addAssetToWorldFromURLRequestFinished() {
    auto request = qobject_cast<ResourceRequest*>(sender());
    auto url = request->getUrl().toString();
    auto result = request->getResult();

    QString filename = url.section("filename=", 1, 1);  // Filename from trailing "?filename=" URL parameter.

    if (result == ResourceRequest::Success) {
        qInfo(interfaceapp) << "Downloaded model from" << url;
        QTemporaryDir temporaryDir;
        temporaryDir.setAutoRemove(false);
        if (temporaryDir.isValid()) {
            QString temporaryDirPath = temporaryDir.path();
            QString downloadPath = temporaryDirPath + "/" + filename;
            qInfo(interfaceapp) << "Download path:" << downloadPath;

            QFile tempFile(downloadPath);
            if (tempFile.open(QIODevice::WriteOnly)) {
                tempFile.write(request->getData());
                addAssetToWorldInfoClear(filename);  // Remove message from list; next one added will have a different key.
                qApp->getFileDownloadInterface()->runUnzip(downloadPath, url, true);
            } else {
                QString errorInfo = "Couldn't open temporary file for download";
                qWarning(interfaceapp) << errorInfo;
                addAssetToWorldError(filename, errorInfo);
            }
        } else {
            QString errorInfo = "Couldn't create temporary directory for download";
            qWarning(interfaceapp) << errorInfo;
            addAssetToWorldError(filename, errorInfo);
        }
    } else {
        qWarning(interfaceapp) << "Error downloading" << url << ":" << request->getResultString();
        addAssetToWorldError(filename, "Error downloading " + filename + " : " + request->getResultString());
    }

    request->deleteLater();
}


QString filenameFromPath(QString filePath) {
    return filePath.right(filePath.length() - filePath.lastIndexOf("/") - 1);
}

void Application::addAssetToWorldUnzipFailure(QString filePath) {
    QString filename = filenameFromPath(QUrl(filePath).toLocalFile());
    qWarning(interfaceapp) << "Couldn't unzip file" << filePath;
    addAssetToWorldError(filename, "Couldn't unzip file " + filename + ".");
}

void Application::addAssetToWorld(QString filePath) {
    // Automatically upload and add asset to world as an alternative manual process initiated by showAssetServerWidget().

    QString path = QUrl(filePath).toLocalFile();
    QString filename = filenameFromPath(path);
    QString mapping = "/" + filename;

    // Test repeated because possibly different code paths.
    if (!DependencyManager::get<NodeList>()->getThisNodeCanWriteAssets()) {
        QString errorInfo = "You do not have permissions to write to the Asset Server.";
        qWarning(interfaceapp) << "Error downloading model: " + errorInfo;
        addAssetToWorldError(filename, errorInfo);
        return;
    }

    addAssetToWorldInfo(filename, "Adding " + mapping.mid(1) + " to the Asset Server.");

    addAssetToWorldWithNewMapping(path, mapping, 0);
}

void Application::addAssetToWorldWithNewMapping(QString filePath, QString mapping, int copy) {
    auto request = DependencyManager::get<AssetClient>()->createGetMappingRequest(mapping);

    QObject::connect(request, &GetMappingRequest::finished, this, [=](GetMappingRequest* request) mutable {
        const int MAX_COPY_COUNT = 100;  // Limit number of duplicate assets; recursion guard.
        auto result = request->getError();
        if (result == GetMappingRequest::NotFound) {
            addAssetToWorldUpload(filePath, mapping);
        } else if (result != GetMappingRequest::NoError) {
            QString errorInfo = "Could not map asset name: "
                + mapping.left(mapping.length() - QString::number(copy).length() - 1);
            qWarning(interfaceapp) << "Error downloading model: " + errorInfo;
            addAssetToWorldError(filenameFromPath(filePath), errorInfo);
        } else if (copy < MAX_COPY_COUNT - 1) {
            if (copy > 0) {
                mapping = mapping.remove(mapping.lastIndexOf("-"), QString::number(copy).length() + 1);
            }
            copy++;
            mapping = mapping.insert(mapping.lastIndexOf("."), "-" + QString::number(copy));
            addAssetToWorldWithNewMapping(filePath, mapping, copy);
        } else {
            QString errorInfo = "Too many copies of asset name: "
                + mapping.left(mapping.length() - QString::number(copy).length() - 1);
            qWarning(interfaceapp) << "Error downloading model: " + errorInfo;
            addAssetToWorldError(filenameFromPath(filePath), errorInfo);
        }
        request->deleteLater();
    });

    request->start();
}

void Application::addAssetToWorldUpload(QString filePath, QString mapping) {
    qInfo(interfaceapp) << "Uploading" << filePath << "to Asset Server as" << mapping;
    auto upload = DependencyManager::get<AssetClient>()->createUpload(filePath);
    QObject::connect(upload, &AssetUpload::finished, this, [=](AssetUpload* upload, const QString& hash) mutable {
        if (upload->getError() != AssetUpload::NoError) {
            QString errorInfo = "Could not upload model to the Asset Server.";
            qWarning(interfaceapp) << "Error downloading model: " + errorInfo;
            addAssetToWorldError(filenameFromPath(filePath), errorInfo);
        } else {
            addAssetToWorldSetMapping(filePath, mapping, hash);
        }

        // Remove temporary directory created by Clara.io market place download.
        int index = filePath.lastIndexOf("/model_repo/");
        if (index > 0) {
            QString tempDir = filePath.left(index);
            qCDebug(interfaceapp) << "Removing temporary directory at: " + tempDir;
            QDir(tempDir).removeRecursively();
        }

        upload->deleteLater();
    });

    upload->start();
}

void Application::addAssetToWorldSetMapping(QString filePath, QString mapping, QString hash) {
    auto request = DependencyManager::get<AssetClient>()->createSetMappingRequest(mapping, hash);
    connect(request, &SetMappingRequest::finished, this, [=](SetMappingRequest* request) mutable {
        if (request->getError() != SetMappingRequest::NoError) {
            QString errorInfo = "Could not set asset mapping.";
            qWarning(interfaceapp) << "Error downloading model: " + errorInfo;
            addAssetToWorldError(filenameFromPath(filePath), errorInfo);
        } else {
            addAssetToWorldAddEntity(filePath, mapping);
        }
        request->deleteLater();
    });

    request->start();
}

void Application::addAssetToWorldAddEntity(QString filePath, QString mapping) {
    EntityItemProperties properties;
    properties.setType(EntityTypes::Model);
    properties.setName(mapping.right(mapping.length() - 1));
    properties.setModelURL("atp:" + mapping);
    properties.setShapeType(SHAPE_TYPE_SIMPLE_COMPOUND);
    properties.setCollisionless(true);  // Temporarily set so that doesn't collide with avatar.
    properties.setVisible(false);  // Temporarily set so that don't see at large unresized dimensions.
    properties.setPosition(getMyAvatar()->getPosition() + getMyAvatar()->getOrientation() * glm::vec3(0.0f, 0.0f, -2.0f));
    properties.setGravity(glm::vec3(0.0f, 0.0f, 0.0f));
    auto entityID = DependencyManager::get<EntityScriptingInterface>()->addEntity(properties);

    // Note: Model dimensions are not available here; model is scaled per FBX mesh in RenderableModelEntityItem::update() later
    // on. But FBX dimensions may be in cm, so we monitor for the dimension change and rescale again if warranted.

    if (entityID == QUuid()) {
        QString errorInfo = "Could not add model " + mapping + " to world.";
        qWarning(interfaceapp) << "Could not add model to world: " + errorInfo;
        addAssetToWorldError(filenameFromPath(filePath), errorInfo);
    } else {
        // Monitor when asset is rendered in world so that can resize if necessary.
        _addAssetToWorldResizeList.insert(entityID, 0);  // List value is count of checks performed.
        if (!_addAssetToWorldResizeTimer.isActive()) {
            _addAssetToWorldResizeTimer.start();
        }

        // Close progress message box.
        addAssetToWorldInfoDone(filenameFromPath(filePath));
    }
}

void Application::addAssetToWorldCheckModelSize() {
    if (_addAssetToWorldResizeList.size() == 0) {
        return;
    }

    auto item = _addAssetToWorldResizeList.begin();
    while (item != _addAssetToWorldResizeList.end()) {
        auto entityID = item.key();

        EntityPropertyFlags propertyFlags;
        propertyFlags += PROP_NAME;
        propertyFlags += PROP_DIMENSIONS;
        auto entityScriptingInterface = DependencyManager::get<EntityScriptingInterface>();
        auto properties = entityScriptingInterface->getEntityProperties(entityID, propertyFlags);
        auto name = properties.getName();
        auto dimensions = properties.getDimensions();

        const QString GRABBABLE_USER_DATA = "{\"grabbableKey\":{\"grabbable\":true}}";
        bool doResize = false;

        const glm::vec3 DEFAULT_DIMENSIONS = glm::vec3(0.1f, 0.1f, 0.1f);
        if (dimensions != DEFAULT_DIMENSIONS) {

            // Scale model so that its maximum is exactly specific size.
            const float MAXIMUM_DIMENSION = 1.0f;
            auto previousDimensions = dimensions;
            auto scale = std::min(MAXIMUM_DIMENSION / dimensions.x, std::min(MAXIMUM_DIMENSION / dimensions.y,
                MAXIMUM_DIMENSION / dimensions.z));
            dimensions *= scale;
            qInfo(interfaceapp) << "Model" << name << "auto-resized from" << previousDimensions << " to " << dimensions;
            doResize = true;

            item = _addAssetToWorldResizeList.erase(item);  // Finished with this entity; advance to next.
        } else {
            // Increment count of checks done.
            _addAssetToWorldResizeList[entityID]++;

            const int CHECK_MODEL_SIZE_MAX_CHECKS = 300;
            if (_addAssetToWorldResizeList[entityID] > CHECK_MODEL_SIZE_MAX_CHECKS) {
                // Have done enough checks; model was either the default size or something's gone wrong.

                // Rescale all dimensions.
                const glm::vec3 UNIT_DIMENSIONS = glm::vec3(1.0f, 1.0f, 1.0f);
                dimensions = UNIT_DIMENSIONS;
                qInfo(interfaceapp) << "Model" << name << "auto-resize timed out; resized to " << dimensions;
                doResize = true;

                item = _addAssetToWorldResizeList.erase(item);  // Finished with this entity; advance to next.
            } else {
                // No action on this entity; advance to next.
                ++item;
            }
        }

        if (doResize) {
            EntityItemProperties properties;
            properties.setDimensions(dimensions);
            properties.setVisible(true);
            properties.setCollisionless(false);
            properties.setUserData(GRABBABLE_USER_DATA);
            properties.setLastEdited(usecTimestampNow());
            entityScriptingInterface->editEntity(entityID, properties);
        }
    }

    // Stop timer if nothing in list to check.
    if (_addAssetToWorldResizeList.size() == 0) {
        _addAssetToWorldResizeTimer.stop();
    }
}


void Application::addAssetToWorldInfo(QString modelName, QString infoText) {
    // Displays the most recent info message, subject to being overridden by error messages.

    if (_aboutToQuit) {
        return;
    }

    /*
    Cancel info timer if running.
    If list has an entry for modelName, delete it (just one).
    Append modelName, infoText to list.
    Display infoText in message box unless an error is being displayed (i.e., error timer is running).
    Show message box if not already visible.
    */

    _addAssetToWorldInfoTimer.stop();

    addAssetToWorldInfoClear(modelName);

    _addAssetToWorldInfoKeys.append(modelName);
    _addAssetToWorldInfoMessages.append(infoText);

    if (!_addAssetToWorldErrorTimer.isActive()) {
        if (!_addAssetToWorldMessageBox) {
            _addAssetToWorldMessageBox = DependencyManager::get<OffscreenUi>()->createMessageBox(OffscreenUi::ICON_INFORMATION,
                "Downloading Model", "", QMessageBox::NoButton, QMessageBox::NoButton);
            connect(_addAssetToWorldMessageBox, SIGNAL(destroyed()), this, SLOT(onAssetToWorldMessageBoxClosed()));
        }

        _addAssetToWorldMessageBox->setProperty("text", "\n" + infoText);
        _addAssetToWorldMessageBox->setVisible(true);
    }
}

void Application::addAssetToWorldInfoClear(QString modelName) {
    // Clears modelName entry from message list without affecting message currently displayed.

    if (_aboutToQuit) {
        return;
    }

    /*
    Delete entry for modelName from list.
    */

    auto index = _addAssetToWorldInfoKeys.indexOf(modelName);
    if (index > -1) {
        _addAssetToWorldInfoKeys.removeAt(index);
        _addAssetToWorldInfoMessages.removeAt(index);
    }
}

void Application::addAssetToWorldInfoDone(QString modelName) {
    // Continues to display this message if the latest for a few seconds, then deletes it and displays the next latest.

    if (_aboutToQuit) {
        return;
    }

    /*
    Delete entry for modelName from list.
    (Re)start the info timer to update message box. ... onAddAssetToWorldInfoTimeout()
    */

    addAssetToWorldInfoClear(modelName);
    _addAssetToWorldInfoTimer.start();
}

void Application::addAssetToWorldInfoTimeout() {
    if (_aboutToQuit) {
        return;
    }

    /*
    If list not empty, display last message in list (may already be displayed ) unless an error is being displayed.
    If list empty, close the message box unless an error is being displayed.
    */

    if (!_addAssetToWorldErrorTimer.isActive() && _addAssetToWorldMessageBox) {
        if (_addAssetToWorldInfoKeys.length() > 0) {
            _addAssetToWorldMessageBox->setProperty("text", "\n" + _addAssetToWorldInfoMessages.last());
        } else {
            disconnect(_addAssetToWorldMessageBox);
            _addAssetToWorldMessageBox->setVisible(false);
            _addAssetToWorldMessageBox->deleteLater();
            _addAssetToWorldMessageBox = nullptr;
        }
    }
}

void Application::addAssetToWorldError(QString modelName, QString errorText) {
    // Displays the most recent error message for a few seconds.

    if (_aboutToQuit) {
        return;
    }

    /*
    If list has an entry for modelName, delete it.
    Display errorText in message box.
    Show message box if not already visible.
    (Re)start error timer. ... onAddAssetToWorldErrorTimeout()
    */

    addAssetToWorldInfoClear(modelName);

    if (!_addAssetToWorldMessageBox) {
        _addAssetToWorldMessageBox = DependencyManager::get<OffscreenUi>()->createMessageBox(OffscreenUi::ICON_INFORMATION,
            "Downloading Model", "", QMessageBox::NoButton, QMessageBox::NoButton);
        connect(_addAssetToWorldMessageBox, SIGNAL(destroyed()), this, SLOT(onAssetToWorldMessageBoxClosed()));
    }

    _addAssetToWorldMessageBox->setProperty("text", "\n" + errorText);
    _addAssetToWorldMessageBox->setVisible(true);

    _addAssetToWorldErrorTimer.start();
}

void Application::addAssetToWorldErrorTimeout() {
    if (_aboutToQuit) {
        return;
    }

    /*
    If list is not empty, display message from last entry.
    If list is empty, close the message box.
    */

    if (_addAssetToWorldMessageBox) {
        if (_addAssetToWorldInfoKeys.length() > 0) {
            _addAssetToWorldMessageBox->setProperty("text", "\n" + _addAssetToWorldInfoMessages.last());
        } else {
            disconnect(_addAssetToWorldMessageBox);
            _addAssetToWorldMessageBox->setVisible(false);
            _addAssetToWorldMessageBox->deleteLater();
            _addAssetToWorldMessageBox = nullptr;
        }
    }
}


void Application::addAssetToWorldMessageClose() {
    // Clear messages, e.g., if Interface is being closed or domain changes.

    /*
    Call if user manually closes message box.
    Call if domain changes.
    Call if application is shutting down.

    Stop timers.
    Close the message box if open.
    Clear lists.
    */

    _addAssetToWorldInfoTimer.stop();
    _addAssetToWorldErrorTimer.stop();

    if (_addAssetToWorldMessageBox) {
        disconnect(_addAssetToWorldMessageBox);
        _addAssetToWorldMessageBox->setVisible(false);
        _addAssetToWorldMessageBox->deleteLater();
        _addAssetToWorldMessageBox = nullptr;
    }

    _addAssetToWorldInfoKeys.clear();
    _addAssetToWorldInfoMessages.clear();
}

void Application::onAssetToWorldMessageBoxClosed() {
    if (_addAssetToWorldMessageBox) {
        // User manually closed message box; perhaps because it has become stuck, so reset all messages.
        qInfo(interfaceapp) << "User manually closed download status message box";
        disconnect(_addAssetToWorldMessageBox);
        _addAssetToWorldMessageBox = nullptr;
        addAssetToWorldMessageClose();
    }
}


void Application::handleUnzip(QString zipFile, QString unzipFile, bool autoAdd) {
    if (autoAdd) {
        if (!unzipFile.isEmpty()) {
            addAssetToWorld(unzipFile);
        } else {
            addAssetToWorldUnzipFailure(zipFile);
        }
    } else {
        showAssetServerWidget(unzipFile);
    }
}

void Application::packageModel() {
    ModelPackager::package();
}

void Application::openUrl(const QUrl& url) const {
    if (!url.isEmpty()) {
        if (url.scheme() == HIFI_URL_SCHEME) {
            DependencyManager::get<AddressManager>()->handleLookupString(url.toString());
        } else {
            // address manager did not handle - ask QDesktopServices to handle
            QDesktopServices::openUrl(url);
        }
    }
}

void Application::loadDialog() {
    auto scriptEngines = DependencyManager::get<ScriptEngines>();
    QString fileNameString = OffscreenUi::getOpenFileName(
        _glWidget, tr("Open Script"), getPreviousScriptLocation(), tr("JavaScript Files (*.js)"));
    if (!fileNameString.isEmpty() && QFile(fileNameString).exists()) {
        setPreviousScriptLocation(QFileInfo(fileNameString).absolutePath());
        DependencyManager::get<ScriptEngines>()->loadScript(fileNameString, true, false, false, true);  // Don't load from cache
    }
}

QString Application::getPreviousScriptLocation() {
    QString result = _previousScriptLocation.get();
    return result;
}

void Application::setPreviousScriptLocation(const QString& location) {
    _previousScriptLocation.set(location);
}

void Application::loadScriptURLDialog() const {
    auto newScript = OffscreenUi::getText(OffscreenUi::ICON_NONE, "Open and Run Script", "Script URL");
    if (QUrl(newScript).scheme() == "atp") {
        OffscreenUi::warning("Error Loading Script", "Cannot load client script over ATP");
    } else if (!newScript.isEmpty()) {
        DependencyManager::get<ScriptEngines>()->loadScript(newScript);
    }
}

void Application::toggleLogDialog() {
    if (! _logDialog) {
        _logDialog = new LogDialog(nullptr, getLogger());
    }

    if (_logDialog->isVisible()) {
        _logDialog->hide();
    } else {
        _logDialog->show();
    }
}

void Application::toggleEntityScriptServerLogDialog() {
    if (! _entityScriptServerLogDialog) {
        _entityScriptServerLogDialog = new EntityScriptServerLogDialog(nullptr);
    }

    if (_entityScriptServerLogDialog->isVisible()) {
        _entityScriptServerLogDialog->hide();
    } else {
        _entityScriptServerLogDialog->show();
    }
}

void Application::takeSnapshot(bool notify, bool includeAnimated, float aspectRatio) {
    postLambdaEvent([notify, includeAnimated, aspectRatio, this] {
        QMediaPlayer* player = new QMediaPlayer();
        QFileInfo inf = QFileInfo(PathUtils::resourcesPath() + "sounds/snap.wav");
        player->setMedia(QUrl::fromLocalFile(inf.absoluteFilePath()));
        player->play();

        // Get a screenshot and save it
        QString path = Snapshot::saveSnapshot(getActiveDisplayPlugin()->getScreenshot(aspectRatio));

        // If we're not doing an animated snapshot as well...
        if (!includeAnimated || !(SnapshotAnimated::alsoTakeAnimatedSnapshot.get())) {
            // Tell the dependency manager that the capture of the still snapshot has taken place.
            emit DependencyManager::get<WindowScriptingInterface>()->snapshotTaken(path, "", notify);
        } else {
            // Get an animated GIF snapshot and save it
            SnapshotAnimated::saveSnapshotAnimated(path, aspectRatio, qApp, DependencyManager::get<WindowScriptingInterface>());
        }
    });
}
void Application::shareSnapshot(const QString& path, const QUrl& href) {
    postLambdaEvent([path, href] {
        // not much to do here, everything is done in snapshot code...
        Snapshot::uploadSnapshot(path, href);
    });
}

float Application::getRenderResolutionScale() const {
    if (Menu::getInstance()->isOptionChecked(MenuOption::RenderResolutionOne)) {
        return 1.0f;
    } else if (Menu::getInstance()->isOptionChecked(MenuOption::RenderResolutionTwoThird)) {
        return 0.666f;
    } else if (Menu::getInstance()->isOptionChecked(MenuOption::RenderResolutionHalf)) {
        return 0.5f;
    } else if (Menu::getInstance()->isOptionChecked(MenuOption::RenderResolutionThird)) {
        return 0.333f;
    } else if (Menu::getInstance()->isOptionChecked(MenuOption::RenderResolutionQuarter)) {
        return 0.25f;
    } else {
        return 1.0f;
    }
}

void Application::notifyPacketVersionMismatch() {
    if (!_notifiedPacketVersionMismatchThisDomain) {
        _notifiedPacketVersionMismatchThisDomain = true;

        QString message = "The location you are visiting is running an incompatible server version.\n";
        message += "Content may not display properly.";

        OffscreenUi::warning("", message);
    }
}

void Application::checkSkeleton() const {
    if (getMyAvatar()->getSkeletonModel()->isActive() && !getMyAvatar()->getSkeletonModel()->hasSkeleton()) {
        qCDebug(interfaceapp) << "MyAvatar model has no skeleton";

        QString message = "Your selected avatar body has no skeleton.\n\nThe default body will be loaded...";
        OffscreenUi::warning("", message);

        getMyAvatar()->useFullAvatarURL(AvatarData::defaultFullAvatarModelUrl(), DEFAULT_FULL_AVATAR_MODEL_NAME);
    } else {
        _physicsEngine->setCharacterController(getMyAvatar()->getCharacterController());
    }
}

void Application::activeChanged(Qt::ApplicationState state) {
    switch (state) {
        case Qt::ApplicationActive:
            _isForeground = true;
            break;

        case Qt::ApplicationSuspended:
        case Qt::ApplicationHidden:
        case Qt::ApplicationInactive:
        default:
            _isForeground = false;
            break;
    }
}

void Application::postLambdaEvent(std::function<void()> f) {
    if (this->thread() == QThread::currentThread()) {
        f();
    } else {
        QCoreApplication::postEvent(this, new LambdaEvent(f));
    }
}

void Application::initPlugins(const QStringList& arguments) {
    QCommandLineOption display("display", "Preferred displays", "displays");
    QCommandLineOption disableDisplays("disable-displays", "Displays to disable", "displays");
    QCommandLineOption disableInputs("disable-inputs", "Inputs to disable", "inputs");

    QCommandLineParser parser;
    parser.addOption(display);
    parser.addOption(disableDisplays);
    parser.addOption(disableInputs);
    parser.parse(arguments);

    if (parser.isSet(display)) {
        auto preferredDisplays = parser.value(display).split(',', QString::SkipEmptyParts);
        qInfo() << "Setting prefered display plugins:" << preferredDisplays;
        PluginManager::getInstance()->setPreferredDisplayPlugins(preferredDisplays);
    }

    if (parser.isSet(disableDisplays)) {
        auto disabledDisplays = parser.value(disableDisplays).split(',', QString::SkipEmptyParts);
        qInfo() << "Disabling following display plugins:"  << disabledDisplays;
        PluginManager::getInstance()->disableDisplays(disabledDisplays);
    }

    if (parser.isSet(disableInputs)) {
        auto disabledInputs = parser.value(disableInputs).split(',', QString::SkipEmptyParts);
        qInfo() << "Disabling following input plugins:" << disabledInputs;
        PluginManager::getInstance()->disableInputs(disabledInputs);
    }
}

void Application::shutdownPlugins() {
}

glm::uvec2 Application::getCanvasSize() const {
    return glm::uvec2(_glWidget->width(), _glWidget->height());
}

QRect Application::getRenderingGeometry() const {
    auto geometry = _glWidget->geometry();
    auto topLeft = geometry.topLeft();
    auto topLeftScreen = _glWidget->mapToGlobal(topLeft);
    geometry.moveTopLeft(topLeftScreen);
    return geometry;
}

glm::uvec2 Application::getUiSize() const {
    static const uint MIN_SIZE = 1;
    glm::uvec2 result(MIN_SIZE);
    if (_displayPlugin) {
        result = getActiveDisplayPlugin()->getRecommendedUiSize();
    }
    return result;
}

QRect Application::getRecommendedOverlayRect() const {
    auto uiSize = getUiSize();
    QRect result(0, 0, uiSize.x, uiSize.y);
    if (_displayPlugin) {
        result = getActiveDisplayPlugin()->getRecommendedOverlayRect();
    }
    return result;
}

QSize Application::getDeviceSize() const {
    static const int MIN_SIZE = 1;
    QSize result(MIN_SIZE, MIN_SIZE);
    if (_displayPlugin) {
        result = fromGlm(getActiveDisplayPlugin()->getRecommendedRenderSize());
    }
    return result;
}

bool Application::isThrottleRendering() const {
    if (_displayPlugin) {
        return getActiveDisplayPlugin()->isThrottled();
    }
    return false;
}

bool Application::hasFocus() const {
    if (_displayPlugin) {
        return getActiveDisplayPlugin()->hasFocus();
    }
    return (QApplication::activeWindow() != nullptr);
}

glm::vec2 Application::getViewportDimensions() const {
    return toGlm(getDeviceSize());
}

void Application::setMaxOctreePacketsPerSecond(int maxOctreePPS) {
    if (maxOctreePPS != _maxOctreePPS) {
        _maxOctreePPS = maxOctreePPS;
        maxOctreePacketsPerSecond.set(_maxOctreePPS);
    }
}

int Application::getMaxOctreePacketsPerSecond() const {
    return _maxOctreePPS;
}

qreal Application::getDevicePixelRatio() {
    return (_window && _window->windowHandle()) ? _window->windowHandle()->devicePixelRatio() : 1.0;
}

DisplayPluginPointer Application::getActiveDisplayPlugin() const {
    if (QThread::currentThread() != thread()) {
        std::unique_lock<std::mutex> lock(_displayPluginLock);
        return _displayPlugin;
    }

    if (!_displayPlugin) {
        const_cast<Application*>(this)->updateDisplayMode();
        Q_ASSERT(_displayPlugin);
    }
    return _displayPlugin;
}


static void addDisplayPluginToMenu(DisplayPluginPointer displayPlugin, bool active = false) {
    auto menu = Menu::getInstance();
    QString name = displayPlugin->getName();
    auto grouping = displayPlugin->getGrouping();
    QString groupingMenu { "" };
    Q_ASSERT(!menu->menuItemExists(MenuOption::OutputMenu, name));

    // assign the meny grouping based on plugin grouping
    switch (grouping) {
        case Plugin::ADVANCED:
            groupingMenu = "Advanced";
            break;
        case Plugin::DEVELOPER:
            groupingMenu = "Developer";
            break;
        default:
            groupingMenu = "Standard";
            break;
    }

    static QActionGroup* displayPluginGroup = nullptr;
    if (!displayPluginGroup) {
        displayPluginGroup = new QActionGroup(menu);
        displayPluginGroup->setExclusive(true);
    }
    auto parent = menu->getMenu(MenuOption::OutputMenu);
    auto action = menu->addActionToQMenuAndActionHash(parent,
        name, 0, qApp,
        SLOT(updateDisplayMode()),
        QAction::NoRole, Menu::UNSPECIFIED_POSITION, groupingMenu);

    action->setCheckable(true);
    action->setChecked(active);
    displayPluginGroup->addAction(action);
    Q_ASSERT(menu->menuItemExists(MenuOption::OutputMenu, name));
}

void Application::updateDisplayMode() {
    // Unsafe to call this method from anything but the main thread
    if (QThread::currentThread() != thread()) {
        qFatal("Attempted to switch display plugins from a non-main thread");
    }

    // Some plugins *cough* Oculus *cough* process message events from inside their
    // display function, and we don't want to change the display plugin underneath
    // the paintGL call, so we need to guard against that
    // The current oculus runtime doesn't do this anymore
    if (_inPaint) {
        qFatal("Attempted to switch display plugins while in painting");
    }

    auto menu = Menu::getInstance();
    auto displayPlugins = PluginManager::getInstance()->getDisplayPlugins();

    static std::once_flag once;
    std::call_once(once, [&] {
        bool first = true;

        // first sort the plugins into groupings: standard, advanced, developer
        DisplayPluginList standard;
        DisplayPluginList advanced;
        DisplayPluginList developer;
        foreach(auto displayPlugin, displayPlugins) {
            displayPlugin->setContext(_gpuContext);
            auto grouping = displayPlugin->getGrouping();
            switch (grouping) {
                case Plugin::ADVANCED:
                    advanced.push_back(displayPlugin);
                    break;
                case Plugin::DEVELOPER:
                    developer.push_back(displayPlugin);
                    break;
                default:
                    standard.push_back(displayPlugin);
                    break;
            }
        }

        // concatenate the groupings into a single list in the order: standard, advanced, developer
        standard.insert(std::end(standard), std::begin(advanced), std::end(advanced));
        standard.insert(std::end(standard), std::begin(developer), std::end(developer));

        foreach(auto displayPlugin, standard) {
            addDisplayPluginToMenu(displayPlugin, first);
            auto displayPluginName = displayPlugin->getName();
            QObject::connect(displayPlugin.get(), &DisplayPlugin::recommendedFramebufferSizeChanged, [this](const QSize & size) {
                resizeGL();
            });
            QObject::connect(displayPlugin.get(), &DisplayPlugin::resetSensorsRequested, this, &Application::requestReset);
            first = false;
        }

        // after all plugins have been added to the menu, add a separator to the menu
        auto menu = Menu::getInstance();
        auto parent = menu->getMenu(MenuOption::OutputMenu);
        parent->addSeparator();
    });


    // Default to the first item on the list, in case none of the menu items match
    DisplayPluginPointer newDisplayPlugin = displayPlugins.at(0);
    foreach(DisplayPluginPointer displayPlugin, PluginManager::getInstance()->getDisplayPlugins()) {
        QString name = displayPlugin->getName();
        QAction* action = menu->getActionForOption(name);
        // Menu might have been removed if the display plugin lost
        if (!action) {
            continue;
        }
        if (action->isChecked()) {
            newDisplayPlugin = displayPlugin;
            break;
        }
    }

    if (newDisplayPlugin == _displayPlugin) {
        return;
    }

    UserActivityLogger::getInstance().logAction("changed_display_mode", {
        { "previous_display_mode", _displayPlugin ? _displayPlugin->getName() : "" },
        { "display_mode", newDisplayPlugin ? newDisplayPlugin->getName() : "" }
    });

    auto offscreenUi = DependencyManager::get<OffscreenUi>();

    // Make the switch atomic from the perspective of other threads
    {
        std::unique_lock<std::mutex> lock(_displayPluginLock);
        // Tell the desktop to no reposition (which requires plugin info), until we have set the new plugin, below.
        bool wasRepositionLocked = offscreenUi->getDesktop()->property("repositionLocked").toBool();
        offscreenUi->getDesktop()->setProperty("repositionLocked", true);

        auto oldDisplayPlugin = _displayPlugin;
        if (_displayPlugin) {
            _displayPlugin->deactivate();
        }

        bool active = newDisplayPlugin->activate();

        if (!active) {
            // If the new plugin fails to activate, fallback to last display
            qWarning() << "Failed to activate display: " << newDisplayPlugin->getName();
            newDisplayPlugin = oldDisplayPlugin;

            if (newDisplayPlugin) {
                qWarning() << "Falling back to last display: " << newDisplayPlugin->getName();
                active = newDisplayPlugin->activate();
            }

            // If there is no last display, or
            // If the last display fails to activate, fallback to desktop
            if (!active) {
                newDisplayPlugin = displayPlugins.at(0);
                qWarning() << "Falling back to display: " << newDisplayPlugin->getName();
                active = newDisplayPlugin->activate();
            }

            if (!active) {
                qFatal("Failed to activate fallback plugin");
            }
        }

        _offscreenContext->makeCurrent();
        offscreenUi->resize(fromGlm(newDisplayPlugin->getRecommendedUiSize()));
        _offscreenContext->makeCurrent();
        getApplicationCompositor().setDisplayPlugin(newDisplayPlugin);
        _displayPlugin = newDisplayPlugin;
        offscreenUi->getDesktop()->setProperty("repositionLocked", wasRepositionLocked);
    }

    emit activeDisplayPluginChanged();
    
    if (_displayPlugin->isHmd()) {
        qCDebug(interfaceapp) << "Entering into HMD Mode";
    } else {
        qCDebug(interfaceapp) << "Entering into Desktop Mode";
    }

    // reset the avatar, to set head and hand palms back to a reasonable default pose.
    getMyAvatar()->reset(false);

    Q_ASSERT_X(_displayPlugin, "Application::updateDisplayMode", "could not find an activated display plugin");
}

mat4 Application::getEyeProjection(int eye) const {
    QMutexLocker viewLocker(&_viewMutex);
    if (isHMDMode()) {
        return getActiveDisplayPlugin()->getEyeProjection((Eye)eye, _viewFrustum.getProjection());
    }
    return _viewFrustum.getProjection();
}

mat4 Application::getEyeOffset(int eye) const {
    // FIXME invert?
    return getActiveDisplayPlugin()->getEyeToHeadTransform((Eye)eye);
}

mat4 Application::getHMDSensorPose() const {
    if (isHMDMode()) {
        return getActiveDisplayPlugin()->getHeadPose();
    }
    return mat4();
}

void Application::deadlockApplication() {
    qCDebug(interfaceapp) << "Intentionally deadlocked Interface";
    // Using a loop that will *technically* eventually exit (in ~600 billion years)
    // to avoid compiler warnings about a loop that will never exit
    for (uint64_t i = 1; i != 0; ++i) {
        QThread::sleep(1);
    }
}

void Application::setActiveDisplayPlugin(const QString& pluginName) {
    auto menu = Menu::getInstance();
    foreach(DisplayPluginPointer displayPlugin, PluginManager::getInstance()->getDisplayPlugins()) {
        QString name = displayPlugin->getName();
        QAction* action = menu->getActionForOption(name);
        if (pluginName == name) {
            action->setChecked(true);
        }
    }
    updateDisplayMode();
}

void Application::handleLocalServerConnection() const {
    auto server = qobject_cast<QLocalServer*>(sender());

    qCDebug(interfaceapp) << "Got connection on local server from additional instance - waiting for parameters";

    auto socket = server->nextPendingConnection();

    connect(socket, &QLocalSocket::readyRead, this, &Application::readArgumentsFromLocalSocket);

    qApp->getWindow()->raise();
    qApp->getWindow()->activateWindow();
}

void Application::readArgumentsFromLocalSocket() const {
    auto socket = qobject_cast<QLocalSocket*>(sender());

    auto message = socket->readAll();
    socket->deleteLater();

    qCDebug(interfaceapp) << "Read from connection: " << message;

    // If we received a message, try to open it as a URL
    if (message.length() > 0) {
        qApp->openUrl(QString::fromUtf8(message));
    }
}

void Application::showDesktop() {
    Menu::getInstance()->setIsOptionChecked(MenuOption::Overlays, true);
}

CompositorHelper& Application::getApplicationCompositor() const {
    return *DependencyManager::get<CompositorHelper>();
}


// virtual functions required for PluginContainer
ui::Menu* Application::getPrimaryMenu() {
    auto appMenu = _window->menuBar();
    auto uiMenu = dynamic_cast<ui::Menu*>(appMenu);
    return uiMenu;
}

void Application::showDisplayPluginsTools(bool show) {
    DependencyManager::get<DialogsManager>()->hmdTools(show);
}

GLWidget* Application::getPrimaryWidget() {
    return _glWidget;
}

MainWindow* Application::getPrimaryWindow() {
    return getWindow();
}

QOpenGLContext* Application::getPrimaryContext() {
    return _glWidget->qglContext();
}

bool Application::makeRenderingContextCurrent() {
    return _offscreenContext->makeCurrent();
}

bool Application::isForeground() const {
    return _isForeground && !_window->isMinimized();
}

void Application::sendMousePressOnEntity(QUuid id, PointerEvent event) {
    EntityItemID entityItemID(id);
    emit getEntities()->mousePressOnEntity(entityItemID, event);
}

void Application::sendMouseMoveOnEntity(QUuid id, PointerEvent event) {
    EntityItemID entityItemID(id);
    emit getEntities()->mouseMoveOnEntity(entityItemID, event);
}

void Application::sendMouseReleaseOnEntity(QUuid id, PointerEvent event) {
    EntityItemID entityItemID(id);
    emit getEntities()->mouseReleaseOnEntity(entityItemID, event);
}

void Application::sendClickDownOnEntity(QUuid id, PointerEvent event) {
    EntityItemID entityItemID(id);
    emit getEntities()->clickDownOnEntity(entityItemID, event);
}

void Application::sendHoldingClickOnEntity(QUuid id, PointerEvent event) {
    EntityItemID entityItemID(id);
    emit getEntities()->holdingClickOnEntity(entityItemID, event);
}

void Application::sendClickReleaseOnEntity(QUuid id, PointerEvent event) {
    EntityItemID entityItemID(id);
    emit getEntities()->clickReleaseOnEntity(entityItemID, event);
}

void Application::sendHoverEnterEntity(QUuid id, PointerEvent event) {
    EntityItemID entityItemID(id);
    emit getEntities()->hoverEnterEntity(entityItemID, event);
}

void Application::sendHoverOverEntity(QUuid id, PointerEvent event) {
    EntityItemID entityItemID(id);
    emit getEntities()->hoverOverEntity(entityItemID, event);
}

void Application::sendHoverLeaveEntity(QUuid id, PointerEvent event) {
    EntityItemID entityItemID(id);
    emit getEntities()->hoverLeaveEntity(entityItemID, event);
}

// FIXME?  perhaps two, one for the main thread and one for the offscreen UI rendering thread?
static const int UI_RESERVED_THREADS = 1;
// Windows won't let you have all the cores
static const int OS_RESERVED_THREADS = 1;

void Application::updateThreadPoolCount() const {
    auto reservedThreads = UI_RESERVED_THREADS + OS_RESERVED_THREADS + _displayPlugin->getRequiredThreadCount();
    auto availableThreads = QThread::idealThreadCount() - reservedThreads;
    auto threadPoolSize = std::max(MIN_PROCESSING_THREAD_POOL_SIZE, availableThreads);
    qCDebug(interfaceapp) << "Ideal Thread Count " << QThread::idealThreadCount();
    qCDebug(interfaceapp) << "Reserved threads " << reservedThreads;
    qCDebug(interfaceapp) << "Setting thread pool size to " << threadPoolSize;
    QThreadPool::globalInstance()->setMaxThreadCount(threadPoolSize);
}

void Application::updateSystemTabletMode() {
    qApp->setProperty(hifi::properties::HMD, isHMDMode());
    if (isHMDMode()) {
        DependencyManager::get<TabletScriptingInterface>()->setToolbarMode(getHmdTabletBecomesToolbarSetting());
    } else {
        DependencyManager::get<TabletScriptingInterface>()->setToolbarMode(getDesktopTabletBecomesToolbarSetting());
    }
}

void Application::toggleMuteAudio() {
    auto menu = Menu::getInstance();
    menu->setIsOptionChecked(MenuOption::MuteAudio, !menu->isOptionChecked(MenuOption::MuteAudio));
}

<<<<<<< HEAD
OverlayID Application::getTabletScreenID() {
    auto HMD = DependencyManager::get<HMDScriptingInterface>();
	return HMD->getCurrentTabletScreenID();
}

OverlayID Application::getTabletHomeButtonID() {
    auto HMD = DependencyManager::get<HMDScriptingInterface>();
	return HMD->getCurrentHomeButtonUUID();
=======
OverlayID Application::getTabletScreenID() const {
    auto HMD = DependencyManager::get<HMDScriptingInterface>();
    return HMD->getCurrentTabletScreenID();
}

OverlayID Application::getTabletHomeButtonID() const {
    auto HMD = DependencyManager::get<HMDScriptingInterface>();
    return HMD->getCurrentHomeButtonUUID();
>>>>>>> a6b4f076
}<|MERGE_RESOLUTION|>--- conflicted
+++ resolved
@@ -6909,16 +6909,6 @@
     menu->setIsOptionChecked(MenuOption::MuteAudio, !menu->isOptionChecked(MenuOption::MuteAudio));
 }
 
-<<<<<<< HEAD
-OverlayID Application::getTabletScreenID() {
-    auto HMD = DependencyManager::get<HMDScriptingInterface>();
-	return HMD->getCurrentTabletScreenID();
-}
-
-OverlayID Application::getTabletHomeButtonID() {
-    auto HMD = DependencyManager::get<HMDScriptingInterface>();
-	return HMD->getCurrentHomeButtonUUID();
-=======
 OverlayID Application::getTabletScreenID() const {
     auto HMD = DependencyManager::get<HMDScriptingInterface>();
     return HMD->getCurrentTabletScreenID();
@@ -6927,5 +6917,4 @@
 OverlayID Application::getTabletHomeButtonID() const {
     auto HMD = DependencyManager::get<HMDScriptingInterface>();
     return HMD->getCurrentHomeButtonUUID();
->>>>>>> a6b4f076
 }