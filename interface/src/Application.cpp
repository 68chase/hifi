--- conflicted
+++ resolved
@@ -522,18 +522,6 @@
     cleanupBeforeQuit();
 }
 
-<<<<<<< HEAD
-Application::~Application() {
-    // stop idle calls
-    delete idleTimer;
-
-    // save settings
-    QMetaObject::invokeMethod(&_settingsTimer, "stop", Qt::BlockingQueuedConnection);
-    _settingsThread.quit();
-    saveSettings();
-    _window->saveGeometry();
-    
-=======
 void Application::cleanupBeforeQuit() {
     QMetaObject::invokeMethod(&_settingsTimer, "stop", Qt::BlockingQueuedConnection);
     _settingsThread.quit();
@@ -552,37 +540,18 @@
 }
 
 Application::~Application() {    
-    _entities.getTree()->setSimulation(NULL);
-    qInstallMessageHandler(NULL);
-    
     _window->saveGeometry();
     
     // make sure we don't call the idle timer any more
     delete idleTimer;
     
->>>>>>> 5113258d
     // let the avatar mixer know we're out
     MyAvatar::sendKillAvatar();
 
-    // log activity (sends data over HTTP)
-    // NOTE: there is still an occasional crash in UserActivitiyLogger::close()
-    int DELAY_TIME = 1000;
-    UserActivityLogger::getInstance().close(DELAY_TIME);
-    
     // ask the datagram processing thread to quit and wait until it is done
     _nodeThread->quit();
     _nodeThread->wait();
     
-<<<<<<< HEAD
-    // kill audio
-    AudioScriptingInterface::getInstance().stopAllInjectors();
-    auto audioIO = DependencyManager::get<AudioClient>();
-    QMetaObject::invokeMethod(audioIO.data(), "stop", Qt::BlockingQueuedConnection);
-    audioIO->thread()->quit();
-    audioIO->thread()->wait();
-    
-=======
->>>>>>> 5113258d
     _octreeProcessor.terminate();
     _entityEditSender.terminate();
 
@@ -603,12 +572,6 @@
     tree->unlock();
 
     qInstallMessageHandler(NULL);
-
-#ifndef DEBUG
-    // At this point we return all memory to the operating system ASAP 
-    // and don't worry about proper cleanup of global variables.
-    exit(0);
-#endif
 }
 
 void Application::initializeGL() {
