//
//  Application.cpp
//  interface/src
//
//  Created by Andrzej Kapolka on 5/10/13.
//  Copyright 2013 High Fidelity, Inc.
//
//  Distributed under the Apache License, Version 2.0.
//  See the accompanying file LICENSE or http://www.apache.org/licenses/LICENSE-2.0.html
//

#include "Application.h"

#include <gl/Config.h>
#include <glm/glm.hpp>
#include <glm/gtx/component_wise.hpp>
#include <glm/gtx/quaternion.hpp>
#include <glm/gtx/vector_angle.hpp>
#include <glm/gtc/type_ptr.hpp>

#include <QtCore/QAbstractNativeEventFilter>
#include <QtCore/QCommandLineParser>
#include <QtCore/QMimeData>
#include <QtCore/QThreadPool>

#include <QtGui/QScreen>
#include <QtGui/QWindow>
#include <QtGui/QDesktopServices>

#include <QtNetwork/QLocalSocket>
#include <QtNetwork/QLocalServer>

#include <QtQml/QQmlContext>
#include <QtQml/QQmlEngine>
#include <QtQuick/QQuickWindow>

#include <QtWebEngineWidgets/QWebEngineProfile>

#include <QtWidgets/QDesktopWidget>
#include <QtWidgets/QMessageBox>

#include <QtMultimedia/QMediaPlayer>

#include <QFontDatabase>
#include <QProcessEnvironment>
#include <QTemporaryDir>

#include <gl/QOpenGLContextWrapper.h>

#include <shared/GlobalAppProperties.h>
#include <StatTracker.h>
#include <Trace.h>
#include <ResourceScriptingInterface.h>
#include <AccountManager.h>
#include <AddressManager.h>
#include <AnimDebugDraw.h>
#include <BuildInfo.h>
#include <AssetClient.h>
#include <AssetUpload.h>
#include <AutoUpdater.h>
#include <AudioInjectorManager.h>
#include <CursorManager.h>
#include <DebugDraw.h>
#include <DeferredLightingEffect.h>
#include <EntityScriptClient.h>
#include <EntityScriptServerLogClient.h>
#include <EntityScriptingInterface.h>
#include <ErrorDialog.h>
#include <FileScriptingInterface.h>
#include <Finally.h>
#include <FramebufferCache.h>
#include <gpu/Batch.h>
#include <gpu/Context.h>
#include <gpu/gl/GLBackend.h>
#include <HFActionEvent.h>
#include <HFBackEvent.h>
#include <InfoView.h>
#include <input-plugins/InputPlugin.h>
#include <controllers/UserInputMapper.h>
#include <controllers/ScriptingInterface.h>
#include <controllers/StateController.h>
#include <UserActivityLoggerScriptingInterface.h>
#include <LogHandler.h>
#include <MainWindow.h>
#include <MappingRequest.h>
#include <MessagesClient.h>
#include <ModelEntityItem.h>
#include <NetworkAccessManager.h>
#include <NetworkingConstants.h>
#include <ObjectMotionState.h>
#include <OctalCode.h>
#include <OctreeSceneStats.h>
#include <OffscreenUi.h>
#include <gl/OffscreenQmlSurfaceCache.h>
#include <gl/OffscreenGLCanvas.h>
#include <PathUtils.h>
#include <PerfStat.h>
#include <PhysicsEngine.h>
#include <PhysicsHelpers.h>
#include <plugins/CodecPlugin.h>
#include <plugins/PluginManager.h>
#include <plugins/PluginUtils.h>
#include <plugins/SteamClientPlugin.h>
#include <RecordingScriptingInterface.h>
#include <RenderableWebEntityItem.h>
#include <RenderShadowTask.h>
#include <render/RenderFetchCullSortTask.h>
#include <RenderDeferredTask.h>
#include <RenderForwardTask.h>
#include <ResourceCache.h>
#include <SandboxUtils.h>
#include <SceneScriptingInterface.h>
#include <ScriptEngines.h>
#include <ScriptCache.h>
#include <SoundCache.h>
#include <TabletScriptingInterface.h>
#include <Tooltip.h>
#include <udt/PacketHeaders.h>
#include <UserActivityLogger.h>
#include <UsersScriptingInterface.h>
#include <recording/Deck.h>
#include <recording/Recorder.h>
#include <shared/StringHelpers.h>
#include <QmlWebWindowClass.h>
#include <Preferences.h>
#include <display-plugins/CompositorHelper.h>


#include "AudioClient.h"
#include "audio/AudioScope.h"
#include "avatar/AvatarManager.h"
#include "CrashHandler.h"
#include "devices/DdeFaceTracker.h"
#include "devices/EyeTracker.h"
#include "devices/Faceshift.h"
#include "devices/Leapmotion.h"
#include "DiscoverabilityManager.h"
#include "GLCanvas.h"
#include "InterfaceActionFactory.h"
#include "InterfaceLogging.h"
#include "LODManager.h"
#include "ModelPackager.h"
#include "networking/HFWebEngineProfile.h"
#include "scripting/TestScriptingInterface.h"
#include "scripting/AccountScriptingInterface.h"
#include "scripting/AssetMappingsScriptingInterface.h"
#include "scripting/AudioDeviceScriptingInterface.h"
#include "scripting/ClipboardScriptingInterface.h"
#include "scripting/DesktopScriptingInterface.h"
#include "scripting/GlobalServicesScriptingInterface.h"
#include "scripting/HMDScriptingInterface.h"
#include "scripting/LocationScriptingInterface.h"
#include "scripting/MenuScriptingInterface.h"
#include "scripting/SettingsScriptingInterface.h"
#include "scripting/WindowScriptingInterface.h"
#include "scripting/ControllerScriptingInterface.h"
#include "scripting/ToolbarScriptingInterface.h"
#include "scripting/RatesScriptingInterface.h"
#if defined(Q_OS_MAC) || defined(Q_OS_WIN)
#include "SpeechRecognizer.h"
#endif
#include "ui/AddressBarDialog.h"
#include "ui/AvatarInputs.h"
#include "ui/DialogsManager.h"
#include "ui/LoginDialog.h"
#include "ui/overlays/Cube3DOverlay.h"
#include "ui/overlays/Web3DOverlay.h"
#include "ui/Snapshot.h"
#include "ui/SnapshotAnimated.h"
#include "ui/StandAloneJSConsole.h"
#include "ui/Stats.h"
#include "ui/UpdateDialog.h"
#include "ui/overlays/Overlays.h"
#include "Util.h"
#include "InterfaceParentFinder.h"

#include "FrameTimingsScriptingInterface.h"
#include <GPUIdent.h>
#include <gl/GLHelpers.h>

// On Windows PC, NVidia Optimus laptop, we want to enable NVIDIA GPU
// FIXME seems to be broken.
#if defined(Q_OS_WIN)
#include <VersionHelpers.h>

extern "C" {
 _declspec(dllexport) DWORD NvOptimusEnablement = 0x00000001;
}
#endif

Q_LOGGING_CATEGORY(trace_app_input_mouse, "trace.app.input.mouse")

using namespace std;

static QTimer locationUpdateTimer;
static QTimer identityPacketTimer;
static QTimer pingTimer;

static const int MAX_CONCURRENT_RESOURCE_DOWNLOADS = 16;

// For processing on QThreadPool, we target a number of threads after reserving some 
// based on how many are being consumed by the application and the display plugin.  However,
// we will never drop below the 'min' value
static const int MIN_PROCESSING_THREAD_POOL_SIZE = 1;

static const QString SNAPSHOT_EXTENSION  = ".jpg";
static const QString SVO_EXTENSION  = ".svo";
static const QString SVO_JSON_EXTENSION = ".svo.json";
static const QString JSON_EXTENSION = ".json";
static const QString JS_EXTENSION  = ".js";
static const QString FST_EXTENSION  = ".fst";
static const QString FBX_EXTENSION  = ".fbx";
static const QString OBJ_EXTENSION  = ".obj";
static const QString AVA_JSON_EXTENSION = ".ava.json";

static const int MIRROR_VIEW_TOP_PADDING = 5;
static const int MIRROR_VIEW_LEFT_PADDING = 10;
static const int MIRROR_VIEW_WIDTH = 265;
static const int MIRROR_VIEW_HEIGHT = 215;
static const float MIRROR_FULLSCREEN_DISTANCE = 0.389f;
static const float MIRROR_REARVIEW_DISTANCE = 0.722f;
static const float MIRROR_REARVIEW_BODY_DISTANCE = 2.56f;
static const float MIRROR_FIELD_OF_VIEW = 30.0f;

static const quint64 TOO_LONG_SINCE_LAST_SEND_DOWNSTREAM_AUDIO_STATS = 1 * USECS_PER_SECOND;

static const QString INFO_WELCOME_PATH = "html/interface-welcome.html";
static const QString INFO_EDIT_ENTITIES_PATH = "html/edit-commands.html";
static const QString INFO_HELP_PATH = "html/help.html";

static const unsigned int THROTTLED_SIM_FRAMERATE = 15;
static const int THROTTLED_SIM_FRAME_PERIOD_MS = MSECS_PER_SECOND / THROTTLED_SIM_FRAMERATE;

static const uint32_t INVALID_FRAME = UINT32_MAX;

static const float PHYSICS_READY_RANGE = 3.0f; // how far from avatar to check for entities that aren't ready for simulation

static const QString DESKTOP_LOCATION = QStandardPaths::writableLocation(QStandardPaths::DesktopLocation);

Setting::Handle<int> maxOctreePacketsPerSecond("maxOctreePPS", DEFAULT_MAX_OCTREE_PPS);

static const QString MARKETPLACE_CDN_HOSTNAME = "mpassets.highfidelity.com";

const QHash<QString, Application::AcceptURLMethod> Application::_acceptedExtensions {
    { SVO_EXTENSION, &Application::importSVOFromURL },
    { SVO_JSON_EXTENSION, &Application::importSVOFromURL },
    { AVA_JSON_EXTENSION, &Application::askToWearAvatarAttachmentUrl },
    { JSON_EXTENSION, &Application::importJSONFromURL },
    { JS_EXTENSION, &Application::askToLoadScript },
    { FST_EXTENSION, &Application::askToSetAvatarUrl }
};

class DeadlockWatchdogThread : public QThread {
public:
    static const unsigned long HEARTBEAT_UPDATE_INTERVAL_SECS = 1;
    static const unsigned long MAX_HEARTBEAT_AGE_USECS = 30 * USECS_PER_SECOND;
    static const int WARNING_ELAPSED_HEARTBEAT = 500 * USECS_PER_MSEC; // warn if elapsed heartbeat average is large
    static const int HEARTBEAT_SAMPLES = 100000; // ~5 seconds worth of samples

    // Set the heartbeat on launch
    DeadlockWatchdogThread() {
        setObjectName("Deadlock Watchdog");
        // Give the heartbeat an initial value
        _heartbeat = usecTimestampNow();
        connect(qApp, &QCoreApplication::aboutToQuit, [this] {
            _quit = true;
        });
    }

    static void updateHeartbeat() {
        auto now = usecTimestampNow();
        auto elapsed = now - _heartbeat;
        _movingAverage.addSample(elapsed);
        _heartbeat = now;
    }

    static void deadlockDetectionCrash() {
        uint32_t* crashTrigger = nullptr;
        *crashTrigger = 0xDEAD10CC;
    }

    void run() override {
        while (!_quit) {
            QThread::sleep(HEARTBEAT_UPDATE_INTERVAL_SECS);
            // Don't do heartbeat detection under nsight
            if (nsightActive()) {
                continue;
            }
            uint64_t lastHeartbeat = _heartbeat; // sample atomic _heartbeat, because we could context switch away and have it updated on us
            uint64_t now = usecTimestampNow();
            auto lastHeartbeatAge = (now > lastHeartbeat) ? now - lastHeartbeat : 0;
            auto elapsedMovingAverage = _movingAverage.getAverage();

            if (elapsedMovingAverage > _maxElapsedAverage) {
                qCDebug(interfaceapp_deadlock) << "DEADLOCK WATCHDOG WARNING:"
                    << "lastHeartbeatAge:" << lastHeartbeatAge
                    << "elapsedMovingAverage:" << elapsedMovingAverage
                    << "maxElapsed:" << _maxElapsed
                    << "PREVIOUS maxElapsedAverage:" << _maxElapsedAverage
                    << "NEW maxElapsedAverage:" << elapsedMovingAverage << "** NEW MAX ELAPSED AVERAGE **"
                    << "samples:" << _movingAverage.getSamples();
                _maxElapsedAverage = elapsedMovingAverage;
            }
            if (lastHeartbeatAge > _maxElapsed) {
                qCDebug(interfaceapp_deadlock) << "DEADLOCK WATCHDOG WARNING:"
                    << "lastHeartbeatAge:" << lastHeartbeatAge
                    << "elapsedMovingAverage:" << elapsedMovingAverage
                    << "PREVIOUS maxElapsed:" << _maxElapsed
                    << "NEW maxElapsed:" << lastHeartbeatAge << "** NEW MAX ELAPSED **"
                    << "maxElapsedAverage:" << _maxElapsedAverage
                    << "samples:" << _movingAverage.getSamples();
                _maxElapsed = lastHeartbeatAge;
            }
            if (elapsedMovingAverage > WARNING_ELAPSED_HEARTBEAT) {
                qCDebug(interfaceapp_deadlock) << "DEADLOCK WATCHDOG WARNING:"
                    << "lastHeartbeatAge:" << lastHeartbeatAge
                    << "elapsedMovingAverage:" << elapsedMovingAverage << "** OVER EXPECTED VALUE **"
                    << "maxElapsed:" << _maxElapsed
                    << "maxElapsedAverage:" << _maxElapsedAverage
                    << "samples:" << _movingAverage.getSamples();
            }

            if (lastHeartbeatAge > MAX_HEARTBEAT_AGE_USECS) {
                qCDebug(interfaceapp_deadlock) << "DEADLOCK DETECTED -- "
                         << "lastHeartbeatAge:" << lastHeartbeatAge
                         << "[ lastHeartbeat :" << lastHeartbeat
                         << "now:" << now << " ]"
                         << "elapsedMovingAverage:" << elapsedMovingAverage
                         << "maxElapsed:" << _maxElapsed
                         << "maxElapsedAverage:" << _maxElapsedAverage
                         << "samples:" << _movingAverage.getSamples();

                // Don't actually crash in debug builds, in case this apparent deadlock is simply from
                // the developer actively debugging code
                #ifdef NDEBUG
                    deadlockDetectionCrash();
                #endif
            }
        }
    }

    static std::atomic<uint64_t> _heartbeat;
    static std::atomic<uint64_t> _maxElapsed;
    static std::atomic<int> _maxElapsedAverage;
    static ThreadSafeMovingAverage<int, HEARTBEAT_SAMPLES> _movingAverage;

    bool _quit { false };
};

std::atomic<uint64_t> DeadlockWatchdogThread::_heartbeat;
std::atomic<uint64_t> DeadlockWatchdogThread::_maxElapsed;
std::atomic<int> DeadlockWatchdogThread::_maxElapsedAverage;
ThreadSafeMovingAverage<int, DeadlockWatchdogThread::HEARTBEAT_SAMPLES> DeadlockWatchdogThread::_movingAverage;

#ifdef Q_OS_WIN
class MyNativeEventFilter : public QAbstractNativeEventFilter {
public:
    static MyNativeEventFilter& getInstance() {
        static MyNativeEventFilter staticInstance;
        return staticInstance;
    }

    bool nativeEventFilter(const QByteArray &eventType, void* msg, long* result) Q_DECL_OVERRIDE {
        if (eventType == "windows_generic_MSG") {
            MSG* message = (MSG*)msg;

            if (message->message == UWM_IDENTIFY_INSTANCES) {
                *result = UWM_IDENTIFY_INSTANCES;
                return true;
            }

            if (message->message == UWM_SHOW_APPLICATION) {
                MainWindow* applicationWindow = qApp->getWindow();
                if (applicationWindow->isMinimized()) {
                    applicationWindow->showNormal();  // Restores to windowed or maximized state appropriately.
                }
                qApp->setActiveWindow(applicationWindow);  // Flashes the taskbar icon if not focus.
                return true;
            }

            if (message->message == WM_COPYDATA) {
                COPYDATASTRUCT* pcds = (COPYDATASTRUCT*)(message->lParam);
                QUrl url = QUrl((const char*)(pcds->lpData));
                if (url.isValid() && url.scheme() == HIFI_URL_SCHEME) {
                    DependencyManager::get<AddressManager>()->handleLookupString(url.toString());
                    return true;
                }
            }
        }
        return false;
    }
};
#endif

class LambdaEvent : public QEvent {
    std::function<void()> _fun;
public:
    LambdaEvent(const std::function<void()> & fun) :
    QEvent(static_cast<QEvent::Type>(Application::Lambda)), _fun(fun) {
    }
    LambdaEvent(std::function<void()> && fun) :
    QEvent(static_cast<QEvent::Type>(Application::Lambda)), _fun(fun) {
    }
    void call() const { _fun(); }
};

void messageHandler(QtMsgType type, const QMessageLogContext& context, const QString& message) {
    QString logMessage = LogHandler::getInstance().printMessage((LogMsgType) type, context, message);

    if (!logMessage.isEmpty()) {
#ifdef Q_OS_WIN
        OutputDebugStringA(logMessage.toLocal8Bit().constData());
        OutputDebugStringA("\n");
#endif
        qApp->getLogger()->addMessage(qPrintable(logMessage + "\n"));
    }
}

static const QString STATE_IN_HMD = "InHMD";
static const QString STATE_CAMERA_FULL_SCREEN_MIRROR = "CameraFSM";
static const QString STATE_CAMERA_FIRST_PERSON = "CameraFirstPerson";
static const QString STATE_CAMERA_THIRD_PERSON = "CameraThirdPerson";
static const QString STATE_CAMERA_ENTITY = "CameraEntity";
static const QString STATE_CAMERA_INDEPENDENT = "CameraIndependent";
static const QString STATE_SNAP_TURN = "SnapTurn";
static const QString STATE_GROUNDED = "Grounded";
static const QString STATE_NAV_FOCUSED = "NavigationFocused";

bool setupEssentials(int& argc, char** argv) {
    const char** constArgv = const_cast<const char**>(argv);
    const char* portStr = getCmdOption(argc, constArgv, "--listenPort");
    const int listenPort = portStr ? atoi(portStr) : INVALID_PORT;

    Setting::init();

    if (auto steamClient = PluginManager::getInstance()->getSteamClientPlugin()) {
        steamClient->init();
    }

    DependencyManager::set<tracing::Tracer>();
    PROFILE_SET_THREAD_NAME("Main Thread");

#if defined(Q_OS_WIN)
    // Select appropriate audio DLL
    QString audioDLLPath = QCoreApplication::applicationDirPath();
    if (IsWindows8OrGreater()) {
        audioDLLPath += "/audioWin8";
    } else {
        audioDLLPath += "/audioWin7";
    }
    QCoreApplication::addLibraryPath(audioDLLPath);
#endif

    static const auto SUPPRESS_SETTINGS_RESET = "--suppress-settings-reset";
    bool suppressPrompt = cmdOptionExists(argc, const_cast<const char**>(argv), SUPPRESS_SETTINGS_RESET);
    bool previousSessionCrashed = CrashHandler::checkForResetSettings(suppressPrompt);

    DependencyManager::registerInheritance<LimitedNodeList, NodeList>();
    DependencyManager::registerInheritance<AvatarHashMap, AvatarManager>();
    DependencyManager::registerInheritance<EntityActionFactoryInterface, InterfaceActionFactory>();
    DependencyManager::registerInheritance<SpatialParentFinder, InterfaceParentFinder>();

    // Set dependencies
    DependencyManager::set<AccountManager>(std::bind(&Application::getUserAgent, qApp));
    DependencyManager::set<StatTracker>();
    DependencyManager::set<ScriptEngines>(ScriptEngine::CLIENT_SCRIPT);
    DependencyManager::set<Preferences>();
    DependencyManager::set<recording::Deck>();
    DependencyManager::set<recording::Recorder>();
    DependencyManager::set<AddressManager>();
    DependencyManager::set<NodeList>(NodeType::Agent, listenPort);
    DependencyManager::set<GeometryCache>();
    DependencyManager::set<ModelCache>();
    DependencyManager::set<ScriptCache>();
    DependencyManager::set<SoundCache>();
    DependencyManager::set<Faceshift>();
    DependencyManager::set<DdeFaceTracker>();
    DependencyManager::set<EyeTracker>();
    DependencyManager::set<AudioClient>();
    DependencyManager::set<AudioScope>();
    DependencyManager::set<DeferredLightingEffect>();
    DependencyManager::set<TextureCache>();
    DependencyManager::set<FramebufferCache>();
    DependencyManager::set<AnimationCache>();
    DependencyManager::set<ModelBlender>();
    DependencyManager::set<UsersScriptingInterface>();
    DependencyManager::set<AvatarManager>();
    DependencyManager::set<LODManager>();
    DependencyManager::set<StandAloneJSConsole>();
    DependencyManager::set<DialogsManager>();
    DependencyManager::set<BandwidthRecorder>();
    DependencyManager::set<ResourceCacheSharedItems>();
    DependencyManager::set<DesktopScriptingInterface>();
    DependencyManager::set<EntityScriptingInterface>(true);
    DependencyManager::set<RecordingScriptingInterface>();
    DependencyManager::set<WindowScriptingInterface>();
    DependencyManager::set<HMDScriptingInterface>();
    DependencyManager::set<ResourceScriptingInterface>();
    DependencyManager::set<TabletScriptingInterface>();
    DependencyManager::set<ToolbarScriptingInterface>();
    DependencyManager::set<UserActivityLoggerScriptingInterface>();

#if defined(Q_OS_MAC) || defined(Q_OS_WIN)
    DependencyManager::set<SpeechRecognizer>();
#endif
    DependencyManager::set<DiscoverabilityManager>();
    DependencyManager::set<SceneScriptingInterface>();
    DependencyManager::set<OffscreenUi>();
    DependencyManager::set<AutoUpdater>();
    DependencyManager::set<PathUtils>();
    DependencyManager::set<InterfaceActionFactory>();
    DependencyManager::set<AudioInjectorManager>();
    DependencyManager::set<MessagesClient>();
    controller::StateController::setStateVariables({ { STATE_IN_HMD, STATE_CAMERA_FULL_SCREEN_MIRROR,
                    STATE_CAMERA_FIRST_PERSON, STATE_CAMERA_THIRD_PERSON, STATE_CAMERA_ENTITY, STATE_CAMERA_INDEPENDENT,
                    STATE_SNAP_TURN, STATE_GROUNDED, STATE_NAV_FOCUSED } });
    DependencyManager::set<UserInputMapper>();
    DependencyManager::set<controller::ScriptingInterface, ControllerScriptingInterface>();
    DependencyManager::set<InterfaceParentFinder>();
    DependencyManager::set<EntityTreeRenderer>(true, qApp, qApp);
    DependencyManager::set<CompositorHelper>();
    DependencyManager::set<OffscreenQmlSurfaceCache>();
    DependencyManager::set<EntityScriptClient>();
    DependencyManager::set<EntityScriptServerLogClient>();
    return previousSessionCrashed;
}

// FIXME move to header, or better yet, design some kind of UI manager
// to take care of highlighting keyboard focused items, rather than
// continuing to overburden Application.cpp
std::shared_ptr<Cube3DOverlay> _keyboardFocusHighlight{ nullptr };
OverlayID _keyboardFocusHighlightID{ UNKNOWN_OVERLAY_ID };


// FIXME hack access to the internal share context for the Chromium helper
// Normally we'd want to use QWebEngine::initialize(), but we can't because
// our primary context is a QGLWidget, which can't easily be initialized to share
// from a QOpenGLContext.
//
// So instead we create a new offscreen context to share with the QGLWidget,
// and manually set THAT to be the shared context for the Chromium helper
OffscreenGLCanvas* _chromiumShareContext { nullptr };
Q_GUI_EXPORT void qt_gl_set_global_share_context(QOpenGLContext *context);

Setting::Handle<int> sessionRunTime{ "sessionRunTime", 0 };

const float DEFAULT_HMD_TABLET_SCALE_PERCENT = 100.0f;
const float DEFAULT_DESKTOP_TABLET_SCALE_PERCENT = 75.0f;
const bool DEFAULT_DESKTOP_TABLET_BECOMES_TOOLBAR = true;
const bool DEFAULT_HMD_TABLET_BECOMES_TOOLBAR = false;

Application::Application(int& argc, char** argv, QElapsedTimer& startupTimer, bool runServer, QString runServerPathOption) :
    QApplication(argc, argv),
    _shouldRunServer(runServer),
    _runServerPath(runServerPathOption),
    _runningMarker(this, RUNNING_MARKER_FILENAME),
    _window(new MainWindow(desktop())),
    _sessionRunTimer(startupTimer),
    _previousSessionCrashed(setupEssentials(argc, argv)),
    _undoStackScriptingInterface(&_undoStack),
    _entitySimulation(new PhysicalEntitySimulation()),
    _physicsEngine(new PhysicsEngine(Vectors::ZERO)),
    _entityClipboardRenderer(false, this, this),
    _entityClipboard(new EntityTree()),
    _lastQueriedTime(usecTimestampNow()),
    _mirrorViewRect(QRect(MIRROR_VIEW_LEFT_PADDING, MIRROR_VIEW_TOP_PADDING, MIRROR_VIEW_WIDTH, MIRROR_VIEW_HEIGHT)),
    _previousScriptLocation("LastScriptLocation", DESKTOP_LOCATION),
    _fieldOfView("fieldOfView", DEFAULT_FIELD_OF_VIEW_DEGREES),
    _hmdTabletScale("hmdTabletScale", DEFAULT_HMD_TABLET_SCALE_PERCENT),
    _desktopTabletScale("desktopTabletScale", DEFAULT_DESKTOP_TABLET_SCALE_PERCENT),
    _desktopTabletBecomesToolbarSetting("desktopTabletBecomesToolbar", DEFAULT_DESKTOP_TABLET_BECOMES_TOOLBAR),
    _hmdTabletBecomesToolbarSetting("hmdTabletBecomesToolbar", DEFAULT_HMD_TABLET_BECOMES_TOOLBAR),
    _constrainToolbarPosition("toolbar/constrainToolbarToCenterX", true),
    _scaleMirror(1.0f),
    _rotateMirror(0.0f),
    _raiseMirror(0.0f),
    _enableProcessOctreeThread(true),
    _lastNackTime(usecTimestampNow()),
    _lastSendDownstreamAudioStats(usecTimestampNow()),
    _aboutToQuit(false),
    _notifiedPacketVersionMismatchThisDomain(false),
    _maxOctreePPS(maxOctreePacketsPerSecond.get()),
    _lastFaceTrackerUpdate(0)
{
    auto steamClient = PluginManager::getInstance()->getSteamClientPlugin();
    setProperty(hifi::properties::STEAM, (steamClient && steamClient->isRunning()));
    setProperty(hifi::properties::CRASHED, _previousSessionCrashed);

    {
        const QString TEST_SCRIPT = "--testScript";
        const QString TRACE_FILE = "--traceFile";
        const QStringList args = arguments();
        for (int i = 0; i < args.size() - 1; ++i) {
            if (args.at(i) == TEST_SCRIPT) {
                QString testScriptPath = args.at(i + 1);
                if (QFileInfo(testScriptPath).exists()) {
                    setProperty(hifi::properties::TEST, QUrl::fromLocalFile(testScriptPath));
                }
            } else if (args.at(i) == TRACE_FILE) {
                QString traceFilePath = args.at(i + 1);
                setProperty(hifi::properties::TRACING, traceFilePath);
                DependencyManager::get<tracing::Tracer>()->startTracing();
            }
        }
    }


    _runningMarker.startRunningMarker();

    PluginContainer* pluginContainer = dynamic_cast<PluginContainer*>(this); // set the container for any plugins that care
    PluginManager::getInstance()->setContainer(pluginContainer);

    QThreadPool::globalInstance()->setMaxThreadCount(MIN_PROCESSING_THREAD_POOL_SIZE);
    thread()->setPriority(QThread::HighPriority);
    thread()->setObjectName("Main Thread");

    setInstance(this);

    auto controllerScriptingInterface = DependencyManager::get<controller::ScriptingInterface>().data();
    _controllerScriptingInterface = dynamic_cast<ControllerScriptingInterface*>(controllerScriptingInterface);

    _entityClipboard->createRootElement();

#ifdef Q_OS_WIN
    installNativeEventFilter(&MyNativeEventFilter::getInstance());
#endif

    _logger = new FileLogger(this);  // After setting organization name in order to get correct directory

    qInstallMessageHandler(messageHandler);

    QFontDatabase::addApplicationFont(PathUtils::resourcesPath() + "styles/Inconsolata.otf");
    _window->setWindowTitle("Interface");

    Model::setAbstractViewStateInterface(this); // The model class will sometimes need to know view state details from us

    auto nodeList = DependencyManager::get<NodeList>();

    // Set up a watchdog thread to intentionally crash the application on deadlocks
    _deadlockWatchdogThread = new DeadlockWatchdogThread();
    _deadlockWatchdogThread->start();

    if (steamClient) {
        qCDebug(interfaceapp) << "[VERSION] SteamVR buildID:" << steamClient->getSteamVRBuildID();
    }
    qCDebug(interfaceapp) << "[VERSION] Build sequence:" << qPrintable(applicationVersion());
    qCDebug(interfaceapp) << "[VERSION] MODIFIED_ORGANIZATION:" << BuildInfo::MODIFIED_ORGANIZATION;
    qCDebug(interfaceapp) << "[VERSION] VERSION:" << BuildInfo::VERSION;
    qCDebug(interfaceapp) << "[VERSION] BUILD_BRANCH:" << BuildInfo::BUILD_BRANCH;
    qCDebug(interfaceapp) << "[VERSION] BUILD_GLOBAL_SERVICES:" << BuildInfo::BUILD_GLOBAL_SERVICES;
#if USE_STABLE_GLOBAL_SERVICES
    qCDebug(interfaceapp) << "[VERSION] We will use STABLE global services.";
#else
    qCDebug(interfaceapp) << "[VERSION] We will use DEVELOPMENT global services.";
#endif

    // set the OCULUS_STORE property so the oculus plugin can know if we ran from the Oculus Store
    static const QString OCULUS_STORE_ARG = "--oculus-store";
    setProperty(hifi::properties::OCULUS_STORE, arguments().indexOf(OCULUS_STORE_ARG) != -1);

    static const QString NO_UPDATER_ARG = "--no-updater";
    static const bool noUpdater = arguments().indexOf(NO_UPDATER_ARG) != -1;
    static const bool wantsSandboxRunning = shouldRunServer();
    static bool determinedSandboxState = false;
    static bool sandboxIsRunning = false;
    SandboxUtils sandboxUtils;
    // updateHeartbeat() because we are going to poll shortly...
    updateHeartbeat();
    sandboxUtils.ifLocalSandboxRunningElse([&]() {
        qCDebug(interfaceapp) << "Home sandbox appears to be running.....";
        determinedSandboxState = true;
        sandboxIsRunning = true;
    }, [&]() {
        qCDebug(interfaceapp) << "Home sandbox does not appear to be running....";
        if (wantsSandboxRunning) {
            QString contentPath = getRunServerPath();
            SandboxUtils::runLocalSandbox(contentPath, true, RUNNING_MARKER_FILENAME, noUpdater);
            sandboxIsRunning = true;
        }
        determinedSandboxState = true;
    });

    // SandboxUtils::runLocalSandbox currently has 2 sec delay after spawning sandbox, so 4
    // sec here is ok I guess.  TODO: ping sandbox so we know it is up, perhaps?
    quint64 MAX_WAIT_TIME = USECS_PER_SECOND * 4;
    auto startWaiting = usecTimestampNow();
    while (!determinedSandboxState && (usecTimestampNow() - startWaiting <= MAX_WAIT_TIME)) {
        QCoreApplication::processEvents();
        // updateHeartbeat() while polling so we don't scare the deadlock watchdog
        updateHeartbeat();
        usleep(USECS_PER_MSEC * 50); // 20hz
    }

    _bookmarks = new Bookmarks();  // Before setting up the menu

    // start the nodeThread so its event loop is running
    QThread* nodeThread = new QThread(this);
    nodeThread->setObjectName("NodeList Thread");
    nodeThread->start();

    // make sure the node thread is given highest priority
    nodeThread->setPriority(QThread::TimeCriticalPriority);

    // setup a timer for domain-server check ins
    QTimer* domainCheckInTimer = new QTimer(nodeList.data());
    connect(domainCheckInTimer, &QTimer::timeout, nodeList.data(), &NodeList::sendDomainServerCheckIn);
    domainCheckInTimer->start(DOMAIN_SERVER_CHECK_IN_MSECS);

    // put the NodeList and datagram processing on the node thread
    nodeList->moveToThread(nodeThread);

    // put the audio processing on a separate thread
    QThread* audioThread = new QThread();
    audioThread->setObjectName("Audio Thread");

    auto audioIO = DependencyManager::get<AudioClient>();
    audioIO->setPositionGetter([]{
        auto avatarManager = DependencyManager::get<AvatarManager>();
        auto myAvatar = avatarManager ? avatarManager->getMyAvatar() : nullptr;

        return myAvatar ? myAvatar->getPositionForAudio() : Vectors::ZERO;
    });
    audioIO->setOrientationGetter([]{
        auto avatarManager = DependencyManager::get<AvatarManager>();
        auto myAvatar = avatarManager ? avatarManager->getMyAvatar() : nullptr;

        return myAvatar ? myAvatar->getOrientationForAudio() : Quaternions::IDENTITY;
    });

    audioIO->moveToThread(audioThread);
    recording::Frame::registerFrameHandler(AudioConstants::getAudioFrameName(), [=](recording::Frame::ConstPointer frame) {
        audioIO->handleRecordedAudioInput(frame->data);
    });

    connect(audioIO.data(), &AudioClient::inputReceived, [](const QByteArray& audio){
        static auto recorder = DependencyManager::get<recording::Recorder>();
        if (recorder->isRecording()) {
            static const recording::FrameType AUDIO_FRAME_TYPE = recording::Frame::registerFrameType(AudioConstants::getAudioFrameName());
            recorder->recordFrame(AUDIO_FRAME_TYPE, audio);
        }
    });

    auto& audioScriptingInterface = AudioScriptingInterface::getInstance();
    connect(audioThread, &QThread::started, audioIO.data(), &AudioClient::start);
    connect(audioIO.data(), &AudioClient::destroyed, audioThread, &QThread::quit);
    connect(audioThread, &QThread::finished, audioThread, &QThread::deleteLater);
    connect(audioIO.data(), &AudioClient::muteToggled, this, &Application::audioMuteToggled);
    connect(audioIO.data(), &AudioClient::mutedByMixer, &audioScriptingInterface, &AudioScriptingInterface::mutedByMixer);
    connect(audioIO.data(), &AudioClient::receivedFirstPacket, &audioScriptingInterface, &AudioScriptingInterface::receivedFirstPacket);
    connect(audioIO.data(), &AudioClient::disconnected, &audioScriptingInterface, &AudioScriptingInterface::disconnected);
    connect(audioIO.data(), &AudioClient::muteEnvironmentRequested, [](glm::vec3 position, float radius) {
        auto audioClient = DependencyManager::get<AudioClient>();
        auto myAvatarPosition = DependencyManager::get<AvatarManager>()->getMyAvatar()->getPosition();
        float distance = glm::distance(myAvatarPosition, position);
        bool shouldMute = !audioClient->isMuted() && (distance < radius);

        if (shouldMute) {
            audioClient->toggleMute();
            AudioScriptingInterface::getInstance().environmentMuted();
        }
    });

    audioThread->start();

    ResourceManager::init();
    // Make sure we don't time out during slow operations at startup
    updateHeartbeat();

    // Setup MessagesClient
    auto messagesClient = DependencyManager::get<MessagesClient>();
    QThread* messagesThread = new QThread;
    messagesThread->setObjectName("Messages Client Thread");
    messagesClient->moveToThread(messagesThread);
    connect(messagesThread, &QThread::started, messagesClient.data(), &MessagesClient::init);
    messagesThread->start();

    const DomainHandler& domainHandler = nodeList->getDomainHandler();

    connect(&domainHandler, SIGNAL(hostnameChanged(const QString&)), SLOT(domainChanged(const QString&)));
    connect(&domainHandler, SIGNAL(resetting()), SLOT(resettingDomain()));
    connect(&domainHandler, SIGNAL(connectedToDomain(const QString&)), SLOT(updateWindowTitle()));
    connect(&domainHandler, SIGNAL(disconnectedFromDomain()), SLOT(updateWindowTitle()));
    connect(&domainHandler, SIGNAL(disconnectedFromDomain()), SLOT(clearDomainOctreeDetails()));
    connect(&domainHandler, &DomainHandler::domainConnectionRefused, this, &Application::domainConnectionRefused);

    // We could clear ATP assets only when changing domains, but it's possible that the domain you are connected
    // to has gone down and switched to a new content set, so when you reconnect the cached ATP assets will no longer be valid.
    connect(&domainHandler, &DomainHandler::disconnectedFromDomain, DependencyManager::get<ScriptCache>().data(), &ScriptCache::clearATPScriptsFromCache);

    // update our location every 5 seconds in the metaverse server, assuming that we are authenticated with one
    const qint64 DATA_SERVER_LOCATION_CHANGE_UPDATE_MSECS = 5 * MSECS_PER_SECOND;

    auto discoverabilityManager = DependencyManager::get<DiscoverabilityManager>();
    connect(&locationUpdateTimer, &QTimer::timeout, discoverabilityManager.data(), &DiscoverabilityManager::updateLocation);
    connect(&locationUpdateTimer, &QTimer::timeout,
        DependencyManager::get<AddressManager>().data(), &AddressManager::storeCurrentAddress);
    locationUpdateTimer.start(DATA_SERVER_LOCATION_CHANGE_UPDATE_MSECS);

    // if we get a domain change, immediately attempt update location in metaverse server
    connect(&nodeList->getDomainHandler(), &DomainHandler::connectedToDomain,
        discoverabilityManager.data(), &DiscoverabilityManager::updateLocation);

    // send a location update immediately
    discoverabilityManager->updateLocation();

    auto myAvatar = getMyAvatar();

    connect(nodeList.data(), &NodeList::nodeAdded, this, &Application::nodeAdded);
    connect(nodeList.data(), &NodeList::nodeKilled, this, &Application::nodeKilled);
    connect(nodeList.data(), &NodeList::nodeActivated, this, &Application::nodeActivated);
    connect(nodeList.data(), &NodeList::uuidChanged, myAvatar.get(), &MyAvatar::setSessionUUID);
    connect(nodeList.data(), &NodeList::uuidChanged, this, &Application::setSessionUUID);
    connect(nodeList.data(), &NodeList::packetVersionMismatch, this, &Application::notifyPacketVersionMismatch);

    // you might think we could just do this in NodeList but we only want this connection for Interface
    connect(nodeList.data(), &NodeList::limitOfSilentDomainCheckInsReached, nodeList.data(), &NodeList::reset);

    // connect to appropriate slots on AccountManager
    auto accountManager = DependencyManager::get<AccountManager>();

    auto dialogsManager = DependencyManager::get<DialogsManager>();
    connect(accountManager.data(), &AccountManager::authRequired, dialogsManager.data(), &DialogsManager::showLoginDialog);
    connect(accountManager.data(), &AccountManager::usernameChanged, this, &Application::updateWindowTitle);

    // set the account manager's root URL and trigger a login request if we don't have the access token
    accountManager->setIsAgent(true);
    accountManager->setAuthURL(NetworkingConstants::METAVERSE_SERVER_URL);

    auto addressManager = DependencyManager::get<AddressManager>();

    // use our MyAvatar position and quat for address manager path
    addressManager->setPositionGetter([this]{ return getMyAvatar()->getPosition(); });
    addressManager->setOrientationGetter([this]{ return getMyAvatar()->getOrientation(); });

    connect(addressManager.data(), &AddressManager::hostChanged, this, &Application::updateWindowTitle);
    connect(this, &QCoreApplication::aboutToQuit, addressManager.data(), &AddressManager::storeCurrentAddress);

    connect(this, &Application::activeDisplayPluginChanged, this, &Application::updateThreadPoolCount);
<<<<<<< HEAD
    connect(this, &Application::activeDisplayPluginChanged, this, [](){
        qApp->setProperty(hifi::properties::HMD, qApp->isHMDMode());
    });
=======
    connect(this, &Application::activeDisplayPluginChanged, this, &Application::updateSystemTabletMode);
>>>>>>> 70c98531

    // Save avatar location immediately after a teleport.
    connect(myAvatar.get(), &MyAvatar::positionGoneTo,
        DependencyManager::get<AddressManager>().data(), &AddressManager::storeCurrentAddress);

    auto scriptEngines = DependencyManager::get<ScriptEngines>().data();
    scriptEngines->registerScriptInitializer([this](ScriptEngine* engine){
        registerScriptEngineWithApplicationServices(engine);
    });

    connect(scriptEngines, &ScriptEngines::scriptCountChanged, scriptEngines, [this] {
        auto scriptEngines = DependencyManager::get<ScriptEngines>();
        if (scriptEngines->getRunningScripts().isEmpty()) {
            getMyAvatar()->clearScriptableSettings();
        }
    }, Qt::QueuedConnection);

    connect(scriptEngines, &ScriptEngines::scriptsReloading, scriptEngines, [this] {
        getEntities()->reloadEntityScripts();
    }, Qt::QueuedConnection);

    connect(scriptEngines, &ScriptEngines::scriptLoadError,
        scriptEngines, [](const QString& filename, const QString& error){
        OffscreenUi::warning(nullptr, "Error Loading Script", filename + " failed to load.");
    }, Qt::QueuedConnection);

#ifdef _WIN32
    WSADATA WsaData;
    int wsaresult = WSAStartup(MAKEWORD(2, 2), &WsaData);
#endif

    // tell the NodeList instance who to tell the domain server we care about
    nodeList->addSetOfNodeTypesToNodeInterestSet(NodeSet() << NodeType::AudioMixer << NodeType::AvatarMixer
        << NodeType::EntityServer << NodeType::AssetServer << NodeType::MessagesMixer << NodeType::EntityScriptServer);

    // connect to the packet sent signal of the _entityEditSender
    connect(&_entityEditSender, &EntityEditPacketSender::packetSent, this, &Application::packetSent);

    const char** constArgv = const_cast<const char**>(argv);
    QString concurrentDownloadsStr = getCmdOption(argc, constArgv, "--concurrent-downloads");
    bool success;
    int concurrentDownloads = concurrentDownloadsStr.toInt(&success);
    if (!success) {
        concurrentDownloads = MAX_CONCURRENT_RESOURCE_DOWNLOADS;
    }
    ResourceCache::setRequestLimit(concurrentDownloads);

    _glWidget = new GLCanvas();
    getApplicationCompositor().setRenderingWidget(_glWidget);
    _window->setCentralWidget(_glWidget);

    _window->restoreGeometry();
    _window->setVisible(true);

    _glWidget->setFocusPolicy(Qt::StrongFocus);
    _glWidget->setFocus();

#ifdef Q_OS_MAC
    auto cursorTarget = _window; // OSX doesn't seem to provide for hiding the cursor only on the GL widget
#else
    // On windows and linux, hiding the top level cursor also means it's invisible when hovering over the
    // window menu, which is a pain, so only hide it for the GL surface
    auto cursorTarget = _glWidget;
#endif
    cursorTarget->setCursor(Qt::BlankCursor);

    // enable mouse tracking; otherwise, we only get drag events
    _glWidget->setMouseTracking(true);
    // Make sure the window is set to the correct size by processing the pending events
    QCoreApplication::processEvents();
    _glWidget->createContext();
    _glWidget->makeCurrent();

    initializeGL();
    // Make sure we don't time out during slow operations at startup
    updateHeartbeat();


    // sessionRunTime will be reset soon by loadSettings. Grab it now to get previous session value.
    // The value will be 0 if the user blew away settings this session, which is both a feature and a bug.
    auto gpuIdent = GPUIdent::getInstance();
    auto glContextData = getGLContextData();
    QJsonObject properties = {
        { "version", applicationVersion() },
        { "previousSessionCrashed", _previousSessionCrashed },
        { "previousSessionRuntime", sessionRunTime.get() },
        { "cpu_architecture", QSysInfo::currentCpuArchitecture() },
        { "kernel_type", QSysInfo::kernelType() },
        { "kernel_version", QSysInfo::kernelVersion() },
        { "os_type", QSysInfo::productType() },
        { "os_version", QSysInfo::productVersion() },
        { "gpu_name", gpuIdent->getName() },
        { "gpu_driver", gpuIdent->getDriver() },
        { "gpu_memory", static_cast<qint64>(gpuIdent->getMemory()) },
        { "gl_version_int", glVersionToInteger(glContextData.value("version").toString()) },
        { "gl_version", glContextData["version"] },
        { "gl_vender", glContextData["vendor"] },
        { "gl_sl_version", glContextData["sl_version"] },
        { "gl_renderer", glContextData["renderer"] },
        { "ideal_thread_count", QThread::idealThreadCount() }
    };
    auto macVersion = QSysInfo::macVersion();
    if (macVersion != QSysInfo::MV_None) {
        properties["os_osx_version"] = QSysInfo::macVersion();
    }
    auto windowsVersion = QSysInfo::windowsVersion();
    if (windowsVersion != QSysInfo::WV_None) {
        properties["os_win_version"] = QSysInfo::windowsVersion();
    }

    ProcessorInfo procInfo;
    if (getProcessorInfo(procInfo)) {
        properties["processor_core_count"] = procInfo.numProcessorCores;
        properties["logical_processor_count"] = procInfo.numLogicalProcessors;
        properties["processor_l1_cache_count"] = procInfo.numProcessorCachesL1;
        properties["processor_l2_cache_count"] = procInfo.numProcessorCachesL2;
        properties["processor_l3_cache_count"] = procInfo.numProcessorCachesL3;
    }

    UserActivityLogger::getInstance().logAction("launch", properties);

    // Tell our entity edit sender about our known jurisdictions
    _entityEditSender.setServerJurisdictions(&_entityServerJurisdictions);
    _entityEditSender.setMyAvatar(myAvatar.get());

    // For now we're going to set the PPS for outbound packets to be super high, this is
    // probably not the right long term solution. But for now, we're going to do this to
    // allow you to move an entity around in your hand
    _entityEditSender.setPacketsPerSecond(3000); // super high!!

    _overlays.init(); // do this before scripts load
    // Make sure we don't time out during slow operations at startup
    updateHeartbeat();

    connect(this, SIGNAL(aboutToQuit()), this, SLOT(aboutToQuit()));

    // hook up bandwidth estimator
    QSharedPointer<BandwidthRecorder> bandwidthRecorder = DependencyManager::get<BandwidthRecorder>();
    connect(nodeList.data(), &LimitedNodeList::dataSent,
        bandwidthRecorder.data(), &BandwidthRecorder::updateOutboundData);
    connect(nodeList.data(), &LimitedNodeList::dataReceived,
        bandwidthRecorder.data(), &BandwidthRecorder::updateInboundData);

    // FIXME -- I'm a little concerned about this.
    connect(myAvatar->getSkeletonModel().get(), &SkeletonModel::skeletonLoaded,
        this, &Application::checkSkeleton, Qt::QueuedConnection);

    // Setup the userInputMapper with the actions
    auto userInputMapper = DependencyManager::get<UserInputMapper>();
    connect(userInputMapper.data(), &UserInputMapper::actionEvent, [this](int action, float state) {
        using namespace controller;
        auto offscreenUi = DependencyManager::get<OffscreenUi>();
        auto tabletScriptingInterface = DependencyManager::get<TabletScriptingInterface>();
        {
            auto actionEnum = static_cast<Action>(action);
            int key = Qt::Key_unknown;
            static int lastKey = Qt::Key_unknown;
            bool navAxis = false;
            switch (actionEnum) {
                case Action::UI_NAV_VERTICAL:
                    navAxis = true;
                    if (state > 0.0f) {
                        key = Qt::Key_Up;
                    } else if (state < 0.0f) {
                        key = Qt::Key_Down;
                    }
                    break;

                case Action::UI_NAV_LATERAL:
                    navAxis = true;
                    if (state > 0.0f) {
                        key = Qt::Key_Right;
                    } else if (state < 0.0f) {
                        key = Qt::Key_Left;
                    }
                    break;

                case Action::UI_NAV_GROUP:
                    navAxis = true;
                    if (state > 0.0f) {
                        key = Qt::Key_Tab;
                    } else if (state < 0.0f) {
                        key = Qt::Key_Backtab;
                    }
                    break;

                case Action::UI_NAV_BACK:
                    key = Qt::Key_Escape;
                    break;

                case Action::UI_NAV_SELECT:
                    key = Qt::Key_Return;
                    break;
                default:
                    break;
            }

            auto window = tabletScriptingInterface->getTabletWindow();
            if (navAxis && window) {
                if (lastKey != Qt::Key_unknown) {
                    QKeyEvent event(QEvent::KeyRelease, lastKey, Qt::NoModifier);
                    sendEvent(window, &event);
                    lastKey = Qt::Key_unknown;
                }

                if (key != Qt::Key_unknown) {
                    QKeyEvent event(QEvent::KeyPress, key, Qt::NoModifier);
                    sendEvent(window, &event);
                    tabletScriptingInterface->processEvent(&event);
                    lastKey = key;
                }
            } else if (key != Qt::Key_unknown && window) {
                if (state) {
                    QKeyEvent event(QEvent::KeyPress, key, Qt::NoModifier);
                    sendEvent(window, &event);
                    tabletScriptingInterface->processEvent(&event);
                } else {
                    QKeyEvent event(QEvent::KeyRelease, key, Qt::NoModifier);
                    sendEvent(window, &event);
                }
                return;
            }
        }

        if (action == controller::toInt(controller::Action::RETICLE_CLICK)) {
            auto reticlePos = getApplicationCompositor().getReticlePosition();
            QPoint localPos(reticlePos.x, reticlePos.y); // both hmd and desktop already handle this in our coordinates.
            if (state) {
                QMouseEvent mousePress(QEvent::MouseButtonPress, localPos, Qt::LeftButton, Qt::LeftButton, Qt::NoModifier);
                sendEvent(_glWidget, &mousePress);
                _reticleClickPressed = true;
            } else {
                QMouseEvent mouseRelease(QEvent::MouseButtonRelease, localPos, Qt::LeftButton, Qt::NoButton, Qt::NoModifier);
                sendEvent(_glWidget, &mouseRelease);
                _reticleClickPressed = false;
            }
            return; // nothing else to do
        }

        if (state) {
            if (action == controller::toInt(controller::Action::TOGGLE_MUTE)) {
                DependencyManager::get<AudioClient>()->toggleMute();
            } else if (action == controller::toInt(controller::Action::CYCLE_CAMERA)) {
                cycleCamera();
            } else if (action == controller::toInt(controller::Action::CONTEXT_MENU)) {
                toggleTabletUI();
            } else if (action == controller::toInt(controller::Action::RETICLE_X)) {
                auto oldPos = getApplicationCompositor().getReticlePosition();
                getApplicationCompositor().setReticlePosition({ oldPos.x + state, oldPos.y });
            } else if (action == controller::toInt(controller::Action::RETICLE_Y)) {
                auto oldPos = getApplicationCompositor().getReticlePosition();
                getApplicationCompositor().setReticlePosition({ oldPos.x, oldPos.y + state });
            } else if (action == controller::toInt(controller::Action::TOGGLE_OVERLAY)) {
                toggleOverlays();
            }
        }
    });

    _applicationStateDevice = userInputMapper->getStateDevice();

    _applicationStateDevice->setInputVariant(STATE_IN_HMD, []() -> float {
        return qApp->isHMDMode() ? 1 : 0;
    });
    _applicationStateDevice->setInputVariant(STATE_CAMERA_FULL_SCREEN_MIRROR, []() -> float {
        return qApp->getCamera()->getMode() == CAMERA_MODE_MIRROR ? 1 : 0;
    });
    _applicationStateDevice->setInputVariant(STATE_CAMERA_FIRST_PERSON, []() -> float {
        return qApp->getCamera()->getMode() == CAMERA_MODE_FIRST_PERSON ? 1 : 0;
    });
    _applicationStateDevice->setInputVariant(STATE_CAMERA_THIRD_PERSON, []() -> float {
        return qApp->getCamera()->getMode() == CAMERA_MODE_THIRD_PERSON ? 1 : 0;
    });
    _applicationStateDevice->setInputVariant(STATE_CAMERA_ENTITY, []() -> float {
        return qApp->getCamera()->getMode() == CAMERA_MODE_ENTITY ? 1 : 0;
    });
    _applicationStateDevice->setInputVariant(STATE_CAMERA_INDEPENDENT, []() -> float {
        return qApp->getCamera()->getMode() == CAMERA_MODE_INDEPENDENT ? 1 : 0;
    });
    _applicationStateDevice->setInputVariant(STATE_SNAP_TURN, []() -> float {
        return qApp->getMyAvatar()->getSnapTurn() ? 1 : 0;
    });
    _applicationStateDevice->setInputVariant(STATE_GROUNDED, []() -> float {
        return qApp->getMyAvatar()->getCharacterController()->onGround() ? 1 : 0;
    });
    _applicationStateDevice->setInputVariant(STATE_NAV_FOCUSED, []() -> float {
        return DependencyManager::get<OffscreenUi>()->navigationFocused() ? 1 : 0;
    });

    // Setup the _keyboardMouseDevice, _touchscreenDevice and the user input mapper with the default bindings
    userInputMapper->registerDevice(_keyboardMouseDevice->getInputDevice());
    // if the _touchscreenDevice is not supported it will not be registered
    if (_touchscreenDevice) {
        userInputMapper->registerDevice(_touchscreenDevice->getInputDevice());
    }

    // force the model the look at the correct directory (weird order of operations issue)
    scriptEngines->setScriptsLocation(scriptEngines->getScriptsLocation());
    // do this as late as possible so that all required subsystems are initialized
    scriptEngines->loadScripts();
    // Make sure we don't time out during slow operations at startup
    updateHeartbeat();

    loadSettings();

    // Now that we've loaded the menu and thus switched to the previous display plugin
    // we can unlock the desktop repositioning code, since all the positions will be
    // relative to the desktop size for this plugin
    auto offscreenUi = DependencyManager::get<OffscreenUi>();
    offscreenUi->getDesktop()->setProperty("repositionLocked", false);

    // Make sure we don't time out during slow operations at startup
    updateHeartbeat();

    int SAVE_SETTINGS_INTERVAL = 10 * MSECS_PER_SECOND; // Let's save every seconds for now
    connect(&_settingsTimer, &QTimer::timeout, this, &Application::saveSettings);
    connect(&_settingsThread, SIGNAL(started()), &_settingsTimer, SLOT(start()));
    connect(&_settingsThread, SIGNAL(finished()), &_settingsTimer, SLOT(stop()));
    _settingsTimer.moveToThread(&_settingsThread);
    _settingsTimer.setSingleShot(false);
    _settingsTimer.setInterval(SAVE_SETTINGS_INTERVAL); // 10s, Qt::CoarseTimer acceptable
    _settingsThread.setPriority(QThread::LowestPriority);
    _settingsThread.start();

    if (Menu::getInstance()->isOptionChecked(MenuOption::FirstPerson)) {
        getMyAvatar()->setBoomLength(MyAvatar::ZOOM_MIN);  // So that camera doesn't auto-switch to third person.
    } else if (Menu::getInstance()->isOptionChecked(MenuOption::IndependentMode)) {
        Menu::getInstance()->setIsOptionChecked(MenuOption::ThirdPerson, true);
        cameraMenuChanged();
    } else if (Menu::getInstance()->isOptionChecked(MenuOption::CameraEntityMode)) {
        Menu::getInstance()->setIsOptionChecked(MenuOption::ThirdPerson, true);
        cameraMenuChanged();
    }

    // set the local loopback interface for local sounds
    AudioInjector::setLocalAudioInterface(audioIO.data());
    AudioScriptingInterface::getInstance().setLocalAudioInterface(audioIO.data());

    this->installEventFilter(this);

    // initialize our face trackers after loading the menu settings
    auto faceshiftTracker = DependencyManager::get<Faceshift>();
    faceshiftTracker->init();
    connect(faceshiftTracker.data(), &FaceTracker::muteToggled, this, &Application::faceTrackerMuteToggled);
#ifdef HAVE_DDE
    auto ddeTracker = DependencyManager::get<DdeFaceTracker>();
    ddeTracker->init();
    connect(ddeTracker.data(), &FaceTracker::muteToggled, this, &Application::faceTrackerMuteToggled);
#endif

#ifdef HAVE_IVIEWHMD
    auto eyeTracker = DependencyManager::get<EyeTracker>();
    eyeTracker->init();
    setActiveEyeTracker();
#endif

    // If launched from Steam, let it handle updates
    if (!noUpdater) {
        auto applicationUpdater = DependencyManager::get<AutoUpdater>();
        connect(applicationUpdater.data(), &AutoUpdater::newVersionIsAvailable, dialogsManager.data(), &DialogsManager::showUpdateDialog);
        applicationUpdater->checkForUpdate();
    }

    // Now that menu is initialized we can sync myAvatar with it's state.
    myAvatar->updateMotionBehaviorFromMenu();

// FIXME spacemouse code still needs cleanup
#if 0
    // the 3Dconnexion device wants to be initialized after a window is displayed.
    SpacemouseManager::getInstance().init();
#endif

    // If the user clicks an an entity, we will check that it's an unlocked web entity, and if so, set the focus to it
    auto entityScriptingInterface = DependencyManager::get<EntityScriptingInterface>();
    connect(entityScriptingInterface.data(), &EntityScriptingInterface::clickDownOnEntity,
            [this](const EntityItemID& entityItemID, const PointerEvent& event) {
        auto entity = getEntities()->getTree()->findEntityByID(entityItemID);
        if (entity && entity->wantsKeyboardFocus()) {
            setKeyboardFocusOverlay(UNKNOWN_OVERLAY_ID);
            setKeyboardFocusEntity(entityItemID);
        }
    });

    connect(entityScriptingInterface.data(), &EntityScriptingInterface::deletingEntity, [=](const EntityItemID& entityItemID) {
        if (entityItemID == _keyboardFocusedEntity.get()) {
            setKeyboardFocusEntity(UNKNOWN_ENTITY_ID);
        }
    });

    // If the user clicks somewhere where there is NO entity at all, we will release focus
    connect(getEntities().data(), &EntityTreeRenderer::mousePressOffEntity, [=]() {
        setKeyboardFocusEntity(UNKNOWN_ENTITY_ID);
    });

    // Keyboard focus handling for Web overlays.
    auto overlays = &(qApp->getOverlays());

    connect(overlays, &Overlays::mousePressOnOverlay, [=](OverlayID overlayID, const PointerEvent& event) {
        setKeyboardFocusEntity(UNKNOWN_ENTITY_ID);
        setKeyboardFocusOverlay(overlayID);
    });

    connect(overlays, &Overlays::overlayDeleted, [=](OverlayID overlayID) {
        if (overlayID == _keyboardFocusedOverlay.get()) {
            setKeyboardFocusOverlay(UNKNOWN_OVERLAY_ID);
        }
    });

    connect(overlays, &Overlays::mousePressOffOverlay, [=]() {
        setKeyboardFocusOverlay(UNKNOWN_OVERLAY_ID);
    });

    connect(this, &Application::aboutToQuit, [=]() {
        setKeyboardFocusOverlay(UNKNOWN_OVERLAY_ID);
        setKeyboardFocusEntity(UNKNOWN_ENTITY_ID);
    });

    // Add periodic checks to send user activity data
    static int CHECK_NEARBY_AVATARS_INTERVAL_MS = 10000;
    static int NEARBY_AVATAR_RADIUS_METERS = 10;
    
    // setup the stats interval depending on if the 1s faster hearbeat was requested
    static const QString FAST_STATS_ARG = "--fast-heartbeat";
    static int SEND_STATS_INTERVAL_MS = arguments().indexOf(FAST_STATS_ARG) != -1 ? 1000 : 10000;

    static glm::vec3 lastAvatarPosition = myAvatar->getPosition();
    static glm::mat4 lastHMDHeadPose = getHMDSensorPose();
    static controller::Pose lastLeftHandPose = myAvatar->getLeftHandPose();
    static controller::Pose lastRightHandPose = myAvatar->getRightHandPose();

    // Periodically send fps as a user activity event
    QTimer* sendStatsTimer = new QTimer(this);
    sendStatsTimer->setInterval(SEND_STATS_INTERVAL_MS);  // 10s, Qt::CoarseTimer acceptable
    connect(sendStatsTimer, &QTimer::timeout, this, [this]() {

        QJsonObject properties = {};
        MemoryInfo memInfo;
        if (getMemoryInfo(memInfo)) {
            properties["system_memory_total"] = static_cast<qint64>(memInfo.totalMemoryBytes);
            properties["system_memory_used"] = static_cast<qint64>(memInfo.usedMemoryBytes);
            properties["process_memory_used"] = static_cast<qint64>(memInfo.processUsedMemoryBytes);
        }

        // content location and build info - useful for filtering stats
        auto addressManager = DependencyManager::get<AddressManager>();
        auto currentDomain = addressManager->currentShareableAddress(true).toString(); // domain only
        auto currentPath = addressManager->currentPath(true); // with orientation
        properties["current_domain"] = currentDomain;
        properties["current_path"] = currentPath;
        properties["build_version"] = BuildInfo::VERSION;

        auto displayPlugin = qApp->getActiveDisplayPlugin();

        properties["fps"] = _frameCounter.rate();
        properties["target_frame_rate"] = getTargetFrameRate();
        properties["render_rate"] = displayPlugin->renderRate();
        properties["present_rate"] = displayPlugin->presentRate();
        properties["new_frame_present_rate"] = displayPlugin->newFramePresentRate();
        properties["dropped_frame_rate"] = displayPlugin->droppedFrameRate();
        properties["stutter_rate"] = displayPlugin->stutterRate();
        properties["sim_rate"] = getAverageSimsPerSecond();
        properties["avatar_sim_rate"] = getAvatarSimrate();
        properties["has_async_reprojection"] = displayPlugin->hasAsyncReprojection();
        properties["hardware_stats"] = displayPlugin->getHardwareStats();

        auto bandwidthRecorder = DependencyManager::get<BandwidthRecorder>();
        properties["packet_rate_in"] = bandwidthRecorder->getCachedTotalAverageInputPacketsPerSecond();
        properties["packet_rate_out"] = bandwidthRecorder->getCachedTotalAverageOutputPacketsPerSecond();
        properties["kbps_in"] = bandwidthRecorder->getCachedTotalAverageInputKilobitsPerSecond();
        properties["kbps_out"] = bandwidthRecorder->getCachedTotalAverageOutputKilobitsPerSecond();

        auto nodeList = DependencyManager::get<NodeList>();
        SharedNodePointer entityServerNode = nodeList->soloNodeOfType(NodeType::EntityServer);
        SharedNodePointer audioMixerNode = nodeList->soloNodeOfType(NodeType::AudioMixer);
        SharedNodePointer avatarMixerNode = nodeList->soloNodeOfType(NodeType::AvatarMixer);
        SharedNodePointer assetServerNode = nodeList->soloNodeOfType(NodeType::AssetServer);
        SharedNodePointer messagesMixerNode = nodeList->soloNodeOfType(NodeType::MessagesMixer);
        properties["entity_ping"] = entityServerNode ? entityServerNode->getPingMs() : -1;
        properties["audio_ping"] = audioMixerNode ? audioMixerNode->getPingMs() : -1;
        properties["avatar_ping"] = avatarMixerNode ? avatarMixerNode->getPingMs() : -1;
        properties["asset_ping"] = assetServerNode ? assetServerNode->getPingMs() : -1;
        properties["messages_ping"] = messagesMixerNode ? messagesMixerNode->getPingMs() : -1;

        auto loadingRequests = ResourceCache::getLoadingRequests();
        properties["active_downloads"] = loadingRequests.size();
        properties["pending_downloads"] = ResourceCache::getPendingRequestCount();

        properties["throttled"] = _displayPlugin ? _displayPlugin->isThrottled() : false;

        auto myAvatar = getMyAvatar();
        glm::vec3 avatarPosition = myAvatar->getPosition();
        properties["avatar_has_moved"] = lastAvatarPosition != avatarPosition;
        lastAvatarPosition = avatarPosition;

        auto entityScriptingInterface = DependencyManager::get<EntityScriptingInterface>();
        auto entityActivityTracking = entityScriptingInterface->getActivityTracking();
        entityScriptingInterface->resetActivityTracking();
        properties["added_entity_cnt"] = entityActivityTracking.addedEntityCount;
        properties["deleted_entity_cnt"] = entityActivityTracking.deletedEntityCount;
        properties["edited_entity_cnt"] = entityActivityTracking.editedEntityCount;

        properties["active_display_plugin"] = getActiveDisplayPlugin()->getName();
        properties["using_hmd"] = isHMDMode();

        auto glInfo = getGLContextData();
        properties["gl_info"] = glInfo;
        properties["gpu_used_memory"] = (int)BYTES_TO_MB(gpu::Context::getUsedGPUMemory());
        properties["gpu_free_memory"] = (int)BYTES_TO_MB(gpu::Context::getFreeGPUMemory());
        properties["gpu_frame_time"] = (float)(qApp->getGPUContext()->getFrameTimerGPUAverage());
        properties["batch_frame_time"] = (float)(qApp->getGPUContext()->getFrameTimerBatchAverage());
        properties["ideal_thread_count"] = QThread::idealThreadCount();

        auto hmdHeadPose = getHMDSensorPose();
        properties["hmd_head_pose_changed"] = isHMDMode() && (hmdHeadPose != lastHMDHeadPose);
        lastHMDHeadPose = hmdHeadPose;

        auto leftHandPose = myAvatar->getLeftHandPose();
        auto rightHandPose = myAvatar->getRightHandPose();
        // controller::Pose considers two poses to be different if either are invalid. In our case, we actually
        // want to consider the pose to be unchanged if it was invalid and still is invalid, so we check that first.
        properties["hand_pose_changed"] =
            ((leftHandPose.valid || lastLeftHandPose.valid) && (leftHandPose != lastLeftHandPose))
            || ((rightHandPose.valid || lastRightHandPose.valid) && (rightHandPose != lastRightHandPose));
        lastLeftHandPose = leftHandPose;
        lastRightHandPose = rightHandPose;

        UserActivityLogger::getInstance().logAction("stats", properties);
    });
    sendStatsTimer->start();


    // Periodically check for count of nearby avatars
    static int lastCountOfNearbyAvatars = -1;
    QTimer* checkNearbyAvatarsTimer = new QTimer(this);
    checkNearbyAvatarsTimer->setInterval(CHECK_NEARBY_AVATARS_INTERVAL_MS); // 10 seconds, Qt::CoarseTimer ok
    connect(checkNearbyAvatarsTimer, &QTimer::timeout, this, [this]() {
        auto avatarManager = DependencyManager::get<AvatarManager>();
        int nearbyAvatars = avatarManager->numberOfAvatarsInRange(avatarManager->getMyAvatar()->getPosition(),
                                                                  NEARBY_AVATAR_RADIUS_METERS) - 1;
        if (nearbyAvatars != lastCountOfNearbyAvatars) {
            lastCountOfNearbyAvatars = nearbyAvatars;
            UserActivityLogger::getInstance().logAction("nearby_avatars", { { "count", nearbyAvatars } });
        }
    });
    checkNearbyAvatarsTimer->start();

    // Track user activity event when we receive a mute packet
    auto onMutedByMixer = []() {
        UserActivityLogger::getInstance().logAction("received_mute_packet");
    };
    connect(DependencyManager::get<AudioClient>().data(), &AudioClient::mutedByMixer, this, onMutedByMixer);

    // Track when the address bar is opened
    auto onAddressBarToggled = [this]() {
        // Record time
        UserActivityLogger::getInstance().logAction("opened_address_bar", { { "uptime_ms", _sessionRunTimer.elapsed() } });
    };
    connect(DependencyManager::get<DialogsManager>().data(), &DialogsManager::addressBarToggled, this, onAddressBarToggled);

    // Make sure we don't time out during slow operations at startup
    updateHeartbeat();

    OctreeEditPacketSender* packetSender = entityScriptingInterface->getPacketSender();
    EntityEditPacketSender* entityPacketSender = static_cast<EntityEditPacketSender*>(packetSender);
    entityPacketSender->setMyAvatar(myAvatar.get());

    connect(this, &Application::applicationStateChanged, this, &Application::activeChanged);
    qCDebug(interfaceapp, "Startup time: %4.2f seconds.", (double)startupTimer.elapsed() / 1000.0);

    auto textureCache = DependencyManager::get<TextureCache>();

    QString skyboxUrl { PathUtils::resourcesPath() + "images/Default-Sky-9-cubemap.jpg" };
    QString skyboxAmbientUrl { PathUtils::resourcesPath() + "images/Default-Sky-9-ambient.jpg" };

    _defaultSkyboxTexture = textureCache->getImageTexture(skyboxUrl, NetworkTexture::CUBE_TEXTURE, { { "generateIrradiance", false } });
    _defaultSkyboxAmbientTexture = textureCache->getImageTexture(skyboxAmbientUrl, NetworkTexture::CUBE_TEXTURE, { { "generateIrradiance", true } });

    _defaultSkybox->setCubemap(_defaultSkyboxTexture);

    EntityItem::setEntitiesShouldFadeFunction([this]() {
        SharedNodePointer entityServerNode = DependencyManager::get<NodeList>()->soloNodeOfType(NodeType::EntityServer);
        return entityServerNode && !isPhysicsEnabled();
    });

    QVariant testProperty = property(hifi::properties::TEST);
    qDebug() << testProperty;
    if (testProperty.isValid()) {
        auto scriptEngines = DependencyManager::get<ScriptEngines>();
        const auto testScript = property(hifi::properties::TEST).toUrl();
        scriptEngines->loadScript(testScript, false);
    } else {
        // Get sandbox content set version, if available
        auto acDirPath = PathUtils::getRootDataDirectory() + BuildInfo::MODIFIED_ORGANIZATION + "/assignment-client/";
        auto contentVersionPath = acDirPath + "content-version.txt";
        qCDebug(interfaceapp) << "Checking " << contentVersionPath << " for content version";
        auto contentVersion = 0;
        QFile contentVersionFile(contentVersionPath);
        if (contentVersionFile.open(QIODevice::ReadOnly | QIODevice::Text)) {
            QString line = contentVersionFile.readAll();
            // toInt() returns 0 if the conversion fails, so we don't need to specifically check for failure
            contentVersion = line.toInt();
        }
        qCDebug(interfaceapp) << "Server content version: " << contentVersion;

        static const int MIN_VIVE_CONTENT_VERSION = 1;
        static const int MIN_OCULUS_TOUCH_CONTENT_VERSION = 27;

        bool hasSufficientTutorialContent = false;
        bool hasHandControllers = false;

        // Only specific hand controllers are currently supported, so only send users to the tutorial
        // if they have one of those hand controllers.
        if (PluginUtils::isViveControllerAvailable()) {
            hasHandControllers = true;
            hasSufficientTutorialContent = contentVersion >= MIN_VIVE_CONTENT_VERSION;
        } else if (PluginUtils::isOculusTouchControllerAvailable()) {
            hasHandControllers = true;
            hasSufficientTutorialContent = contentVersion >= MIN_OCULUS_TOUCH_CONTENT_VERSION;
        }

        Setting::Handle<bool> firstRun { Settings::firstRun, true };

        bool hasHMDAndHandControllers = PluginUtils::isHMDAvailable() && hasHandControllers;
        Setting::Handle<bool> tutorialComplete { "tutorialComplete", false };

        bool shouldGoToTutorial = hasHMDAndHandControllers && hasSufficientTutorialContent && !tutorialComplete.get();

        qCDebug(interfaceapp) << "Has HMD + Hand Controllers: " << hasHMDAndHandControllers << ", current plugin: " << _displayPlugin->getName();
        qCDebug(interfaceapp) << "Has sufficient tutorial content (" << contentVersion << ") : " << hasSufficientTutorialContent;
        qCDebug(interfaceapp) << "Tutorial complete: " << tutorialComplete.get();
        qCDebug(interfaceapp) << "Should go to tutorial: " << shouldGoToTutorial;

        // when --url in command line, teleport to location
        const QString HIFI_URL_COMMAND_LINE_KEY = "--url";
        int urlIndex = arguments().indexOf(HIFI_URL_COMMAND_LINE_KEY);
        QString addressLookupString;
        if (urlIndex != -1) {
            addressLookupString = arguments().value(urlIndex + 1);
        }

        const QString TUTORIAL_PATH = "/tutorial_begin";

        if (shouldGoToTutorial) {
            if (sandboxIsRunning) {
                qCDebug(interfaceapp) << "Home sandbox appears to be running, going to Home.";
                DependencyManager::get<AddressManager>()->goToLocalSandbox(TUTORIAL_PATH);
            } else {
                qCDebug(interfaceapp) << "Home sandbox does not appear to be running, going to Entry.";
                if (firstRun.get()) {
                    showHelp();
                }
                if (addressLookupString.isEmpty()) {
                    DependencyManager::get<AddressManager>()->goToEntry();
                } else {
                    DependencyManager::get<AddressManager>()->loadSettings(addressLookupString);
                }
            }
        } else {

            bool isFirstRun = firstRun.get();

            if (isFirstRun) {
                showHelp();
            }

            // If this is a first run we short-circuit the address passed in
            if (isFirstRun) {
                if (hasHMDAndHandControllers) {
                    if (sandboxIsRunning) {
                        qCDebug(interfaceapp) << "Home sandbox appears to be running, going to Home.";
                        DependencyManager::get<AddressManager>()->goToLocalSandbox();
                    } else {
                        qCDebug(interfaceapp) << "Home sandbox does not appear to be running, going to Entry.";
                        DependencyManager::get<AddressManager>()->goToEntry();
                    }
                } else {
                    DependencyManager::get<AddressManager>()->goToEntry();
                }
            } else {
                qCDebug(interfaceapp) << "Not first run... going to" << qPrintable(addressLookupString.isEmpty() ? QString("previous location") : addressLookupString);
                DependencyManager::get<AddressManager>()->loadSettings(addressLookupString);
            }
        }

        _connectionMonitor.init();

        // After all of the constructor is completed, then set firstRun to false.
        firstRun.set(false);
    }

    // Monitor model assets (e.g., from Clara.io) added to the world that may need resizing.
    static const int ADD_ASSET_TO_WORLD_TIMER_INTERVAL_MS = 1000;
    _addAssetToWorldResizeTimer.setInterval(ADD_ASSET_TO_WORLD_TIMER_INTERVAL_MS); // 1s, Qt::CoarseTimer acceptable
    connect(&_addAssetToWorldResizeTimer, &QTimer::timeout, this, &Application::addAssetToWorldCheckModelSize);

    // Auto-update and close adding asset to world info message box.
    static const int ADD_ASSET_TO_WORLD_INFO_TIMEOUT_MS = 5000;
    _addAssetToWorldInfoTimer.setInterval(ADD_ASSET_TO_WORLD_INFO_TIMEOUT_MS); // 5s, Qt::CoarseTimer acceptable
    _addAssetToWorldInfoTimer.setSingleShot(true);
    connect(&_addAssetToWorldInfoTimer, &QTimer::timeout, this, &Application::addAssetToWorldInfoTimeout);
    static const int ADD_ASSET_TO_WORLD_ERROR_TIMEOUT_MS = 8000;
    _addAssetToWorldErrorTimer.setInterval(ADD_ASSET_TO_WORLD_ERROR_TIMEOUT_MS); // 8s, Qt::CoarseTimer acceptable
    _addAssetToWorldErrorTimer.setSingleShot(true);
    connect(&_addAssetToWorldErrorTimer, &QTimer::timeout, this, &Application::addAssetToWorldErrorTimeout);

    connect(this, &QCoreApplication::aboutToQuit, this, &Application::addAssetToWorldMessageClose);
    connect(&domainHandler, &DomainHandler::hostnameChanged, this, &Application::addAssetToWorldMessageClose);

    updateSystemTabletMode();
}

void Application::domainConnectionRefused(const QString& reasonMessage, int reasonCodeInt, const QString& extraInfo) {
    DomainHandler::ConnectionRefusedReason reasonCode = static_cast<DomainHandler::ConnectionRefusedReason>(reasonCodeInt);

    if (reasonCode == DomainHandler::ConnectionRefusedReason::TooManyUsers && !extraInfo.isEmpty()) {
        DependencyManager::get<AddressManager>()->handleLookupString(extraInfo);
        return;
    }

    switch (reasonCode) {
        case DomainHandler::ConnectionRefusedReason::ProtocolMismatch:
        case DomainHandler::ConnectionRefusedReason::TooManyUsers:
        case DomainHandler::ConnectionRefusedReason::Unknown: {
            QString message = "Unable to connect to the location you are visiting.\n";
            message += reasonMessage;
            OffscreenUi::warning("", message);
            break;
        }
        default:
            // nothing to do.
            break;
    }
}

QString Application::getUserAgent() {
    if (QThread::currentThread() != thread()) {
        QString userAgent;

        QMetaObject::invokeMethod(this, "getUserAgent", Qt::BlockingQueuedConnection, Q_RETURN_ARG(QString, userAgent));

        return userAgent;
    }

    QString userAgent = "Mozilla/5.0 (HighFidelityInterface/" + BuildInfo::VERSION + "; "
        + QSysInfo::productType() + " " + QSysInfo::productVersion() + ")";

    auto formatPluginName = [](QString name) -> QString { return name.trimmed().replace(" ", "-");  };

    // For each plugin, add to userAgent
    auto displayPlugins = PluginManager::getInstance()->getDisplayPlugins();
    for (auto& dp : displayPlugins) {
        if (dp->isActive() && dp->isHmd()) {
            userAgent += " " + formatPluginName(dp->getName());
        }
    }
    auto inputPlugins= PluginManager::getInstance()->getInputPlugins();
    for (auto& ip : inputPlugins) {
        if (ip->isActive()) {
            userAgent += " " + formatPluginName(ip->getName());
        }
    }
    // for codecs, we include all of them, even if not active
    auto codecPlugins = PluginManager::getInstance()->getCodecPlugins();
    for (auto& cp : codecPlugins) {
        userAgent += " " + formatPluginName(cp->getName());
    }

    return userAgent;
}

uint64_t lastTabletUIToggle { 0 };
const uint64_t toggleTabletUILockout { 500000 };
void Application::toggleTabletUI() const {
    uint64_t now = usecTimestampNow();
    if (now - lastTabletUIToggle < toggleTabletUILockout) {
        return;
    }
    lastTabletUIToggle = now;

    auto HMD = DependencyManager::get<HMDScriptingInterface>();
    HMD->toggleShouldShowTablet();
}

void Application::checkChangeCursor() {
    QMutexLocker locker(&_changeCursorLock);
    if (_cursorNeedsChanging) {
#ifdef Q_OS_MAC
        auto cursorTarget = _window; // OSX doesn't seem to provide for hiding the cursor only on the GL widget
#else
        // On windows and linux, hiding the top level cursor also means it's invisible when hovering over the
        // window menu, which is a pain, so only hide it for the GL surface
        auto cursorTarget = _glWidget;
#endif
        cursorTarget->setCursor(_desiredCursor);

        _cursorNeedsChanging = false;
    }
}

void Application::showCursor(const QCursor& cursor) {
    QMutexLocker locker(&_changeCursorLock);
    _desiredCursor = cursor;
    _cursorNeedsChanging = true;
}

void Application::updateHeartbeat() const {
    static_cast<DeadlockWatchdogThread*>(_deadlockWatchdogThread)->updateHeartbeat();
}

void Application::aboutToQuit() {
    emit beforeAboutToQuit();
    DependencyManager::get<AudioClient>()->beforeAboutToQuit();

    foreach(auto inputPlugin, PluginManager::getInstance()->getInputPlugins()) {
        if (inputPlugin->isActive()) {
            inputPlugin->deactivate();
        }
    }

    getActiveDisplayPlugin()->deactivate();

    // Hide Running Scripts dialog so that it gets destroyed in an orderly manner; prevents warnings at shutdown.
    DependencyManager::get<OffscreenUi>()->hide("RunningScripts");

    _aboutToQuit = true;

    cleanupBeforeQuit();
}

void Application::cleanupBeforeQuit() {
    // add a logline indicating if QTWEBENGINE_REMOTE_DEBUGGING is set or not
    QString webengineRemoteDebugging = QProcessEnvironment::systemEnvironment().value("QTWEBENGINE_REMOTE_DEBUGGING", "false");
    qCDebug(interfaceapp) << "QTWEBENGINE_REMOTE_DEBUGGING =" << webengineRemoteDebugging;

    if (tracing::enabled()) {
        auto tracer = DependencyManager::get<tracing::Tracer>();
        tracer->stopTracing();
        auto outputFile = property(hifi::properties::TRACING).toString();
        tracer->serialize(outputFile);
    }

    // Stop third party processes so that they're not left running in the event of a subsequent shutdown crash.
#ifdef HAVE_DDE
    DependencyManager::get<DdeFaceTracker>()->setEnabled(false);
#endif
#ifdef HAVE_IVIEWHMD
    DependencyManager::get<EyeTracker>()->setEnabled(false, true);
#endif
    AnimDebugDraw::getInstance().shutdown();

    // FIXME: once we move to shared pointer for the INputDevice we shoud remove this naked delete:
    _applicationStateDevice.reset();

    {
        if (_keyboardFocusHighlightID != UNKNOWN_OVERLAY_ID) {
            getOverlays().deleteOverlay(_keyboardFocusHighlightID);
            _keyboardFocusHighlightID = UNKNOWN_OVERLAY_ID;
        }
        _keyboardFocusHighlight = nullptr;
    }

    auto nodeList = DependencyManager::get<NodeList>();

    // send the domain a disconnect packet, force stoppage of domain-server check-ins
    nodeList->getDomainHandler().disconnect();
    nodeList->setIsShuttingDown(true);

    // tell the packet receiver we're shutting down, so it can drop packets
    nodeList->getPacketReceiver().setShouldDropPackets(true);

    getEntities()->shutdown(); // tell the entities system we're shutting down, so it will stop running scripts

    // Clear any queued processing (I/O, FBX/OBJ/Texture parsing)
    QThreadPool::globalInstance()->clear();

    DependencyManager::get<ScriptEngines>()->saveScripts();
    DependencyManager::get<ScriptEngines>()->shutdownScripting(); // stop all currently running global scripts
    DependencyManager::destroy<ScriptEngines>();

    _displayPlugin.reset();
    PluginManager::getInstance()->shutdown();

    // Cleanup all overlays after the scripts, as scripts might add more
    _overlays.cleanupAllOverlays();

    // first stop all timers directly or by invokeMethod
    // depending on what thread they run in
    locationUpdateTimer.stop();
    identityPacketTimer.stop();
    pingTimer.stop();
    QMetaObject::invokeMethod(&_settingsTimer, "stop", Qt::BlockingQueuedConnection);

    // save state
    _settingsThread.quit();
    saveSettings();
    _window->saveGeometry();

    // Destroy third party processes after scripts have finished using them.
#ifdef HAVE_DDE
    DependencyManager::destroy<DdeFaceTracker>();
#endif
#ifdef HAVE_IVIEWHMD
    DependencyManager::destroy<EyeTracker>();
#endif

    // stop QML
    DependencyManager::destroy<OffscreenUi>();

    // stop audio after QML, as there are unexplained audio crashes originating in qtwebengine

    // stop the AudioClient, synchronously
    QMetaObject::invokeMethod(DependencyManager::get<AudioClient>().data(),
                              "stop", Qt::BlockingQueuedConnection);

    // destroy Audio so it and its threads have a chance to go down safely
    DependencyManager::destroy<AudioClient>();
    DependencyManager::destroy<AudioInjectorManager>();

    // shutdown render engine
    _main3DScene = nullptr;
    _renderEngine = nullptr;

    qCDebug(interfaceapp) << "Application::cleanupBeforeQuit() complete";
}

Application::~Application() {
    DependencyManager::destroy<Preferences>();

    _entityClipboard->eraseAllOctreeElements();
    _entityClipboard.reset();

    EntityTreePointer tree = getEntities()->getTree();
    tree->setSimulation(nullptr);

    _octreeProcessor.terminate();
    _entityEditSender.terminate();

    _physicsEngine->setCharacterController(nullptr);

    // remove avatars from physics engine
    DependencyManager::get<AvatarManager>()->clearAllAvatars();
    VectorOfMotionStates motionStates;
    DependencyManager::get<AvatarManager>()->getObjectsToRemoveFromPhysics(motionStates);
    _physicsEngine->removeObjects(motionStates);

    DependencyManager::destroy<AvatarManager>();
    DependencyManager::destroy<AnimationCache>();
    DependencyManager::destroy<FramebufferCache>();
    DependencyManager::destroy<TextureCache>();
    DependencyManager::destroy<ModelCache>();
    DependencyManager::destroy<GeometryCache>();
    DependencyManager::destroy<ScriptCache>();
    DependencyManager::destroy<SoundCache>();

    ResourceManager::cleanup();

    QThread* nodeThread = DependencyManager::get<NodeList>()->thread();

    // remove the NodeList from the DependencyManager
    DependencyManager::destroy<NodeList>();

    // ask the node thread to quit and wait until it is done
    nodeThread->quit();
    nodeThread->wait();

    Leapmotion::destroy();

    if (auto steamClient = PluginManager::getInstance()->getSteamClientPlugin()) {
        steamClient->shutdown();
    }

#if 0
    ConnexionClient::getInstance().destroy();
#endif
    // The window takes ownership of the menu, so this has the side effect of destroying it.
    _window->setMenuBar(nullptr);

    _window->deleteLater();

    // Can't log to file passed this point, FileLogger about to be deleted
    qInstallMessageHandler(LogHandler::verboseMessageHandler);
}

void Application::initializeGL() {
    qCDebug(interfaceapp) << "Created Display Window.";

    // initialize glut for shape drawing; Qt apparently initializes it on OS X
    if (_isGLInitialized) {
        return;
    } else {
        _isGLInitialized = true;
    }

    _glWidget->makeCurrent();
    _chromiumShareContext = new OffscreenGLCanvas();
    _chromiumShareContext->setObjectName("ChromiumShareContext");
    _chromiumShareContext->create(_glWidget->qglContext());
    _chromiumShareContext->makeCurrent();
    qt_gl_set_global_share_context(_chromiumShareContext->getContext());

    _glWidget->makeCurrent();
    gpu::Context::init<gpu::gl::GLBackend>();
    qApp->setProperty(hifi::properties::gl::MAKE_PROGRAM_CALLBACK,
        QVariant::fromValue((void*)(&gpu::gl::GLBackend::makeProgram)));
    _gpuContext = std::make_shared<gpu::Context>();
    // The gpu context can make child contexts for transfers, so
    // we need to restore primary rendering context
    _glWidget->makeCurrent();

    initDisplay();
    qCDebug(interfaceapp, "Initialized Display.");

    // Set up the render engine
    render::CullFunctor cullFunctor = LODManager::shouldRender;
    _renderEngine->addJob<RenderShadowTask>("RenderShadowTask", cullFunctor);
    const auto items = _renderEngine->addJob<RenderFetchCullSortTask>("FetchCullSort", cullFunctor);
    assert(items.canCast<RenderFetchCullSortTask::Output>());
    static const QString RENDER_FORWARD = "HIFI_RENDER_FORWARD";
    if (QProcessEnvironment::systemEnvironment().contains(RENDER_FORWARD)) {
        _renderEngine->addJob<RenderForwardTask>("Forward", items.get<RenderFetchCullSortTask::Output>());
    } else {
        _renderEngine->addJob<RenderDeferredTask>("RenderDeferredTask", items.get<RenderFetchCullSortTask::Output>());
    }
    _renderEngine->load();
    _renderEngine->registerScene(_main3DScene);

    // The UI can't be created until the primary OpenGL
    // context is created, because it needs to share
    // texture resources
    // Needs to happen AFTER the render engine initialization to access its configuration
    initializeUi();
    qCDebug(interfaceapp, "Initialized Offscreen UI.");
    _glWidget->makeCurrent();


    // call Menu getInstance static method to set up the menu
    // Needs to happen AFTER the QML UI initialization
    _window->setMenuBar(Menu::getInstance());

    init();
    qCDebug(interfaceapp, "init() complete.");

    // create thread for parsing of octree data independent of the main network and rendering threads
    _octreeProcessor.initialize(_enableProcessOctreeThread);
    connect(&_octreeProcessor, &OctreePacketProcessor::packetVersionMismatch, this, &Application::notifyPacketVersionMismatch);
    _entityEditSender.initialize(_enableProcessOctreeThread);

    _idleLoopStdev.reset();

    _offscreenContext = new OffscreenGLCanvas();
    _offscreenContext->setObjectName("MainThreadContext");
    _offscreenContext->create(_glWidget->qglContext());
    _offscreenContext->makeCurrent();

    // update before the first render
    update(0);

}

FrameTimingsScriptingInterface _frameTimingsScriptingInterface;

extern void setupPreferences();

void Application::initializeUi() {
    AddressBarDialog::registerType();
    ErrorDialog::registerType();
    LoginDialog::registerType();
    Tooltip::registerType();
    UpdateDialog::registerType();
    qmlRegisterType<Preference>("Hifi", 1, 0, "Preference");

    qmlRegisterType<HFWebEngineProfile>("HFWebEngineProfile", 1, 0, "HFWebEngineProfile");

    auto offscreenUi = DependencyManager::get<OffscreenUi>();
    offscreenUi->create(_glWidget->qglContext());

    auto rootContext = offscreenUi->getRootContext();

    offscreenUi->setProxyWindow(_window->windowHandle());
    offscreenUi->setBaseUrl(QUrl::fromLocalFile(PathUtils::resourcesPath() + "/qml/"));
    // OffscreenUi is a subclass of OffscreenQmlSurface specifically designed to
    // support the window management and scripting proxies for VR use
    offscreenUi->createDesktop(QString("hifi/Desktop.qml"));

    // FIXME either expose so that dialogs can set this themselves or
    // do better detection in the offscreen UI of what has focus
    offscreenUi->setNavigationFocused(false);

    auto engine = rootContext->engine();
    connect(engine, &QQmlEngine::quit, [] {
        qApp->quit();
    });

    setupPreferences();

    // For some reason there is already an "Application" object in the QML context,
    // though I can't find it. Hence, "ApplicationInterface"
    rootContext->setContextProperty("ApplicationInterface", this);
    rootContext->setContextProperty("Audio", &AudioScriptingInterface::getInstance());
    rootContext->setContextProperty("AudioStats", DependencyManager::get<AudioClient>()->getStats().data());
    rootContext->setContextProperty("Controller", DependencyManager::get<controller::ScriptingInterface>().data());
    rootContext->setContextProperty("Entities", DependencyManager::get<EntityScriptingInterface>().data());
    _fileDownload = new FileScriptingInterface(engine);
    rootContext->setContextProperty("File", _fileDownload);
    connect(_fileDownload, &FileScriptingInterface::unzipResult, this, &Application::handleUnzip);
    rootContext->setContextProperty("MyAvatar", getMyAvatar().get());
    rootContext->setContextProperty("Messages", DependencyManager::get<MessagesClient>().data());
    rootContext->setContextProperty("Recording", DependencyManager::get<RecordingScriptingInterface>().data());
    rootContext->setContextProperty("Preferences", DependencyManager::get<Preferences>().data());
    rootContext->setContextProperty("AddressManager", DependencyManager::get<AddressManager>().data());
    rootContext->setContextProperty("FrameTimings", &_frameTimingsScriptingInterface);
    rootContext->setContextProperty("Rates", new RatesScriptingInterface(this));

    rootContext->setContextProperty("TREE_SCALE", TREE_SCALE);
    rootContext->setContextProperty("Quat", new Quat());
    rootContext->setContextProperty("Vec3", new Vec3());
    rootContext->setContextProperty("Uuid", new ScriptUUID());
    rootContext->setContextProperty("Assets", new AssetMappingsScriptingInterface());

    rootContext->setContextProperty("AvatarList", DependencyManager::get<AvatarManager>().data());
    rootContext->setContextProperty("Users", DependencyManager::get<UsersScriptingInterface>().data());

    rootContext->setContextProperty("UserActivityLogger", DependencyManager::get<UserActivityLoggerScriptingInterface>().data());

    rootContext->setContextProperty("Camera", &_myCamera);

#if defined(Q_OS_MAC) || defined(Q_OS_WIN)
    rootContext->setContextProperty("SpeechRecognizer", DependencyManager::get<SpeechRecognizer>().data());
#endif

    rootContext->setContextProperty("Overlays", &_overlays);
    rootContext->setContextProperty("Window", DependencyManager::get<WindowScriptingInterface>().data());
    rootContext->setContextProperty("MenuInterface", MenuScriptingInterface::getInstance());
    rootContext->setContextProperty("Stats", Stats::getInstance());
    rootContext->setContextProperty("Settings", SettingsScriptingInterface::getInstance());
    rootContext->setContextProperty("ScriptDiscoveryService", DependencyManager::get<ScriptEngines>().data());
    rootContext->setContextProperty("AudioDevice", AudioDeviceScriptingInterface::getInstance());

    // Caches
    rootContext->setContextProperty("AnimationCache", DependencyManager::get<AnimationCache>().data());
    rootContext->setContextProperty("TextureCache", DependencyManager::get<TextureCache>().data());
    rootContext->setContextProperty("ModelCache", DependencyManager::get<ModelCache>().data());
    rootContext->setContextProperty("SoundCache", DependencyManager::get<SoundCache>().data());

    rootContext->setContextProperty("Account", AccountScriptingInterface::getInstance());
    rootContext->setContextProperty("DialogsManager", _dialogsManagerScriptingInterface);
    rootContext->setContextProperty("GlobalServices", GlobalServicesScriptingInterface::getInstance());
    rootContext->setContextProperty("FaceTracker", DependencyManager::get<DdeFaceTracker>().data());
    rootContext->setContextProperty("AvatarManager", DependencyManager::get<AvatarManager>().data());
    rootContext->setContextProperty("UndoStack", &_undoStackScriptingInterface);
    rootContext->setContextProperty("LODManager", DependencyManager::get<LODManager>().data());
    rootContext->setContextProperty("Paths", DependencyManager::get<PathUtils>().data());
    rootContext->setContextProperty("HMD", DependencyManager::get<HMDScriptingInterface>().data());
    rootContext->setContextProperty("Scene", DependencyManager::get<SceneScriptingInterface>().data());
    rootContext->setContextProperty("Render", _renderEngine->getConfiguration().get());
    rootContext->setContextProperty("Reticle", getApplicationCompositor().getReticleInterface());

    rootContext->setContextProperty("ApplicationCompositor", &getApplicationCompositor());

    if (auto steamClient = PluginManager::getInstance()->getSteamClientPlugin()) {
        rootContext->setContextProperty("Steam", new SteamScriptingInterface(engine, steamClient.get()));
    }


    _glWidget->installEventFilter(offscreenUi.data());
    offscreenUi->setMouseTranslator([=](const QPointF& pt) {
        QPointF result = pt;
        auto displayPlugin = getActiveDisplayPlugin();
        if (displayPlugin->isHmd()) {
            getApplicationCompositor().handleRealMouseMoveEvent(false);
            auto resultVec = getApplicationCompositor().getReticlePosition();
            result = QPointF(resultVec.x, resultVec.y);
        }
        return result.toPoint();
    });
    offscreenUi->resume();
    connect(_window, &MainWindow::windowGeometryChanged, [this](const QRect& r){
        resizeGL();
    });

    // This will set up the input plugins UI
    _activeInputPlugins.clear();
    foreach(auto inputPlugin, PluginManager::getInstance()->getInputPlugins()) {
        if (KeyboardMouseDevice::NAME == inputPlugin->getName()) {
            _keyboardMouseDevice = std::dynamic_pointer_cast<KeyboardMouseDevice>(inputPlugin);
        }
        if (TouchscreenDevice::NAME == inputPlugin->getName()) {
            _touchscreenDevice = std::dynamic_pointer_cast<TouchscreenDevice>(inputPlugin);
        }
    }
    _window->setMenuBar(new Menu());

    auto compositorHelper = DependencyManager::get<CompositorHelper>();
    connect(compositorHelper.data(), &CompositorHelper::allowMouseCaptureChanged, [=] {
        if (isHMDMode()) {
            showCursor(compositorHelper->getAllowMouseCapture() ? Qt::BlankCursor : Qt::ArrowCursor);
        }
    });

    // Pre-create a couple of Web3D overlays to speed up tablet UI
    auto offscreenSurfaceCache = DependencyManager::get<OffscreenQmlSurfaceCache>();
    offscreenSurfaceCache->reserve(Web3DOverlay::QML, 2);
}

void Application::paintGL() {
    // Some plugins process message events, allowing paintGL to be called reentrantly.
    if (_inPaint || _aboutToQuit) {
        return;
    }

    _inPaint = true;
    Finally clearFlag([this] { _inPaint = false; });

    _frameCount++;

    auto lastPaintBegin = usecTimestampNow();
    PROFILE_RANGE_EX(render, __FUNCTION__, 0xff0000ff, (uint64_t)_frameCount);
    PerformanceTimer perfTimer("paintGL");

    if (nullptr == _displayPlugin) {
        return;
    }

    auto displayPlugin = getActiveDisplayPlugin();
    // FIXME not needed anymore?
    _offscreenContext->makeCurrent();

    // If a display plugin loses it's underlying support, it
    // needs to be able to signal us to not use it
    if (!displayPlugin->beginFrameRender(_frameCount)) {
        _inPaint = false;
        updateDisplayMode();
        return;
    }

    // update the avatar with a fresh HMD pose
    getMyAvatar()->updateFromHMDSensorMatrix(getHMDSensorPose());

    auto lodManager = DependencyManager::get<LODManager>();

    {
        QMutexLocker viewLocker(&_viewMutex);
        _viewFrustum.calculate();
    }
    RenderArgs renderArgs(_gpuContext, getEntities(), lodManager->getOctreeSizeScale(),
                          lodManager->getBoundaryLevelAdjust(), RenderArgs::DEFAULT_RENDER_MODE,
                          RenderArgs::MONO, RenderArgs::RENDER_DEBUG_NONE);
    {
        QMutexLocker viewLocker(&_viewMutex);
        renderArgs.setViewFrustum(_viewFrustum);
    }

    PerformanceWarning::setSuppressShortTimings(Menu::getInstance()->isOptionChecked(MenuOption::SuppressShortTimings));
    bool showWarnings = Menu::getInstance()->isOptionChecked(MenuOption::PipelineWarnings);
    PerformanceWarning warn(showWarnings, "Application::paintGL()");
    resizeGL();

    _gpuContext->beginFrame(getHMDSensorPose());
    // Reset the gpu::Context Stages
    // Back to the default framebuffer;
    gpu::doInBatch(_gpuContext, [&](gpu::Batch& batch) {
        batch.resetStages();
    });

    auto inputs = AvatarInputs::getInstance();
    if (inputs->mirrorVisible()) {
        PerformanceTimer perfTimer("Mirror");

        renderArgs._renderMode = RenderArgs::MIRROR_RENDER_MODE;
        renderArgs._blitFramebuffer = DependencyManager::get<FramebufferCache>()->getSelfieFramebuffer();

        _mirrorViewRect.moveTo(inputs->x(), inputs->y());

        renderRearViewMirror(&renderArgs, _mirrorViewRect, inputs->mirrorZoomed());

        renderArgs._blitFramebuffer.reset();
        renderArgs._renderMode = RenderArgs::DEFAULT_RENDER_MODE;
    }

    {
        PerformanceTimer perfTimer("renderOverlay");
        // NOTE: There is no batch associated with this renderArgs
        // the ApplicationOverlay class assumes it's viewport is setup to be the device size
        QSize size = getDeviceSize();
        renderArgs._viewport = glm::ivec4(0, 0, size.width(), size.height());
        _applicationOverlay.renderOverlay(&renderArgs);
    }

    glm::vec3 boomOffset;
    {
        PerformanceTimer perfTimer("CameraUpdates");

        auto myAvatar = getMyAvatar();
        boomOffset = myAvatar->getScale() * myAvatar->getBoomLength() * -IDENTITY_FRONT;

        if (_myCamera.getMode() == CAMERA_MODE_FIRST_PERSON || _myCamera.getMode() == CAMERA_MODE_THIRD_PERSON) {
            Menu::getInstance()->setIsOptionChecked(MenuOption::FirstPerson, myAvatar->getBoomLength() <= MyAvatar::ZOOM_MIN);
            Menu::getInstance()->setIsOptionChecked(MenuOption::ThirdPerson, !(myAvatar->getBoomLength() <= MyAvatar::ZOOM_MIN));
            cameraMenuChanged();
        }

        // The render mode is default or mirror if the camera is in mirror mode, assigned further below
        renderArgs._renderMode = RenderArgs::DEFAULT_RENDER_MODE;

        // Always use the default eye position, not the actual head eye position.
        // Using the latter will cause the camera to wobble with idle animations,
        // or with changes from the face tracker
        if (_myCamera.getMode() == CAMERA_MODE_FIRST_PERSON) {
            if (isHMDMode()) {
                mat4 camMat = myAvatar->getSensorToWorldMatrix() * myAvatar->getHMDSensorMatrix();
                _myCamera.setPosition(extractTranslation(camMat));
                _myCamera.setOrientation(glm::quat_cast(camMat));
            } else {
                _myCamera.setPosition(myAvatar->getDefaultEyePosition());
                _myCamera.setOrientation(myAvatar->getHead()->getCameraOrientation());
            }
        } else if (_myCamera.getMode() == CAMERA_MODE_THIRD_PERSON) {
            if (isHMDMode()) {
                auto hmdWorldMat = myAvatar->getSensorToWorldMatrix() * myAvatar->getHMDSensorMatrix();
                _myCamera.setOrientation(glm::normalize(glm::quat_cast(hmdWorldMat)));
                _myCamera.setPosition(extractTranslation(hmdWorldMat) +
                    myAvatar->getOrientation() * boomOffset);
            } else {
                _myCamera.setOrientation(myAvatar->getHead()->getOrientation());
                if (Menu::getInstance()->isOptionChecked(MenuOption::CenterPlayerInView)) {
                    _myCamera.setPosition(myAvatar->getDefaultEyePosition()
                        + _myCamera.getOrientation() * boomOffset);
                } else {
                    _myCamera.setPosition(myAvatar->getDefaultEyePosition()
                        + myAvatar->getOrientation() * boomOffset);
                }
            }
        } else if (_myCamera.getMode() == CAMERA_MODE_MIRROR) {
            if (isHMDMode()) {
                auto mirrorBodyOrientation = myAvatar->getWorldAlignedOrientation() * glm::quat(glm::vec3(0.0f, PI + _rotateMirror, 0.0f));

                glm::quat hmdRotation = extractRotation(myAvatar->getHMDSensorMatrix());
                // Mirror HMD yaw and roll
                glm::vec3 mirrorHmdEulers = glm::eulerAngles(hmdRotation);
                mirrorHmdEulers.y = -mirrorHmdEulers.y;
                mirrorHmdEulers.z = -mirrorHmdEulers.z;
                glm::quat mirrorHmdRotation = glm::quat(mirrorHmdEulers);

                glm::quat worldMirrorRotation = mirrorBodyOrientation * mirrorHmdRotation;

                _myCamera.setOrientation(worldMirrorRotation);

                glm::vec3 hmdOffset = extractTranslation(myAvatar->getHMDSensorMatrix());
                // Mirror HMD lateral offsets
                hmdOffset.x = -hmdOffset.x;

                _myCamera.setPosition(myAvatar->getDefaultEyePosition()
                    + glm::vec3(0, _raiseMirror * myAvatar->getUniformScale(), 0)
                   + mirrorBodyOrientation * glm::vec3(0.0f, 0.0f, 1.0f) * MIRROR_FULLSCREEN_DISTANCE * _scaleMirror
                   + mirrorBodyOrientation * hmdOffset);
            } else {
                _myCamera.setOrientation(myAvatar->getWorldAlignedOrientation()
                    * glm::quat(glm::vec3(0.0f, PI + _rotateMirror, 0.0f)));
                _myCamera.setPosition(myAvatar->getDefaultEyePosition()
                    + glm::vec3(0, _raiseMirror * myAvatar->getUniformScale(), 0)
                    + (myAvatar->getOrientation() * glm::quat(glm::vec3(0.0f, _rotateMirror, 0.0f))) *
                    glm::vec3(0.0f, 0.0f, -1.0f) * MIRROR_FULLSCREEN_DISTANCE * _scaleMirror);
            }
            renderArgs._renderMode = RenderArgs::MIRROR_RENDER_MODE;
        } else if (_myCamera.getMode() == CAMERA_MODE_ENTITY) {
            EntityItemPointer cameraEntity = _myCamera.getCameraEntityPointer();
            if (cameraEntity != nullptr) {
                if (isHMDMode()) {
                    glm::quat hmdRotation = extractRotation(myAvatar->getHMDSensorMatrix());
                    _myCamera.setOrientation(cameraEntity->getRotation() * hmdRotation);
                    glm::vec3 hmdOffset = extractTranslation(myAvatar->getHMDSensorMatrix());
                    _myCamera.setPosition(cameraEntity->getPosition() + (hmdRotation * hmdOffset));
                } else {
                    _myCamera.setOrientation(cameraEntity->getRotation());
                    _myCamera.setPosition(cameraEntity->getPosition());
                }
            }
        }
        // Update camera position
        if (!isHMDMode()) {
            _myCamera.update(1.0f / _frameCounter.rate());
        }
    }

    getApplicationCompositor().setFrameInfo(_frameCount, _myCamera.getTransform());

    // Primary rendering pass
    auto framebufferCache = DependencyManager::get<FramebufferCache>();
    const QSize size = framebufferCache->getFrameBufferSize();
    // Final framebuffer that will be handled to the display-plugin
    auto finalFramebuffer = framebufferCache->getFramebuffer();

    {
        PROFILE_RANGE(render, "/mainRender");
        PerformanceTimer perfTimer("mainRender");
        renderArgs._boomOffset = boomOffset;
        // Viewport is assigned to the size of the framebuffer
        renderArgs._viewport = ivec4(0, 0, size.width(), size.height());
        if (displayPlugin->isStereo()) {
            // Stereo modes will typically have a larger projection matrix overall,
            // so we ask for the 'mono' projection matrix, which for stereo and HMD
            // plugins will imply the combined projection for both eyes.
            //
            // This is properly implemented for the Oculus plugins, but for OpenVR
            // and Stereo displays I'm not sure how to get / calculate it, so we're
            // just relying on the left FOV in each case and hoping that the
            // overall culling margin of error doesn't cause popping in the
            // right eye.  There are FIXMEs in the relevant plugins
            _myCamera.setProjection(displayPlugin->getCullingProjection(_myCamera.getProjection()));
            renderArgs._context->enableStereo(true);
            mat4 eyeOffsets[2];
            mat4 eyeProjections[2];
            auto baseProjection = renderArgs.getViewFrustum().getProjection();
            auto hmdInterface = DependencyManager::get<HMDScriptingInterface>();
            float IPDScale = hmdInterface->getIPDScale();

            // FIXME we probably don't need to set the projection matrix every frame,
            // only when the display plugin changes (or in non-HMD modes when the user
            // changes the FOV manually, which right now I don't think they can.
            for_each_eye([&](Eye eye) {
                // For providing the stereo eye views, the HMD head pose has already been
                // applied to the avatar, so we need to get the difference between the head
                // pose applied to the avatar and the per eye pose, and use THAT as
                // the per-eye stereo matrix adjustment.
                mat4 eyeToHead = displayPlugin->getEyeToHeadTransform(eye);
                // Grab the translation
                vec3 eyeOffset = glm::vec3(eyeToHead[3]);
                // Apply IPD scaling
                mat4 eyeOffsetTransform = glm::translate(mat4(), eyeOffset * -1.0f * IPDScale);
                eyeOffsets[eye] = eyeOffsetTransform;
                eyeProjections[eye] = displayPlugin->getEyeProjection(eye, baseProjection);
            });
            renderArgs._context->setStereoProjections(eyeProjections);
            renderArgs._context->setStereoViews(eyeOffsets);
        }
        renderArgs._blitFramebuffer = finalFramebuffer;
        displaySide(&renderArgs, _myCamera);
    }

    auto frame = _gpuContext->endFrame();
    frame->frameIndex = _frameCount;
    frame->framebuffer = finalFramebuffer;
    frame->framebufferRecycler = [](const gpu::FramebufferPointer& framebuffer){
        DependencyManager::get<FramebufferCache>()->releaseFramebuffer(framebuffer);
    };
    frame->overlay = _applicationOverlay.getOverlayTexture();
    // deliver final scene rendering commands to the display plugin
    {
        PROFILE_RANGE(render, "/pluginOutput");
        PerformanceTimer perfTimer("pluginOutput");
        _frameCounter.increment();
        displayPlugin->submitFrame(frame);
    }

    // Reset the framebuffer and stereo state
    renderArgs._blitFramebuffer.reset();
    renderArgs._context->enableStereo(false);

    {
        Stats::getInstance()->setRenderDetails(renderArgs._details);
    }

    uint64_t lastPaintDuration = usecTimestampNow() - lastPaintBegin;
    _frameTimingsScriptingInterface.addValue(lastPaintDuration);
}

void Application::runTests() {
    runTimingTests();
    runUnitTests();
}

void Application::audioMuteToggled() const {
    QAction* muteAction = Menu::getInstance()->getActionForOption(MenuOption::MuteAudio);
    Q_CHECK_PTR(muteAction);
    muteAction->setChecked(DependencyManager::get<AudioClient>()->isMuted());
}

void Application::faceTrackerMuteToggled() {

    QAction* muteAction = Menu::getInstance()->getActionForOption(MenuOption::MuteFaceTracking);
    Q_CHECK_PTR(muteAction);
    bool isMuted = getSelectedFaceTracker()->isMuted();
    muteAction->setChecked(isMuted);
    getSelectedFaceTracker()->setEnabled(!isMuted);
    Menu::getInstance()->getActionForOption(MenuOption::CalibrateCamera)->setEnabled(!isMuted);
}

void Application::setFieldOfView(float fov) {
    if (fov != _fieldOfView.get()) {
        _fieldOfView.set(fov);
        resizeGL();
    }
}

void Application::setHMDTabletScale(float hmdTabletScale) {
    _hmdTabletScale.set(hmdTabletScale);
}

void Application::setDesktopTabletScale(float desktopTabletScale) {
    _desktopTabletScale.set(desktopTabletScale);
}

void Application::setDesktopTabletBecomesToolbarSetting(bool value) {
    _desktopTabletBecomesToolbarSetting.set(value);
    updateSystemTabletMode();
}

void Application::setHmdTabletBecomesToolbarSetting(bool value) {
    _hmdTabletBecomesToolbarSetting.set(value);
    updateSystemTabletMode();
}

void Application::setSettingConstrainToolbarPosition(bool setting) {
    _constrainToolbarPosition.set(setting);
    DependencyManager::get<OffscreenUi>()->setConstrainToolbarToCenterX(setting);
}

void Application::aboutApp() {
    InfoView::show(INFO_WELCOME_PATH);
}

void Application::showHelp() {
    static const QString HAND_CONTROLLER_NAME_VIVE = "vive";
    static const QString HAND_CONTROLLER_NAME_OCULUS_TOUCH = "oculus";

    static const QString TAB_KEYBOARD_MOUSE = "kbm";
    static const QString TAB_GAMEPAD = "gamepad";
    static const QString TAB_HAND_CONTROLLERS = "handControllers";

    QString handControllerName = HAND_CONTROLLER_NAME_VIVE;
    QString defaultTab = TAB_KEYBOARD_MOUSE;

    if (PluginUtils::isViveControllerAvailable()) {
        defaultTab = TAB_HAND_CONTROLLERS;
        handControllerName = HAND_CONTROLLER_NAME_VIVE;
    } else if (PluginUtils::isOculusTouchControllerAvailable()) {
        defaultTab = TAB_HAND_CONTROLLERS;
        handControllerName = HAND_CONTROLLER_NAME_OCULUS_TOUCH;
    } else if (PluginUtils::isXboxControllerAvailable()) {
        defaultTab = TAB_GAMEPAD;
    }

    QUrlQuery queryString;
    queryString.addQueryItem("handControllerName", handControllerName);
    queryString.addQueryItem("defaultTab", defaultTab);

    InfoView::show(INFO_HELP_PATH, false, queryString.toString());
}

void Application::resizeEvent(QResizeEvent* event) {
    resizeGL();
}

void Application::resizeGL() {
    PROFILE_RANGE(render, __FUNCTION__);
    if (nullptr == _displayPlugin) {
        return;
    }

    auto displayPlugin = getActiveDisplayPlugin();
    // Set the desired FBO texture size. If it hasn't changed, this does nothing.
    // Otherwise, it must rebuild the FBOs
    uvec2 framebufferSize = displayPlugin->getRecommendedRenderSize();
    uvec2 renderSize = uvec2(vec2(framebufferSize) * getRenderResolutionScale());
    if (_renderResolution != renderSize) {
        _renderResolution = renderSize;
        DependencyManager::get<FramebufferCache>()->setFrameBufferSize(fromGlm(renderSize));
    }

    // FIXME the aspect ratio for stereo displays is incorrect based on this.
    float aspectRatio = displayPlugin->getRecommendedAspectRatio();
    _myCamera.setProjection(glm::perspective(glm::radians(_fieldOfView.get()), aspectRatio,
                                             DEFAULT_NEAR_CLIP, DEFAULT_FAR_CLIP));
    // Possible change in aspect ratio
    {
        QMutexLocker viewLocker(&_viewMutex);
        loadViewFrustum(_myCamera, _viewFrustum);
    }

    auto offscreenUi = DependencyManager::get<OffscreenUi>();
    auto uiSize = displayPlugin->getRecommendedUiSize();
    // Bit of a hack since there's no device pixel ratio change event I can find.
    if (offscreenUi->size() != fromGlm(uiSize)) {
        qCDebug(interfaceapp) << "Device pixel ratio changed, triggering resize to " << uiSize;
        offscreenUi->resize(fromGlm(uiSize), true);
        _offscreenContext->makeCurrent();
    }
}

bool Application::importJSONFromURL(const QString& urlString) {
    // we only load files that terminate in just .json (not .svo.json and not .ava.json)
    // if they come from the High Fidelity Marketplace Assets CDN

    QUrl jsonURL { urlString };

    if (jsonURL.host().endsWith(MARKETPLACE_CDN_HOSTNAME)) {
        emit svoImportRequested(urlString);
        return true;
    } else {
        return false;
    }
}

bool Application::importSVOFromURL(const QString& urlString) {
    emit svoImportRequested(urlString);
    return true;
}

bool Application::event(QEvent* event) {
    if (!Menu::getInstance()) {
        return false;
    }

    // Presentation/painting logic
    // TODO: Decouple presentation and painting loops
    static bool isPaintingThrottled = false;
    if ((int)event->type() == (int)Present) {
        if (isPaintingThrottled) {
            // If painting (triggered by presentation) is hogging the main thread,
            // repost as low priority to avoid hanging the GUI.
            // This has the effect of allowing presentation to exceed the paint budget by X times and
            // only dropping every (1/X) frames, instead of every ceil(X) frames
            // (e.g. at a 60FPS target, painting for 17us would fall to 58.82FPS instead of 30FPS).
            removePostedEvents(this, Present);
            postEvent(this, new QEvent(static_cast<QEvent::Type>(Present)), Qt::LowEventPriority);
            isPaintingThrottled = false;
            return true;
        }

        float nsecsElapsed = (float)_lastTimeUpdated.nsecsElapsed();
        if (shouldPaint(nsecsElapsed)) {
            _lastTimeUpdated.start();
            idle(nsecsElapsed);
            postEvent(this, new QEvent(static_cast<QEvent::Type>(Paint)), Qt::HighEventPriority);
        }
        isPaintingThrottled = true;

        return true;
    } else if ((int)event->type() == (int)Paint) {
        // NOTE: This must be updated as close to painting as possible,
        //       or AvatarInputs will mysteriously move to the bottom-right
        AvatarInputs::getInstance()->update();

        paintGL();

        isPaintingThrottled = false;

        return true;
    }

    if ((int)event->type() == (int)Lambda) {
        static_cast<LambdaEvent*>(event)->call();
        return true;
    }

    {
        if (!_keyboardFocusedEntity.get().isInvalidID()) {
            switch (event->type()) {
                case QEvent::KeyPress:
                case QEvent::KeyRelease: {
                    //auto entityScriptingInterface = DependencyManager::get<EntityScriptingInterface>();
                    auto entity = getEntities()->getTree()->findEntityByID(_keyboardFocusedEntity.get());
                    if (entity && entity->getEventHandler()) {
                        event->setAccepted(false);
                        QCoreApplication::sendEvent(entity->getEventHandler(), event);
                        if (event->isAccepted()) {
                            _lastAcceptedKeyPress = usecTimestampNow();
                            return true;
                        }
                    }
                    break;
                }
                default:
                    break;
                }
        }
    }

    {
        if (_keyboardFocusedOverlay.get() != UNKNOWN_OVERLAY_ID) {
            switch (event->type()) {
                case QEvent::KeyPress:
                case QEvent::KeyRelease: {
                    // Only Web overlays can have focus.
                    auto overlay =
                        std::dynamic_pointer_cast<Web3DOverlay>(getOverlays().getOverlay(_keyboardFocusedOverlay.get()));
                    if (overlay && overlay->getEventHandler()) {
                        event->setAccepted(false);
                        QCoreApplication::sendEvent(overlay->getEventHandler(), event);
                        if (event->isAccepted()) {
                            _lastAcceptedKeyPress = usecTimestampNow();
                            return true;
                        }
                    }
                    break;
                }
                default:
                    break;
                }
        }
    }

    switch (event->type()) {
        case QEvent::MouseMove:
            mouseMoveEvent(static_cast<QMouseEvent*>(event));
            return true;
        case QEvent::MouseButtonPress:
            mousePressEvent(static_cast<QMouseEvent*>(event));
            return true;
        case QEvent::MouseButtonDblClick:
            mouseDoublePressEvent(static_cast<QMouseEvent*>(event));
            return true;
        case QEvent::MouseButtonRelease:
            mouseReleaseEvent(static_cast<QMouseEvent*>(event));
            return true;
        case QEvent::KeyPress:
            keyPressEvent(static_cast<QKeyEvent*>(event));
            return true;
        case QEvent::KeyRelease:
            keyReleaseEvent(static_cast<QKeyEvent*>(event));
            return true;
        case QEvent::FocusOut:
            focusOutEvent(static_cast<QFocusEvent*>(event));
            return true;
        case QEvent::TouchBegin:
            touchBeginEvent(static_cast<QTouchEvent*>(event));
            event->accept();
            return true;
        case QEvent::TouchEnd:
            touchEndEvent(static_cast<QTouchEvent*>(event));
            return true;
        case QEvent::TouchUpdate:
            touchUpdateEvent(static_cast<QTouchEvent*>(event));
            return true;
        case QEvent::Gesture:
            touchGestureEvent((QGestureEvent*)event);
            return true;
        case QEvent::Wheel:
            wheelEvent(static_cast<QWheelEvent*>(event));
            return true;
        case QEvent::Drop:
            dropEvent(static_cast<QDropEvent*>(event));
            return true;
        default:
            break;
    }

    // handle custom URL
    if (event->type() == QEvent::FileOpen) {

        QFileOpenEvent* fileEvent = static_cast<QFileOpenEvent*>(event);

        QUrl url = fileEvent->url();

        if (!url.isEmpty()) {
            QString urlString = url.toString();

            if (canAcceptURL(urlString)) {

                return acceptURL(urlString);
            }
        }
        return false;
    }

    if (HFActionEvent::types().contains(event->type())) {
        _controllerScriptingInterface->handleMetaEvent(static_cast<HFMetaEvent*>(event));
    }

    return QApplication::event(event);
}

bool Application::eventFilter(QObject* object, QEvent* event) {

    if (event->type() == QEvent::Leave) {
        getApplicationCompositor().handleLeaveEvent();
    }

    if (event->type() == QEvent::ShortcutOverride) {
        if (DependencyManager::get<OffscreenUi>()->shouldSwallowShortcut(event)) {
            event->accept();
            return true;
        }

        // Filter out captured keys before they're used for shortcut actions.
        if (_controllerScriptingInterface->isKeyCaptured(static_cast<QKeyEvent*>(event))) {
            event->accept();
            return true;
        }
    }

    return false;
}

static bool _altPressed{ false };

void Application::keyPressEvent(QKeyEvent* event) {
    _altPressed = event->key() == Qt::Key_Alt;
    _keysPressed.insert(event->key());

    _controllerScriptingInterface->emitKeyPressEvent(event); // send events to any registered scripts

    // if one of our scripts have asked to capture this event, then stop processing it
    if (_controllerScriptingInterface->isKeyCaptured(event)) {
        return;
    }

    if (hasFocus()) {
        if (_keyboardMouseDevice->isActive()) {
            _keyboardMouseDevice->keyPressEvent(event);
        }

        bool isShifted = event->modifiers().testFlag(Qt::ShiftModifier);
        bool isMeta = event->modifiers().testFlag(Qt::ControlModifier);
        bool isOption = event->modifiers().testFlag(Qt::AltModifier);
        switch (event->key()) {
            case Qt::Key_Enter:
            case Qt::Key_Return:
                if (isOption) {
                    if (_window->isFullScreen()) {
                        unsetFullscreen();
                    } else {
                        setFullscreen(nullptr);
                    }
                } else {
                    Menu::getInstance()->triggerOption(MenuOption::AddressBar);
                }
                break;

            case Qt::Key_1:
            case Qt::Key_2:
            case Qt::Key_3:
            case Qt::Key_4:
            case Qt::Key_5:
            case Qt::Key_6:
            case Qt::Key_7:
                if (isMeta || isOption) {
                    unsigned int index = static_cast<unsigned int>(event->key() - Qt::Key_1);
                    auto displayPlugins = PluginManager::getInstance()->getDisplayPlugins();
                    if (index < displayPlugins.size()) {
                        auto targetPlugin = displayPlugins.at(index);
                        QString targetName = targetPlugin->getName();
                        auto menu = Menu::getInstance();
                        QAction* action = menu->getActionForOption(targetName);
                        if (action && !action->isChecked()) {
                            action->trigger();
                        }
                    }
                }
                break;

            case Qt::Key_X:
                if (isShifted && isMeta) {
                    auto offscreenUi = DependencyManager::get<OffscreenUi>();
                    offscreenUi->togglePinned();
                    //offscreenUi->getRootContext()->engine()->clearComponentCache();
                    //OffscreenUi::information("Debugging", "Component cache cleared");
                    // placeholder for dialogs being converted to QML.
                }
                break;

            case Qt::Key_Y:
                if (isShifted && isMeta) {
                    getActiveDisplayPlugin()->cycleDebugOutput();
                }
                break;

            case Qt::Key_B:
                if (isMeta) {
                    auto offscreenUi = DependencyManager::get<OffscreenUi>();
                    offscreenUi->load("Browser.qml");
                }
                break;

            case Qt::Key_L:
                if (isShifted && isMeta) {
                    Menu::getInstance()->triggerOption(MenuOption::Log);
                } else if (isMeta) {
                    Menu::getInstance()->triggerOption(MenuOption::AddressBar);
                } else if (isShifted) {
                    Menu::getInstance()->triggerOption(MenuOption::LodTools);
                }
                break;

            case Qt::Key_F: {
                _physicsEngine->dumpNextStats();
                break;
            }

            case Qt::Key_Asterisk:
                Menu::getInstance()->triggerOption(MenuOption::DefaultSkybox);
                break;

            case Qt::Key_N:
                if (!isOption && !isShifted && isMeta) {
                    DependencyManager::get<NodeList>()->toggleIgnoreRadius();
                }
                break;

            case Qt::Key_S:
                if (isShifted && isMeta && !isOption) {
                    Menu::getInstance()->triggerOption(MenuOption::SuppressShortTimings);
                } else if (isOption && !isShifted && !isMeta) {
                    Menu::getInstance()->triggerOption(MenuOption::ScriptEditor);
                } else if (!isOption && !isShifted && isMeta) {
                    takeSnapshot(true);
                }
                break;

            case Qt::Key_Apostrophe: {
                if (isMeta) {
                    auto cursor = Cursor::Manager::instance().getCursor();
                    auto curIcon = cursor->getIcon();
                    if (curIcon == Cursor::Icon::DEFAULT) {
                        cursor->setIcon(Cursor::Icon::LINK);
                    } else {
                        cursor->setIcon(Cursor::Icon::DEFAULT);
                    }
                } else {
                    resetSensors(true);
                }
                break;
            }

            case Qt::Key_Backslash:
                Menu::getInstance()->triggerOption(MenuOption::Chat);
                break;

            case Qt::Key_Up:
                if (_myCamera.getMode() == CAMERA_MODE_MIRROR) {
                    if (!isShifted) {
                        _scaleMirror *= 0.95f;
                    } else {
                        _raiseMirror += 0.05f;
                    }
                }
                break;

            case Qt::Key_Down:
                if (_myCamera.getMode() == CAMERA_MODE_MIRROR) {
                    if (!isShifted) {
                        _scaleMirror *= 1.05f;
                    } else {
                        _raiseMirror -= 0.05f;
                    }
                }
                break;

            case Qt::Key_Left:
                if (_myCamera.getMode() == CAMERA_MODE_MIRROR) {
                    _rotateMirror += PI / 20.0f;
                }
                break;

            case Qt::Key_Right:
                if (_myCamera.getMode() == CAMERA_MODE_MIRROR) {
                    _rotateMirror -= PI / 20.0f;
                }
                break;

#if 0
            case Qt::Key_I:
                if (isShifted) {
                    _myCamera.setEyeOffsetOrientation(glm::normalize(
                                                                     glm::quat(glm::vec3(0.002f, 0, 0)) * _myCamera.getEyeOffsetOrientation()));
                } else {
                    _myCamera.setEyeOffsetPosition(_myCamera.getEyeOffsetPosition() + glm::vec3(0, 0.001, 0));
                }
                updateProjectionMatrix();
                break;

            case Qt::Key_K:
                if (isShifted) {
                    _myCamera.setEyeOffsetOrientation(glm::normalize(
                                                                     glm::quat(glm::vec3(-0.002f, 0, 0)) * _myCamera.getEyeOffsetOrientation()));
                } else {
                    _myCamera.setEyeOffsetPosition(_myCamera.getEyeOffsetPosition() + glm::vec3(0, -0.001, 0));
                }
                updateProjectionMatrix();
                break;

            case Qt::Key_J:
                if (isShifted) {
                    QMutexLocker viewLocker(&_viewMutex);
                    _viewFrustum.setFocalLength(_viewFrustum.getFocalLength() - 0.1f);
                } else {
                    _myCamera.setEyeOffsetPosition(_myCamera.getEyeOffsetPosition() + glm::vec3(-0.001, 0, 0));
                }
                updateProjectionMatrix();
                break;

            case Qt::Key_M:
                if (isShifted) {
                    QMutexLocker viewLocker(&_viewMutex);
                    _viewFrustum.setFocalLength(_viewFrustum.getFocalLength() + 0.1f);
                } else {
                    _myCamera.setEyeOffsetPosition(_myCamera.getEyeOffsetPosition() + glm::vec3(0.001, 0, 0));
                }
                updateProjectionMatrix();
                break;

            case Qt::Key_U:
                if (isShifted) {
                    _myCamera.setEyeOffsetOrientation(glm::normalize(
                                                                     glm::quat(glm::vec3(0, 0, -0.002f)) * _myCamera.getEyeOffsetOrientation()));
                } else {
                    _myCamera.setEyeOffsetPosition(_myCamera.getEyeOffsetPosition() + glm::vec3(0, 0, -0.001));
                }
                updateProjectionMatrix();
                break;

            case Qt::Key_Y:
                if (isShifted) {
                    _myCamera.setEyeOffsetOrientation(glm::normalize(
                                                                     glm::quat(glm::vec3(0, 0, 0.002f)) * _myCamera.getEyeOffsetOrientation()));
                } else {
                    _myCamera.setEyeOffsetPosition(_myCamera.getEyeOffsetPosition() + glm::vec3(0, 0, 0.001));
                }
                updateProjectionMatrix();
                break;
#endif

            case Qt::Key_H:
                if (isShifted) {
                    Menu::getInstance()->triggerOption(MenuOption::MiniMirror);
                } else {
                    // whenever switching to/from full screen mirror from the keyboard, remember
                    // the state you were in before full screen mirror, and return to that.
                    auto previousMode = _myCamera.getMode();
                    if (previousMode != CAMERA_MODE_MIRROR) {
                        switch (previousMode) {
                            case CAMERA_MODE_FIRST_PERSON:
                                _returnFromFullScreenMirrorTo = MenuOption::FirstPerson;
                                break;
                            case CAMERA_MODE_THIRD_PERSON:
                                _returnFromFullScreenMirrorTo = MenuOption::ThirdPerson;
                                break;

                            // FIXME - it's not clear that these modes make sense to return to...
                            case CAMERA_MODE_INDEPENDENT:
                                _returnFromFullScreenMirrorTo = MenuOption::IndependentMode;
                                break;
                            case CAMERA_MODE_ENTITY:
                                _returnFromFullScreenMirrorTo = MenuOption::CameraEntityMode;
                                break;

                            default:
                                _returnFromFullScreenMirrorTo = MenuOption::ThirdPerson;
                                break;
                        }
                    }

                    bool isMirrorChecked = Menu::getInstance()->isOptionChecked(MenuOption::FullscreenMirror);
                    Menu::getInstance()->setIsOptionChecked(MenuOption::FullscreenMirror, !isMirrorChecked);
                    if (isMirrorChecked) {

                        // if we got here without coming in from a non-Full Screen mirror case, then our
                        // _returnFromFullScreenMirrorTo is unknown. In that case we'll go to the old
                        // behavior of returning to ThirdPerson
                        if (_returnFromFullScreenMirrorTo.isEmpty()) {
                            _returnFromFullScreenMirrorTo = MenuOption::ThirdPerson;
                        }
                        Menu::getInstance()->setIsOptionChecked(_returnFromFullScreenMirrorTo, true);
                    }
                    cameraMenuChanged();
                }
                break;
            case Qt::Key_P: {
                bool isFirstPersonChecked = Menu::getInstance()->isOptionChecked(MenuOption::FirstPerson);
                Menu::getInstance()->setIsOptionChecked(MenuOption::FirstPerson, !isFirstPersonChecked);
                Menu::getInstance()->setIsOptionChecked(MenuOption::ThirdPerson, isFirstPersonChecked);
                cameraMenuChanged();
                break;
            }

            case Qt::Key_Slash:
                Menu::getInstance()->triggerOption(MenuOption::Stats);
                break;

            case Qt::Key_Plus: {
                if (isMeta && event->modifiers().testFlag(Qt::KeypadModifier)) {
                    auto& cursorManager = Cursor::Manager::instance();
                    cursorManager.setScale(cursorManager.getScale() * 1.1f);
                } else {
                    getMyAvatar()->increaseSize();
                }
                break;
            }

            case Qt::Key_Minus: {
                if (isMeta && event->modifiers().testFlag(Qt::KeypadModifier)) {
                    auto& cursorManager = Cursor::Manager::instance();
                    cursorManager.setScale(cursorManager.getScale() / 1.1f);
                } else {
                    getMyAvatar()->decreaseSize();
                }
                break;
            }

            case Qt::Key_Equal:
                getMyAvatar()->resetSize();
                break;
            case Qt::Key_Space: {
                if (!event->isAutoRepeat()) {
                    // FIXME -- I don't think we've tested the HFActionEvent in a while... this looks possibly dubious
                    // this starts an HFActionEvent
                    HFActionEvent startActionEvent(HFActionEvent::startType(),
                                                   computePickRay(getMouse().x, getMouse().y));
                    sendEvent(this, &startActionEvent);
                }

                break;
            }
            case Qt::Key_Escape: {
                getActiveDisplayPlugin()->abandonCalibration();
                if (!event->isAutoRepeat()) {
                    // this starts the HFCancelEvent
                    HFBackEvent startBackEvent(HFBackEvent::startType());
                    sendEvent(this, &startBackEvent);
                }

                break;
            }

            default:
                event->ignore();
                break;
        }
    }
}



void Application::keyReleaseEvent(QKeyEvent* event) {
    _keysPressed.remove(event->key());

    _controllerScriptingInterface->emitKeyReleaseEvent(event); // send events to any registered scripts

    // if one of our scripts have asked to capture this event, then stop processing it
    if (_controllerScriptingInterface->isKeyCaptured(event)) {
        return;
    }

    if (_keyboardMouseDevice->isActive()) {
        _keyboardMouseDevice->keyReleaseEvent(event);
    }

    switch (event->key()) {
        case Qt::Key_Space: {
            if (!event->isAutoRepeat()) {
                // FIXME -- I don't think we've tested the HFActionEvent in a while... this looks possibly dubious
                // this ends the HFActionEvent
                HFActionEvent endActionEvent(HFActionEvent::endType(),
                                             computePickRay(getMouse().x, getMouse().y));
                sendEvent(this, &endActionEvent);
            }
            break;
        }
        case Qt::Key_Escape: {
            if (!event->isAutoRepeat()) {
                // this ends the HFCancelEvent
                HFBackEvent endBackEvent(HFBackEvent::endType());
                sendEvent(this, &endBackEvent);
            }
            break;
        }
        default:
            event->ignore();
            break;
    }
}

void Application::focusOutEvent(QFocusEvent* event) {
    auto inputPlugins = PluginManager::getInstance()->getInputPlugins();
    foreach(auto inputPlugin, inputPlugins) {
        if (inputPlugin->isActive()) {
            inputPlugin->pluginFocusOutEvent();
        }
    }

// FIXME spacemouse code still needs cleanup
#if 0
    //SpacemouseDevice::getInstance().focusOutEvent();
    //SpacemouseManager::getInstance().getDevice()->focusOutEvent();
    SpacemouseManager::getInstance().ManagerFocusOutEvent();
#endif

    // synthesize events for keys currently pressed, since we may not get their release events
    foreach (int key, _keysPressed) {
        QKeyEvent keyEvent(QEvent::KeyRelease, key, Qt::NoModifier);
        keyReleaseEvent(&keyEvent);
    }
    _keysPressed.clear();
}

void Application::maybeToggleMenuVisible(QMouseEvent* event) const {
#ifndef Q_OS_MAC
    // If in full screen, and our main windows menu bar is hidden, and we're close to the top of the QMainWindow
    // then show the menubar.
    if (_window->isFullScreen()) {
        QMenuBar* menuBar = _window->menuBar();
        if (menuBar) {
            static const int MENU_TOGGLE_AREA = 10;
            if (!menuBar->isVisible()) {
                if (event->pos().y() <= MENU_TOGGLE_AREA) {
                    menuBar->setVisible(true);
                }
            }  else {
                if (event->pos().y() > MENU_TOGGLE_AREA) {
                    menuBar->setVisible(false);
                }
            }
        }
    }
#endif
}

void Application::mouseMoveEvent(QMouseEvent* event) {
    PROFILE_RANGE(app_input_mouse, __FUNCTION__);

    if (_aboutToQuit) {
        return;
    }

    maybeToggleMenuVisible(event);

    auto& compositor = getApplicationCompositor();
    // if this is a real mouse event, and we're in HMD mode, then we should use it to move the
    // compositor reticle
    // handleRealMouseMoveEvent() will return true, if we shouldn't process the event further
    if (!compositor.fakeEventActive() && compositor.handleRealMouseMoveEvent()) {
        return; // bail
    }

    auto offscreenUi = DependencyManager::get<OffscreenUi>();
    auto eventPosition = compositor.getMouseEventPosition(event);
    QPointF transformedPos = offscreenUi->mapToVirtualScreen(eventPosition, _glWidget);
    auto button = event->button();
    auto buttons = event->buttons();
    // Determine if the ReticleClick Action is 1 and if so, fake include the LeftMouseButton
    if (_reticleClickPressed) {
        if (button == Qt::NoButton) {
            button = Qt::LeftButton;
        }
        buttons |= Qt::LeftButton;
    }

    QMouseEvent mappedEvent(event->type(),
        transformedPos,
        event->screenPos(), button,
        buttons, event->modifiers());

    if (compositor.getReticleVisible() || !isHMDMode() || !compositor.getReticleOverDesktop() ||
        getOverlays().getOverlayAtPoint(glm::vec2(transformedPos.x(), transformedPos.y())) != UNKNOWN_OVERLAY_ID) {
        getOverlays().mouseMoveEvent(&mappedEvent);
        getEntities()->mouseMoveEvent(&mappedEvent);
    }
    _controllerScriptingInterface->emitMouseMoveEvent(&mappedEvent); // send events to any registered scripts

    // if one of our scripts have asked to capture this event, then stop processing it
    if (_controllerScriptingInterface->isMouseCaptured()) {
        return;
    }

    if (_keyboardMouseDevice->isActive()) {
        _keyboardMouseDevice->mouseMoveEvent(event);
    }
}

void Application::mousePressEvent(QMouseEvent* event) {
    // Inhibit the menu if the user is using alt-mouse dragging
    _altPressed = false;

    auto offscreenUi = DependencyManager::get<OffscreenUi>();
    // If we get a mouse press event it means it wasn't consumed by the offscreen UI,
    // hence, we should defocus all of the offscreen UI windows, in order to allow
    // keyboard shortcuts not to be swallowed by them.  In particular, WebEngineViews
    // will consume all keyboard events.
    offscreenUi->unfocusWindows();

    auto eventPosition = getApplicationCompositor().getMouseEventPosition(event);
    QPointF transformedPos = offscreenUi->mapToVirtualScreen(eventPosition, _glWidget);
    QMouseEvent mappedEvent(event->type(),
        transformedPos,
        event->screenPos(), event->button(),
        event->buttons(), event->modifiers());

    if (!_aboutToQuit) {
        getOverlays().mousePressEvent(&mappedEvent);

        if (!_controllerScriptingInterface->areEntityClicksCaptured()) {
            getEntities()->mousePressEvent(&mappedEvent);
        }
    }

    _controllerScriptingInterface->emitMousePressEvent(&mappedEvent); // send events to any registered scripts

    // if one of our scripts have asked to capture this event, then stop processing it
    if (_controllerScriptingInterface->isMouseCaptured()) {
        return;
    }

    if (hasFocus()) {
        if (_keyboardMouseDevice->isActive()) {
            _keyboardMouseDevice->mousePressEvent(event);
        }

        if (event->button() == Qt::LeftButton) {
            // nobody handled this - make it an action event on the _window object
            HFActionEvent actionEvent(HFActionEvent::startType(),
                computePickRay(mappedEvent.x(), mappedEvent.y()));
            sendEvent(this, &actionEvent);
        }
    }
}

void Application::mouseDoublePressEvent(QMouseEvent* event) const {
    // if one of our scripts have asked to capture this event, then stop processing it
    if (_controllerScriptingInterface->isMouseCaptured()) {
        return;
    }

    _controllerScriptingInterface->emitMouseDoublePressEvent(event);
}

void Application::mouseReleaseEvent(QMouseEvent* event) {

    auto offscreenUi = DependencyManager::get<OffscreenUi>();
    auto eventPosition = getApplicationCompositor().getMouseEventPosition(event);
    QPointF transformedPos = offscreenUi->mapToVirtualScreen(eventPosition, _glWidget);
    QMouseEvent mappedEvent(event->type(),
        transformedPos,
        event->screenPos(), event->button(),
        event->buttons(), event->modifiers());

    if (!_aboutToQuit) {
        getOverlays().mouseReleaseEvent(&mappedEvent);
        getEntities()->mouseReleaseEvent(&mappedEvent);
    }

    _controllerScriptingInterface->emitMouseReleaseEvent(&mappedEvent); // send events to any registered scripts

    // if one of our scripts have asked to capture this event, then stop processing it
    if (_controllerScriptingInterface->isMouseCaptured()) {
        return;
    }

    if (hasFocus()) {
        if (_keyboardMouseDevice->isActive()) {
            _keyboardMouseDevice->mouseReleaseEvent(event);
        }

        if (event->button() == Qt::LeftButton) {
            // fire an action end event
            HFActionEvent actionEvent(HFActionEvent::endType(),
                computePickRay(mappedEvent.x(), mappedEvent.y()));
            sendEvent(this, &actionEvent);
        }
    }
}

void Application::touchUpdateEvent(QTouchEvent* event) {
    _altPressed = false;

    if (event->type() == QEvent::TouchUpdate) {
        TouchEvent thisEvent(*event, _lastTouchEvent);
        _controllerScriptingInterface->emitTouchUpdateEvent(thisEvent); // send events to any registered scripts
        _lastTouchEvent = thisEvent;
    }

    // if one of our scripts have asked to capture this event, then stop processing it
    if (_controllerScriptingInterface->isTouchCaptured()) {
        return;
    }

    if (_keyboardMouseDevice->isActive()) {
        _keyboardMouseDevice->touchUpdateEvent(event);
    }
    if (_touchscreenDevice && _touchscreenDevice->isActive()) {
        _touchscreenDevice->touchUpdateEvent(event);
    }
}

void Application::touchBeginEvent(QTouchEvent* event) {
    _altPressed = false;
    TouchEvent thisEvent(*event); // on touch begin, we don't compare to last event
    _controllerScriptingInterface->emitTouchBeginEvent(thisEvent); // send events to any registered scripts

    _lastTouchEvent = thisEvent; // and we reset our last event to this event before we call our update
    touchUpdateEvent(event);

    // if one of our scripts have asked to capture this event, then stop processing it
    if (_controllerScriptingInterface->isTouchCaptured()) {
        return;
    }

    if (_keyboardMouseDevice->isActive()) {
        _keyboardMouseDevice->touchBeginEvent(event);
    }
    if (_touchscreenDevice && _touchscreenDevice->isActive()) {
        _touchscreenDevice->touchBeginEvent(event);
    }

}

void Application::touchEndEvent(QTouchEvent* event) {
    _altPressed = false;
    TouchEvent thisEvent(*event, _lastTouchEvent);
    _controllerScriptingInterface->emitTouchEndEvent(thisEvent); // send events to any registered scripts
    _lastTouchEvent = thisEvent;

    // if one of our scripts have asked to capture this event, then stop processing it
    if (_controllerScriptingInterface->isTouchCaptured()) {
        return;
    }

    if (_keyboardMouseDevice->isActive()) {
        _keyboardMouseDevice->touchEndEvent(event);
    }
    if (_touchscreenDevice && _touchscreenDevice->isActive()) {
        _touchscreenDevice->touchEndEvent(event);
    }

    // put any application specific touch behavior below here..
}

void Application::touchGestureEvent(QGestureEvent* event) {
    if (_touchscreenDevice && _touchscreenDevice->isActive()) {
        _touchscreenDevice->touchGestureEvent(event);
    }
}

void Application::wheelEvent(QWheelEvent* event) const {
    _altPressed = false;
    _controllerScriptingInterface->emitWheelEvent(event); // send events to any registered scripts

    // if one of our scripts have asked to capture this event, then stop processing it
    if (_controllerScriptingInterface->isWheelCaptured()) {
        return;
    }

    if (_keyboardMouseDevice->isActive()) {
        _keyboardMouseDevice->wheelEvent(event);
    }
}

void Application::dropEvent(QDropEvent *event) {
    const QMimeData* mimeData = event->mimeData();
    for (auto& url : mimeData->urls()) {
        QString urlString = url.toString();
        if (acceptURL(urlString, true)) {
            event->acceptProposedAction();
        }
    }
}

void Application::dragEnterEvent(QDragEnterEvent* event) {
    event->acceptProposedAction();
}

// This is currently not used, but could be invoked if the user wants to go to the place embedded in an
// Interface-taken snapshot. (It was developed for drag and drop, before we had asset-server loading or in-world browsers.)
bool Application::acceptSnapshot(const QString& urlString) {
    QUrl url(urlString);
    QString snapshotPath = url.toLocalFile();

    SnapshotMetaData* snapshotData = Snapshot::parseSnapshotData(snapshotPath);
    if (snapshotData) {
        if (!snapshotData->getURL().toString().isEmpty()) {
            DependencyManager::get<AddressManager>()->handleLookupString(snapshotData->getURL().toString());
        }
    } else {
        OffscreenUi::warning("", "No location details were found in the file\n" +
                             snapshotPath + "\nTry dragging in an authentic Hifi snapshot.");
    }
    return true;
}

static uint32_t _renderedFrameIndex { INVALID_FRAME };

bool Application::shouldPaint(float nsecsElapsed) {
    if (_aboutToQuit) {
        return false;
    }

    auto displayPlugin = getActiveDisplayPlugin();

#ifdef DEBUG_PAINT_DELAY
    static uint64_t paintDelaySamples{ 0 };
    static uint64_t paintDelayUsecs{ 0 };

    paintDelayUsecs += displayPlugin->getPaintDelayUsecs();

    static const int PAINT_DELAY_THROTTLE = 1000;
    if (++paintDelaySamples % PAINT_DELAY_THROTTLE == 0) {
        qCDebug(interfaceapp).nospace() <<
            "Paint delay (" << paintDelaySamples << " samples): " <<
            (float)paintDelaySamples / paintDelayUsecs << "us";
    }
#endif

    float msecondsSinceLastUpdate = nsecsElapsed / NSECS_PER_USEC / USECS_PER_MSEC;

    // Throttle if requested
    if (displayPlugin->isThrottled() && (msecondsSinceLastUpdate < THROTTLED_SIM_FRAME_PERIOD_MS)) {
        return false;
    }

    // Sync up the _renderedFrameIndex
    _renderedFrameIndex = displayPlugin->presentCount();

    return true;
}

#ifdef Q_OS_WIN
#include <Windows.h>
#include <TCHAR.h>
#include <pdh.h>
#pragma comment(lib, "pdh.lib")

static ULARGE_INTEGER lastCPU, lastSysCPU, lastUserCPU;
static int numProcessors;
static HANDLE self;
static PDH_HQUERY cpuQuery;
static PDH_HCOUNTER cpuTotal;

void initCpuUsage() {
    SYSTEM_INFO sysInfo;
    FILETIME ftime, fsys, fuser;

    GetSystemInfo(&sysInfo);
    numProcessors = sysInfo.dwNumberOfProcessors;

    GetSystemTimeAsFileTime(&ftime);
    memcpy(&lastCPU, &ftime, sizeof(FILETIME));

    self = GetCurrentProcess();
    GetProcessTimes(self, &ftime, &ftime, &fsys, &fuser);
    memcpy(&lastSysCPU, &fsys, sizeof(FILETIME));
    memcpy(&lastUserCPU, &fuser, sizeof(FILETIME));

    PdhOpenQuery(NULL, NULL, &cpuQuery);
    PdhAddCounter(cpuQuery, "\\Processor(_Total)\\% Processor Time", NULL, &cpuTotal);
    PdhCollectQueryData(cpuQuery);
}

void getCpuUsage(vec3& systemAndUser) {
    FILETIME ftime, fsys, fuser;
    ULARGE_INTEGER now, sys, user;

    GetSystemTimeAsFileTime(&ftime);
    memcpy(&now, &ftime, sizeof(FILETIME));

    GetProcessTimes(self, &ftime, &ftime, &fsys, &fuser);
    memcpy(&sys, &fsys, sizeof(FILETIME));
    memcpy(&user, &fuser, sizeof(FILETIME));
    systemAndUser.x = (sys.QuadPart - lastSysCPU.QuadPart);
    systemAndUser.y = (user.QuadPart - lastUserCPU.QuadPart);
    systemAndUser /= (float)(now.QuadPart - lastCPU.QuadPart);
    systemAndUser /= (float)numProcessors;
    systemAndUser *= 100.0f;
    lastCPU = now;
    lastUserCPU = user;
    lastSysCPU = sys;

    PDH_FMT_COUNTERVALUE counterVal;
    PdhCollectQueryData(cpuQuery);
    PdhGetFormattedCounterValue(cpuTotal, PDH_FMT_DOUBLE, NULL, &counterVal);
    systemAndUser.z = (float)counterVal.doubleValue;
}

#endif


void Application::idle(float nsecsElapsed) {
    PerformanceTimer perfTimer("idle");

    // Update the deadlock watchdog
    updateHeartbeat();

    auto offscreenUi = DependencyManager::get<OffscreenUi>();

    // These tasks need to be done on our first idle, because we don't want the showing of
    // overlay subwindows to do a showDesktop() until after the first time through
    static bool firstIdle = true;
    if (firstIdle) {
        firstIdle = false;
        connect(offscreenUi.data(), &OffscreenUi::showDesktop, this, &Application::showDesktop);
    }

#ifdef Q_OS_WIN
    static std::once_flag once;
    std::call_once(once, [] {
        initCpuUsage(); 
    });

    vec3 kernelUserAndSystem;
    getCpuUsage(kernelUserAndSystem);
    PROFILE_COUNTER(app, "cpuProcess", { { "system", kernelUserAndSystem.x }, { "user", kernelUserAndSystem.y } });
    PROFILE_COUNTER(app, "cpuSystem", { { "system", kernelUserAndSystem.z } });
#endif



    auto displayPlugin = getActiveDisplayPlugin();
    if (displayPlugin) {
        PROFILE_COUNTER_IF_CHANGED(app, "present", float, displayPlugin->presentRate());
    }
    PROFILE_COUNTER_IF_CHANGED(app, "fps", float, _frameCounter.rate());
    PROFILE_COUNTER_IF_CHANGED(app, "currentDownloads", int, ResourceCache::getLoadingRequests().length());
    PROFILE_COUNTER_IF_CHANGED(app, "pendingDownloads", int, ResourceCache::getPendingRequestCount());
    PROFILE_COUNTER_IF_CHANGED(app, "currentProcessing", int, DependencyManager::get<StatTracker>()->getStat("Processing").toInt());
    PROFILE_COUNTER_IF_CHANGED(app, "pendingProcessing", int, DependencyManager::get<StatTracker>()->getStat("PendingProcessing").toInt());
    auto renderConfig = _renderEngine->getConfiguration();
    PROFILE_COUNTER_IF_CHANGED(render, "gpuTime", float, (float)_gpuContext->getFrameTimerGPUAverage());
    PROFILE_COUNTER(render_detail, "gpuTimes", {
        { "OpaqueRangeTimer", renderConfig->getConfig("OpaqueRangeTimer")->property("gpuRunTime") },
        { "LinearDepth", renderConfig->getConfig("LinearDepth")->property("gpuRunTime") },
        { "SurfaceGeometry", renderConfig->getConfig("SurfaceGeometry")->property("gpuRunTime") },
        { "RenderDeferred", renderConfig->getConfig("RenderDeferred")->property("gpuRunTime") },
        { "ToneAndPostRangeTimer", renderConfig->getConfig("ToneAndPostRangeTimer")->property("gpuRunTime") }
    });

    PROFILE_RANGE(app, __FUNCTION__);

    if (auto steamClient = PluginManager::getInstance()->getSteamClientPlugin()) {
        steamClient->runCallbacks();
    }

    float secondsSinceLastUpdate = nsecsElapsed / NSECS_PER_MSEC / MSECS_PER_SECOND;

    // If the offscreen Ui has something active that is NOT the root, then assume it has keyboard focus.
    if (_keyboardDeviceHasFocus && offscreenUi && offscreenUi->getWindow()->activeFocusItem() != offscreenUi->getRootItem()) {
        _keyboardMouseDevice->pluginFocusOutEvent();
        _keyboardDeviceHasFocus = false;
    } else if (offscreenUi && offscreenUi->getWindow()->activeFocusItem() == offscreenUi->getRootItem()) {
        _keyboardDeviceHasFocus = true;
    }

    checkChangeCursor();

    Stats::getInstance()->updateStats();

    _simCounter.increment();

    // Normally we check PipelineWarnings, but since idle will often take more than 10ms we only show these idle timing
    // details if we're in ExtraDebugging mode. However, the ::update() and its subcomponents will show their timing
    // details normally.
    bool showWarnings = getLogger()->extraDebugging();
    PerformanceWarning warn(showWarnings, "idle()");

    {
        PerformanceTimer perfTimer("update");
        PerformanceWarning warn(showWarnings, "Application::idle()... update()");
        static const float BIGGEST_DELTA_TIME_SECS = 0.25f;
        update(glm::clamp(secondsSinceLastUpdate, 0.0f, BIGGEST_DELTA_TIME_SECS));
    }


    // Update focus highlight for entity or overlay.
    {
        if (!_keyboardFocusedEntity.get().isInvalidID() || _keyboardFocusedOverlay.get() != UNKNOWN_OVERLAY_ID) {
            const quint64 LOSE_FOCUS_AFTER_ELAPSED_TIME = 30 * USECS_PER_SECOND; // if idle for 30 seconds, drop focus
            quint64 elapsedSinceAcceptedKeyPress = usecTimestampNow() - _lastAcceptedKeyPress;
            if (elapsedSinceAcceptedKeyPress > LOSE_FOCUS_AFTER_ELAPSED_TIME) {
                setKeyboardFocusEntity(UNKNOWN_ENTITY_ID);
                setKeyboardFocusOverlay(UNKNOWN_OVERLAY_ID);
            } else {
                // update position of highlight overlay
                if (!_keyboardFocusedEntity.get().isInvalidID()) {
                    auto entity = getEntities()->getTree()->findEntityByID(_keyboardFocusedEntity.get());
                    if (entity && _keyboardFocusHighlight) {
                        _keyboardFocusHighlight->setRotation(entity->getRotation());
                        _keyboardFocusHighlight->setPosition(entity->getPosition());
                    }
                } else {
                    // Only Web overlays can have focus.
                    auto overlay =
                        std::dynamic_pointer_cast<Web3DOverlay>(getOverlays().getOverlay(_keyboardFocusedOverlay.get()));
                    if (overlay && _keyboardFocusHighlight) {
                        _keyboardFocusHighlight->setRotation(overlay->getRotation());
                        _keyboardFocusHighlight->setPosition(overlay->getPosition());
                    }
                }
            }
        }
    }

    {
        PerformanceTimer perfTimer("pluginIdle");
        PerformanceWarning warn(showWarnings, "Application::idle()... pluginIdle()");
        getActiveDisplayPlugin()->idle();
        auto inputPlugins = PluginManager::getInstance()->getInputPlugins();
        foreach(auto inputPlugin, inputPlugins) {
            if (inputPlugin->isActive()) {
                inputPlugin->idle();
            }
        }
    }
    {
        PerformanceTimer perfTimer("rest");
        PerformanceWarning warn(showWarnings, "Application::idle()... rest of it");
        _idleLoopStdev.addValue(secondsSinceLastUpdate);

        //  Record standard deviation and reset counter if needed
        const int STDEV_SAMPLES = 500;
        if (_idleLoopStdev.getSamples() > STDEV_SAMPLES) {
            _idleLoopMeasuredJitter = _idleLoopStdev.getStDev();
            _idleLoopStdev.reset();
        }
    }

    _overlayConductor.update(secondsSinceLastUpdate);
}

void Application::setLowVelocityFilter(bool lowVelocityFilter) {
    controller::InputDevice::setLowVelocityFilter(lowVelocityFilter);
}

ivec2 Application::getMouse() const {
    return getApplicationCompositor().getReticlePosition();
}

FaceTracker* Application::getActiveFaceTracker() {
    auto faceshift = DependencyManager::get<Faceshift>();
    auto dde = DependencyManager::get<DdeFaceTracker>();

    return (dde->isActive() ? static_cast<FaceTracker*>(dde.data()) :
            (faceshift->isActive() ? static_cast<FaceTracker*>(faceshift.data()) : nullptr));
}

FaceTracker* Application::getSelectedFaceTracker() {
    FaceTracker* faceTracker = nullptr;
#ifdef HAVE_FACESHIFT
    if (Menu::getInstance()->isOptionChecked(MenuOption::Faceshift)) {
        faceTracker = DependencyManager::get<Faceshift>().data();
    }
#endif
#ifdef HAVE_DDE
    if (Menu::getInstance()->isOptionChecked(MenuOption::UseCamera)) {
        faceTracker = DependencyManager::get<DdeFaceTracker>().data();
    }
#endif
    return faceTracker;
}

void Application::setActiveFaceTracker() const {
#if defined(HAVE_FACESHIFT) || defined(HAVE_DDE)
    bool isMuted = Menu::getInstance()->isOptionChecked(MenuOption::MuteFaceTracking);
#endif
#ifdef HAVE_FACESHIFT
    auto faceshiftTracker = DependencyManager::get<Faceshift>();
    faceshiftTracker->setIsMuted(isMuted);
    faceshiftTracker->setEnabled(Menu::getInstance()->isOptionChecked(MenuOption::Faceshift) && !isMuted);
#endif
#ifdef HAVE_DDE
    bool isUsingDDE = Menu::getInstance()->isOptionChecked(MenuOption::UseCamera);
    Menu::getInstance()->getActionForOption(MenuOption::BinaryEyelidControl)->setVisible(isUsingDDE);
    Menu::getInstance()->getActionForOption(MenuOption::CoupleEyelids)->setVisible(isUsingDDE);
    Menu::getInstance()->getActionForOption(MenuOption::UseAudioForMouth)->setVisible(isUsingDDE);
    Menu::getInstance()->getActionForOption(MenuOption::VelocityFilter)->setVisible(isUsingDDE);
    Menu::getInstance()->getActionForOption(MenuOption::CalibrateCamera)->setVisible(isUsingDDE);
    auto ddeTracker = DependencyManager::get<DdeFaceTracker>();
    ddeTracker->setIsMuted(isMuted);
    ddeTracker->setEnabled(isUsingDDE && !isMuted);
#endif
}

#ifdef HAVE_IVIEWHMD
void Application::setActiveEyeTracker() {
    auto eyeTracker = DependencyManager::get<EyeTracker>();
    if (!eyeTracker->isInitialized()) {
        return;
    }

    bool isEyeTracking = Menu::getInstance()->isOptionChecked(MenuOption::SMIEyeTracking);
    bool isSimulating = Menu::getInstance()->isOptionChecked(MenuOption::SimulateEyeTracking);
    eyeTracker->setEnabled(isEyeTracking, isSimulating);

    Menu::getInstance()->getActionForOption(MenuOption::OnePointCalibration)->setEnabled(isEyeTracking && !isSimulating);
    Menu::getInstance()->getActionForOption(MenuOption::ThreePointCalibration)->setEnabled(isEyeTracking && !isSimulating);
    Menu::getInstance()->getActionForOption(MenuOption::FivePointCalibration)->setEnabled(isEyeTracking && !isSimulating);
}

void Application::calibrateEyeTracker1Point() {
    DependencyManager::get<EyeTracker>()->calibrate(1);
}

void Application::calibrateEyeTracker3Points() {
    DependencyManager::get<EyeTracker>()->calibrate(3);
}

void Application::calibrateEyeTracker5Points() {
    DependencyManager::get<EyeTracker>()->calibrate(5);
}
#endif

bool Application::exportEntities(const QString& filename, const QVector<EntityItemID>& entityIDs, const glm::vec3* givenOffset) {
    QHash<EntityItemID, EntityItemPointer> entities;

    auto entityTree = getEntities()->getTree();
    auto exportTree = std::make_shared<EntityTree>();
    exportTree->createRootElement();
    glm::vec3 root(TREE_SCALE, TREE_SCALE, TREE_SCALE);
    bool success = true;
    entityTree->withReadLock([&] {
        for (auto entityID : entityIDs) { // Gather entities and properties.
            auto entityItem = entityTree->findEntityByEntityItemID(entityID);
            if (!entityItem) {
                qCWarning(interfaceapp) << "Skipping export of" << entityID << "that is not in scene.";
                continue;
            }

            if (!givenOffset) {
                EntityItemID parentID = entityItem->getParentID();
                if (parentID.isInvalidID() || !entityIDs.contains(parentID) || !entityTree->findEntityByEntityItemID(parentID)) {
                    auto position = entityItem->getPosition(); // If parent wasn't selected, we want absolute position, which isn't in properties.
                    root.x = glm::min(root.x, position.x);
                    root.y = glm::min(root.y, position.y);
                    root.z = glm::min(root.z, position.z);
                }
            }
            entities[entityID] = entityItem;
        }

        if (entities.size() == 0) {
            success = false;
            return;
        }

        if (givenOffset) {
            root = *givenOffset;
        }
        for (EntityItemPointer& entityDatum : entities) {
            auto properties = entityDatum->getProperties();
            EntityItemID parentID = properties.getParentID();
            if (parentID.isInvalidID()) {
                properties.setPosition(properties.getPosition() - root);
            }
            else if (!entities.contains(parentID)) {
                entityDatum->globalizeProperties(properties, "Parent %3 of %2 %1 is not selected for export.", -root);
            } // else valid parent -- don't offset
            exportTree->addEntity(entityDatum->getEntityItemID(), properties);
        }
    });
    if (success) {
        success = exportTree->writeToJSONFile(filename.toLocal8Bit().constData());

        // restore the main window's active state
        _window->activateWindow();
    }
    return success;
}

bool Application::exportEntities(const QString& filename, float x, float y, float z, float scale) {
    glm::vec3 center(x, y, z);
    glm::vec3 minCorner = center - vec3(scale);
    float cubeSize = scale * 2;
    AACube boundingCube(minCorner, cubeSize);
    QVector<EntityItemPointer> entities;
    QVector<EntityItemID> ids;
    auto entityTree = getEntities()->getTree();
    entityTree->withReadLock([&] {
        entityTree->findEntities(boundingCube, entities);
        foreach(EntityItemPointer entity, entities) {
            ids << entity->getEntityItemID();
        }
    });
    return exportEntities(filename, ids, &center);
}

void Application::loadSettings() {

    sessionRunTime.set(0); // Just clean living. We're about to saveSettings, which will update value.
    DependencyManager::get<AudioClient>()->loadSettings();
    DependencyManager::get<LODManager>()->loadSettings();

    // DONT CHECK IN
    //DependencyManager::get<LODManager>()->setAutomaticLODAdjust(false);

    Menu::getInstance()->loadSettings();
    // If there is a preferred plugin, we probably messed it up with the menu settings, so fix it.
    auto pluginManager = PluginManager::getInstance();
    auto plugins = pluginManager->getPreferredDisplayPlugins();
    auto menu = Menu::getInstance();
    if (plugins.size() > 0) {
        for (auto plugin : plugins) {
            if (auto action = menu->getActionForOption(plugin->getName())) {
                action->setChecked(true);
                action->trigger();
                // Find and activated highest priority plugin, bail for the rest
                break;
            }
        }
    } else {
        // If this is our first run, and no preferred devices were set, default to
        // an HMD device if available.
        Setting::Handle<bool> firstRun { Settings::firstRun, true };
        if (firstRun.get()) {
            auto displayPlugins = pluginManager->getDisplayPlugins();
            for (auto& plugin : displayPlugins) {
                if (plugin->isHmd()) {
                    if (auto action = menu->getActionForOption(plugin->getName())) {
                        action->setChecked(true);
                        action->trigger();
                        break;
                    }
                }
            }
        }
    }

    auto inputs = pluginManager->getInputPlugins();
    for (auto plugin : inputs) {
        if (!plugin->isActive()) {
            plugin->activate();
        }
    }

    getMyAvatar()->loadData();

    _settingsLoaded = true;
}

void Application::saveSettings() const {
    sessionRunTime.set(_sessionRunTimer.elapsed() / MSECS_PER_SECOND);
    DependencyManager::get<AudioClient>()->saveSettings();
    DependencyManager::get<LODManager>()->saveSettings();

    Menu::getInstance()->saveSettings();
    getMyAvatar()->saveData();
    PluginManager::getInstance()->saveSettings();
}

bool Application::importEntities(const QString& urlOrFilename) {
    bool success = false;
    _entityClipboard->withWriteLock([&] {
        _entityClipboard->eraseAllOctreeElements();

        success = _entityClipboard->readFromURL(urlOrFilename);
        if (success) {
            _entityClipboard->reaverageOctreeElements();
        }
    });
    return success;
}

QVector<EntityItemID> Application::pasteEntities(float x, float y, float z) {
    return _entityClipboard->sendEntities(&_entityEditSender, getEntities()->getTree(), x, y, z);
}

void Application::initDisplay() {
}

void Application::init() {
    // Make sure Login state is up to date
    DependencyManager::get<DialogsManager>()->toggleLoginDialog();

    DependencyManager::get<DeferredLightingEffect>()->init();

    DependencyManager::get<AvatarManager>()->init();
    _myCamera.setMode(CAMERA_MODE_FIRST_PERSON);

    _mirrorCamera.setMode(CAMERA_MODE_MIRROR);

    _timerStart.start();
    _lastTimeUpdated.start();


    if (auto steamClient = PluginManager::getInstance()->getSteamClientPlugin()) {
        // when +connect_lobby in command line, join steam lobby
        const QString STEAM_LOBBY_COMMAND_LINE_KEY = "+connect_lobby";
        int lobbyIndex = arguments().indexOf(STEAM_LOBBY_COMMAND_LINE_KEY);
        if (lobbyIndex != -1) {
            QString lobbyId = arguments().value(lobbyIndex + 1);
            steamClient->joinLobby(lobbyId);
        }
    }


    qCDebug(interfaceapp) << "Loaded settings";

    Leapmotion::init();

    // fire off an immediate domain-server check in now that settings are loaded
    DependencyManager::get<NodeList>()->sendDomainServerCheckIn();

    getEntities()->init();
    {
        QMutexLocker viewLocker(&_viewMutex);
        getEntities()->setViewFrustum(_viewFrustum);
    }

    getEntities()->setEntityLoadingPriorityFunction([this](const EntityItem& item) {
        auto dims = item.getDimensions();
        auto maxSize = glm::compMax(dims);

        if (maxSize <= 0.0f) {
            return 0.0f;
        }

        auto distance = glm::distance(getMyAvatar()->getPosition(), item.getPosition());
        return atan2(maxSize, distance);
    });

    ObjectMotionState::setShapeManager(&_shapeManager);
    _physicsEngine->init();

    EntityTreePointer tree = getEntities()->getTree();
    _entitySimulation->init(tree, _physicsEngine, &_entityEditSender);
    tree->setSimulation(_entitySimulation);

    auto entityScriptingInterface = DependencyManager::get<EntityScriptingInterface>();

    // connect the _entityCollisionSystem to our EntityTreeRenderer since that's what handles running entity scripts
    connect(_entitySimulation.get(), &EntitySimulation::entityCollisionWithEntity,
            getEntities().data(), &EntityTreeRenderer::entityCollisionWithEntity);

    // connect the _entities (EntityTreeRenderer) to our script engine's EntityScriptingInterface for firing
    // of events related clicking, hovering over, and entering entities
    getEntities()->connectSignalsToSlots(entityScriptingInterface.data());

    _entityClipboardRenderer.init();
    {
        QMutexLocker viewLocker(&_viewMutex);
        _entityClipboardRenderer.setViewFrustum(_viewFrustum);
    }
    _entityClipboardRenderer.setTree(_entityClipboard);

    // Make sure any new sounds are loaded as soon as know about them.
    connect(tree.get(), &EntityTree::newCollisionSoundURL, this, [this](QUrl newURL, EntityItemID id) {
        EntityTreePointer tree = getEntities()->getTree();
        if (auto entity = tree->findEntityByEntityItemID(id)) {
            auto sound = DependencyManager::get<SoundCache>()->getSound(newURL);
            entity->setCollisionSound(sound);
        }
    }, Qt::QueuedConnection);
    connect(getMyAvatar().get(), &MyAvatar::newCollisionSoundURL, this, [this](QUrl newURL) {
        if (auto avatar = getMyAvatar()) {
            auto sound = DependencyManager::get<SoundCache>()->getSound(newURL);
            avatar->setCollisionSound(sound);
        }
    }, Qt::QueuedConnection);
}

void Application::updateLOD() const {
    PerformanceTimer perfTimer("LOD");
    // adjust it unless we were asked to disable this feature, or if we're currently in throttleRendering mode
    if (!isThrottleRendering()) {
        DependencyManager::get<LODManager>()->autoAdjustLOD(_frameCounter.rate());
    } else {
        DependencyManager::get<LODManager>()->resetLODAdjust();
    }
}

void Application::pushPostUpdateLambda(void* key, std::function<void()> func) {
    std::unique_lock<std::mutex> guard(_postUpdateLambdasLock);
    _postUpdateLambdas[key] = func;
}

// Called during Application::update immediately before AvatarManager::updateMyAvatar, updating my data that is then sent to everyone.
// (Maybe this code should be moved there?)
// The principal result is to call updateLookAtTargetAvatar() and then setLookAtPosition().
// Note that it is called BEFORE we update position or joints based on sensors, etc.
void Application::updateMyAvatarLookAtPosition() {
    PerformanceTimer perfTimer("lookAt");
    bool showWarnings = Menu::getInstance()->isOptionChecked(MenuOption::PipelineWarnings);
    PerformanceWarning warn(showWarnings, "Application::updateMyAvatarLookAtPosition()");

    auto myAvatar = getMyAvatar();
    myAvatar->updateLookAtTargetAvatar();
    FaceTracker* faceTracker = getActiveFaceTracker();
    auto eyeTracker = DependencyManager::get<EyeTracker>();

    bool isLookingAtSomeone = false;
    bool isHMD = qApp->isHMDMode();
    glm::vec3 lookAtSpot;
    if (eyeTracker->isTracking() && (isHMD || eyeTracker->isSimulating())) {
        //  Look at the point that the user is looking at.
        glm::vec3 lookAtPosition = eyeTracker->getLookAtPosition();
        if (_myCamera.getMode() == CAMERA_MODE_MIRROR) {
            lookAtPosition.x = -lookAtPosition.x;
        }
        if (isHMD) {
            glm::mat4 headPose = getActiveDisplayPlugin()->getHeadPose();
            glm::quat hmdRotation = glm::quat_cast(headPose);
            lookAtSpot = _myCamera.getPosition() + myAvatar->getOrientation() * (hmdRotation * lookAtPosition);
        } else {
            lookAtSpot = myAvatar->getHead()->getEyePosition()
                + (myAvatar->getHead()->getFinalOrientationInWorldFrame() * lookAtPosition);
        }
    } else {
        AvatarSharedPointer lookingAt = myAvatar->getLookAtTargetAvatar().lock();
        if (lookingAt && myAvatar.get() != lookingAt.get()) {
            //  If I am looking at someone else, look directly at one of their eyes
            isLookingAtSomeone = true;
            auto lookingAtHead = static_pointer_cast<Avatar>(lookingAt)->getHead();

            const float MAXIMUM_FACE_ANGLE = 65.0f * RADIANS_PER_DEGREE;
            glm::vec3 lookingAtFaceOrientation = lookingAtHead->getFinalOrientationInWorldFrame() * IDENTITY_FRONT;
            glm::vec3 fromLookingAtToMe = glm::normalize(myAvatar->getHead()->getEyePosition()
                - lookingAtHead->getEyePosition());
            float faceAngle = glm::angle(lookingAtFaceOrientation, fromLookingAtToMe);

            if (faceAngle < MAXIMUM_FACE_ANGLE) {
                // Randomly look back and forth between look targets
                eyeContactTarget target = Menu::getInstance()->isOptionChecked(MenuOption::FixGaze) ?
                LEFT_EYE : myAvatar->getEyeContactTarget();
                switch (target) {
                    case LEFT_EYE:
                        lookAtSpot = lookingAtHead->getLeftEyePosition();
                        break;
                    case RIGHT_EYE:
                        lookAtSpot = lookingAtHead->getRightEyePosition();
                        break;
                    case MOUTH:
                        lookAtSpot = lookingAtHead->getMouthPosition();
                        break;
                }
            } else {
                // Just look at their head (mid point between eyes)
                lookAtSpot = lookingAtHead->getEyePosition();
            }
        } else {
            //  I am not looking at anyone else, so just look forward
            if (isHMD) {
                glm::mat4 worldHMDMat = myAvatar->getSensorToWorldMatrix() * myAvatar->getHMDSensorMatrix();
                lookAtSpot = transformPoint(worldHMDMat, glm::vec3(0.0f, 0.0f, -TREE_SCALE));
            } else {
                lookAtSpot = myAvatar->getHead()->getEyePosition() +
                    (myAvatar->getHead()->getFinalOrientationInWorldFrame() * glm::vec3(0.0f, 0.0f, -TREE_SCALE));
            }
        }

        // Deflect the eyes a bit to match the detected gaze from the face tracker if active.
        if (faceTracker && !faceTracker->isMuted()) {
            float eyePitch = faceTracker->getEstimatedEyePitch();
            float eyeYaw = faceTracker->getEstimatedEyeYaw();
            const float GAZE_DEFLECTION_REDUCTION_DURING_EYE_CONTACT = 0.1f;
            glm::vec3 origin = myAvatar->getHead()->getEyePosition();
            float deflection = faceTracker->getEyeDeflection();
            if (isLookingAtSomeone) {
                deflection *= GAZE_DEFLECTION_REDUCTION_DURING_EYE_CONTACT;
            }
            lookAtSpot = origin + _myCamera.getOrientation() * glm::quat(glm::radians(glm::vec3(
                eyePitch * deflection, eyeYaw * deflection, 0.0f))) *
                glm::inverse(_myCamera.getOrientation()) * (lookAtSpot - origin);
        }
    }

    myAvatar->getHead()->setLookAtPosition(lookAtSpot);
}

void Application::updateThreads(float deltaTime) {
    PerformanceTimer perfTimer("updateThreads");
    bool showWarnings = Menu::getInstance()->isOptionChecked(MenuOption::PipelineWarnings);
    PerformanceWarning warn(showWarnings, "Application::updateThreads()");

    // parse voxel packets
    if (!_enableProcessOctreeThread) {
        _octreeProcessor.threadRoutine();
        _entityEditSender.threadRoutine();
    }
}

void Application::toggleOverlays() {
    auto menu = Menu::getInstance();
    menu->setIsOptionChecked(MenuOption::Overlays, menu->isOptionChecked(MenuOption::Overlays));
}

void Application::setOverlaysVisible(bool visible) {
    auto menu = Menu::getInstance();
    menu->setIsOptionChecked(MenuOption::Overlays, true);
}

void Application::centerUI() {
    _overlayConductor.centerUI();
}

void Application::cycleCamera() {
    auto menu = Menu::getInstance();
    if (menu->isOptionChecked(MenuOption::FullscreenMirror)) {

        menu->setIsOptionChecked(MenuOption::FullscreenMirror, false);
        menu->setIsOptionChecked(MenuOption::FirstPerson, true);

    } else if (menu->isOptionChecked(MenuOption::FirstPerson)) {

        menu->setIsOptionChecked(MenuOption::FirstPerson, false);
        menu->setIsOptionChecked(MenuOption::ThirdPerson, true);

    } else if (menu->isOptionChecked(MenuOption::ThirdPerson)) {

        menu->setIsOptionChecked(MenuOption::ThirdPerson, false);
        menu->setIsOptionChecked(MenuOption::FullscreenMirror, true);

    } else if (menu->isOptionChecked(MenuOption::IndependentMode) || menu->isOptionChecked(MenuOption::CameraEntityMode)) {
        // do nothing if in independent or camera entity modes
        return;
    }
    cameraMenuChanged(); // handle the menu change
}

void Application::cameraMenuChanged() {
    if (Menu::getInstance()->isOptionChecked(MenuOption::FullscreenMirror)) {
        if (_myCamera.getMode() != CAMERA_MODE_MIRROR) {
            _myCamera.setMode(CAMERA_MODE_MIRROR);
        }
    } else if (Menu::getInstance()->isOptionChecked(MenuOption::FirstPerson)) {
        if (_myCamera.getMode() != CAMERA_MODE_FIRST_PERSON) {
            _myCamera.setMode(CAMERA_MODE_FIRST_PERSON);
            getMyAvatar()->setBoomLength(MyAvatar::ZOOM_MIN);
        }
    } else if (Menu::getInstance()->isOptionChecked(MenuOption::ThirdPerson)) {
        if (_myCamera.getMode() != CAMERA_MODE_THIRD_PERSON) {
            _myCamera.setMode(CAMERA_MODE_THIRD_PERSON);
            if (getMyAvatar()->getBoomLength() == MyAvatar::ZOOM_MIN) {
                getMyAvatar()->setBoomLength(MyAvatar::ZOOM_DEFAULT);
            }
        }
    } else if (Menu::getInstance()->isOptionChecked(MenuOption::IndependentMode)) {
        if (_myCamera.getMode() != CAMERA_MODE_INDEPENDENT) {
            _myCamera.setMode(CAMERA_MODE_INDEPENDENT);
        }
    } else if (Menu::getInstance()->isOptionChecked(MenuOption::CameraEntityMode)) {
        if (_myCamera.getMode() != CAMERA_MODE_ENTITY) {
            _myCamera.setMode(CAMERA_MODE_ENTITY);
        }
    }
}

void Application::resetPhysicsReadyInformation() {
    // we've changed domains or cleared out caches or something.  we no longer know enough about the
    // collision information of nearby entities to make running bullet be safe.
    _fullSceneReceivedCounter = 0;
    _fullSceneCounterAtLastPhysicsCheck = 0;
    _nearbyEntitiesCountAtLastPhysicsCheck = 0;
    _nearbyEntitiesStabilityCount = 0;
    _physicsEnabled = false;
}


void Application::reloadResourceCaches() {
    resetPhysicsReadyInformation();
    {
        QMutexLocker viewLocker(&_viewMutex);
        _viewFrustum.setPosition(glm::vec3(0.0f, 0.0f, TREE_SCALE));
        _viewFrustum.setOrientation(glm::quat());
    }
    // Clear entities out of view frustum
    queryOctree(NodeType::EntityServer, PacketType::EntityQuery, _entityServerJurisdictions);

    DependencyManager::get<AssetClient>()->clearCache();

    DependencyManager::get<AnimationCache>()->refreshAll();
    DependencyManager::get<ModelCache>()->refreshAll();
    DependencyManager::get<SoundCache>()->refreshAll();
    DependencyManager::get<TextureCache>()->refreshAll();

    DependencyManager::get<NodeList>()->reset();  // Force redownload of .fst models

    getMyAvatar()->resetFullAvatarURL();
}

void Application::rotationModeChanged() const {
    if (!Menu::getInstance()->isOptionChecked(MenuOption::CenterPlayerInView)) {
        getMyAvatar()->setHeadPitch(0);
    }
}

void Application::setKeyboardFocusHighlight(const glm::vec3& position, const glm::quat& rotation, const glm::vec3& dimensions) {
    // Create focus
    if (_keyboardFocusHighlightID == UNKNOWN_OVERLAY_ID || !getOverlays().isAddedOverlay(_keyboardFocusHighlightID)) {
        _keyboardFocusHighlight = std::make_shared<Cube3DOverlay>();
        _keyboardFocusHighlight->setAlpha(1.0f);
        _keyboardFocusHighlight->setBorderSize(1.0f);
        _keyboardFocusHighlight->setColor({ 0xFF, 0xEF, 0x00 });
        _keyboardFocusHighlight->setIsSolid(false);
        _keyboardFocusHighlight->setPulseMin(0.5);
        _keyboardFocusHighlight->setPulseMax(1.0);
        _keyboardFocusHighlight->setColorPulse(1.0);
        _keyboardFocusHighlight->setIgnoreRayIntersection(true);
        _keyboardFocusHighlight->setDrawInFront(false);
        _keyboardFocusHighlightID = getOverlays().addOverlay(_keyboardFocusHighlight);
    }

    // Position focus
    _keyboardFocusHighlight->setRotation(rotation);
    _keyboardFocusHighlight->setPosition(position);
    _keyboardFocusHighlight->setDimensions(dimensions);
    _keyboardFocusHighlight->setVisible(true);
}

QUuid Application::getKeyboardFocusEntity() const {
    return _keyboardFocusedEntity.get();
}

void Application::setKeyboardFocusEntity(QUuid id) {
    EntityItemID entityItemID(id);
    setKeyboardFocusEntity(entityItemID);
}

static const float FOCUS_HIGHLIGHT_EXPANSION_FACTOR = 1.05f;

void Application::setKeyboardFocusEntity(EntityItemID entityItemID) {
    if (_keyboardFocusedEntity.get() != entityItemID) {
        _keyboardFocusedEntity.set(entityItemID);

        if (_keyboardFocusHighlight && _keyboardFocusedOverlay.get() == UNKNOWN_OVERLAY_ID) {
            _keyboardFocusHighlight->setVisible(false);
        }

        if (entityItemID == UNKNOWN_ENTITY_ID) {
            return;
        }

        auto entityScriptingInterface = DependencyManager::get<EntityScriptingInterface>();
        auto properties = entityScriptingInterface->getEntityProperties(entityItemID);
        if (!properties.getLocked() && properties.getVisible()) {
            auto entity = getEntities()->getTree()->findEntityByID(entityItemID);
            if (entity && entity->wantsKeyboardFocus()) {
                entity->setProxyWindow(_window->windowHandle());
                if (_keyboardMouseDevice->isActive()) {
                    _keyboardMouseDevice->pluginFocusOutEvent();
                }
                _lastAcceptedKeyPress = usecTimestampNow();

                setKeyboardFocusHighlight(entity->getPosition(), entity->getRotation(),
                    entity->getDimensions() * FOCUS_HIGHLIGHT_EXPANSION_FACTOR);
            }
        }
    }
}

OverlayID Application::getKeyboardFocusOverlay() {
    return _keyboardFocusedOverlay.get();
}

void Application::setKeyboardFocusOverlay(OverlayID overlayID) {
    if (overlayID != _keyboardFocusedOverlay.get()) {
        _keyboardFocusedOverlay.set(overlayID);

        if (_keyboardFocusHighlight && _keyboardFocusedEntity.get() == UNKNOWN_ENTITY_ID) {
            _keyboardFocusHighlight->setVisible(false);
        }

        if (overlayID == UNKNOWN_OVERLAY_ID) {
            return;
        }

        auto overlayType = getOverlays().getOverlayType(overlayID);
        auto isVisible = getOverlays().getProperty(overlayID, "visible").value.toBool();
        if (overlayType == Web3DOverlay::TYPE && isVisible) {
            auto overlay = std::dynamic_pointer_cast<Web3DOverlay>(getOverlays().getOverlay(overlayID));
            overlay->setProxyWindow(_window->windowHandle());

            if (_keyboardMouseDevice->isActive()) {
                _keyboardMouseDevice->pluginFocusOutEvent();
            }
            _lastAcceptedKeyPress = usecTimestampNow();

            if (overlay->getProperty("showKeyboardFocusHighlight").toBool()) {
                auto size = overlay->getSize() * FOCUS_HIGHLIGHT_EXPANSION_FACTOR;
                const float OVERLAY_DEPTH = 0.0105f;
                setKeyboardFocusHighlight(overlay->getPosition(), overlay->getRotation(), glm::vec3(size.x, size.y, OVERLAY_DEPTH));
            } else if (_keyboardFocusHighlight) {
                _keyboardFocusHighlight->setVisible(false);
            }
        }
    }
}

void Application::updateDialogs(float deltaTime) const {
    PerformanceTimer perfTimer("updateDialogs");
    bool showWarnings = Menu::getInstance()->isOptionChecked(MenuOption::PipelineWarnings);
    PerformanceWarning warn(showWarnings, "Application::updateDialogs()");
    auto dialogsManager = DependencyManager::get<DialogsManager>();

    // Update bandwidth dialog, if any
    BandwidthDialog* bandwidthDialog = dialogsManager->getBandwidthDialog();
    if (bandwidthDialog) {
        bandwidthDialog->update();
    }

    QPointer<OctreeStatsDialog> octreeStatsDialog = dialogsManager->getOctreeStatsDialog();
    if (octreeStatsDialog) {
        octreeStatsDialog->update();
    }
}

static bool domainLoadingInProgress = false;

void Application::update(float deltaTime) {

    PROFILE_RANGE_EX(app, __FUNCTION__, 0xffff0000, (uint64_t)_frameCount + 1);

    bool showWarnings = Menu::getInstance()->isOptionChecked(MenuOption::PipelineWarnings);
    PerformanceWarning warn(showWarnings, "Application::update()");

    updateLOD();

    if (!_physicsEnabled) {
        if (!domainLoadingInProgress) {
            PROFILE_ASYNC_BEGIN(app, "Scene Loading", "");
            domainLoadingInProgress = true;
        }

        // we haven't yet enabled physics.  we wait until we think we have all the collision information
        // for nearby entities before starting bullet up.
        quint64 now = usecTimestampNow();
        bool timeout = false;
        const int PHYSICS_CHECK_TIMEOUT = 2 * USECS_PER_SECOND;
        if (_lastPhysicsCheckTime > 0 && now - _lastPhysicsCheckTime > PHYSICS_CHECK_TIMEOUT) {
            timeout = true;
        }

        if (timeout || _fullSceneReceivedCounter > _fullSceneCounterAtLastPhysicsCheck) {
            // we've received a new full-scene octree stats packet, or it's been long enough to try again anyway
            _lastPhysicsCheckTime = now;
            _fullSceneCounterAtLastPhysicsCheck = _fullSceneReceivedCounter;

            // process octree stats packets are sent in between full sends of a scene (this isn't currently true).
            // We keep physics disabled until we've received a full scene and everything near the avatar in that
            // scene is ready to compute its collision shape.
            if (nearbyEntitiesAreReadyForPhysics()) {
                _physicsEnabled = true;
                getMyAvatar()->updateMotionBehaviorFromMenu();
            } else {
                auto characterController = getMyAvatar()->getCharacterController();
                if (characterController) {
                    // if we have a character controller, disable it here so the avatar doesn't get stuck due to
                    // a non-loading collision hull.
                    characterController->setEnabled(false);
                }
            }
        }
    } else if (domainLoadingInProgress) {
        domainLoadingInProgress = false;
        PROFILE_ASYNC_END(app, "Scene Loading", "");
    }

    {
        PerformanceTimer perfTimer("devices");
        DeviceTracker::updateAll();

        FaceTracker* tracker = getSelectedFaceTracker();
        if (tracker && Menu::getInstance()->isOptionChecked(MenuOption::MuteFaceTracking) != tracker->isMuted()) {
            tracker->toggleMute();
        }

        tracker = getActiveFaceTracker();
        if (tracker && !tracker->isMuted()) {
            tracker->update(deltaTime);

            // Auto-mute microphone after losing face tracking?
            if (tracker->isTracking()) {
                _lastFaceTrackerUpdate = usecTimestampNow();
            } else {
                const quint64 MUTE_MICROPHONE_AFTER_USECS = 5000000;  //5 secs
                Menu* menu = Menu::getInstance();
                if (menu->isOptionChecked(MenuOption::AutoMuteAudio) && !menu->isOptionChecked(MenuOption::MuteAudio)) {
                    if (_lastFaceTrackerUpdate > 0
                        && ((usecTimestampNow() - _lastFaceTrackerUpdate) > MUTE_MICROPHONE_AFTER_USECS)) {
                        menu->triggerOption(MenuOption::MuteAudio);
                        _lastFaceTrackerUpdate = 0;
                    }
                } else {
                    _lastFaceTrackerUpdate = 0;
                }
            }
        } else {
            _lastFaceTrackerUpdate = 0;
        }

    }

    auto myAvatar = getMyAvatar();
    auto userInputMapper = DependencyManager::get<UserInputMapper>();

    controller::InputCalibrationData calibrationData = {
        myAvatar->getSensorToWorldMatrix(),
        createMatFromQuatAndPos(myAvatar->getOrientation(), myAvatar->getPosition()),
        myAvatar->getHMDSensorMatrix()
    };

    InputPluginPointer keyboardMousePlugin;
    for (auto inputPlugin : PluginManager::getInstance()->getInputPlugins()) {
        if (inputPlugin->getName() == KeyboardMouseDevice::NAME) {
            keyboardMousePlugin = inputPlugin;
        } else if (inputPlugin->isActive()) {
            inputPlugin->pluginUpdate(deltaTime, calibrationData);
        }
    }

    userInputMapper->update(deltaTime);

    if (keyboardMousePlugin && keyboardMousePlugin->isActive()) {
        keyboardMousePlugin->pluginUpdate(deltaTime, calibrationData);
    }

    _controllerScriptingInterface->updateInputControllers();

    // Transfer the user inputs to the driveKeys
    // FIXME can we drop drive keys and just have the avatar read the action states directly?
    myAvatar->clearDriveKeys();
    if (_myCamera.getMode() != CAMERA_MODE_INDEPENDENT) {
        if (!_controllerScriptingInterface->areActionsCaptured()) {
            myAvatar->setDriveKeys(TRANSLATE_Z, -1.0f * userInputMapper->getActionState(controller::Action::TRANSLATE_Z));
            myAvatar->setDriveKeys(TRANSLATE_Y, userInputMapper->getActionState(controller::Action::TRANSLATE_Y));
            myAvatar->setDriveKeys(TRANSLATE_X, userInputMapper->getActionState(controller::Action::TRANSLATE_X));
            if (deltaTime > FLT_EPSILON) {
                myAvatar->setDriveKeys(PITCH, -1.0f * userInputMapper->getActionState(controller::Action::PITCH));
                myAvatar->setDriveKeys(YAW, -1.0f * userInputMapper->getActionState(controller::Action::YAW));
                myAvatar->setDriveKeys(STEP_YAW, -1.0f * userInputMapper->getActionState(controller::Action::STEP_YAW));
            }
        }
        myAvatar->setDriveKeys(ZOOM, userInputMapper->getActionState(controller::Action::TRANSLATE_CAMERA_Z));
    }

    controller::Pose leftHandPose = userInputMapper->getPoseState(controller::Action::LEFT_HAND);
    controller::Pose rightHandPose = userInputMapper->getPoseState(controller::Action::RIGHT_HAND);
    auto myAvatarMatrix = createMatFromQuatAndPos(myAvatar->getOrientation(), myAvatar->getPosition());
    auto worldToSensorMatrix = glm::inverse(myAvatar->getSensorToWorldMatrix());
    auto avatarToSensorMatrix = worldToSensorMatrix * myAvatarMatrix;
    myAvatar->setHandControllerPosesInSensorFrame(leftHandPose.transform(avatarToSensorMatrix), rightHandPose.transform(avatarToSensorMatrix));

    updateThreads(deltaTime); // If running non-threaded, then give the threads some time to process...
    updateDialogs(deltaTime); // update various stats dialogs if present

    QSharedPointer<AvatarManager> avatarManager = DependencyManager::get<AvatarManager>();

    if (_physicsEnabled) {
        PROFILE_RANGE_EX(simulation_physics, "Physics", 0xffff0000, (uint64_t)getActiveDisplayPlugin()->presentCount());

        PerformanceTimer perfTimer("physics");

        {
            PROFILE_RANGE_EX(simulation_physics, "UpdateStats", 0xffffff00, (uint64_t)getActiveDisplayPlugin()->presentCount());

            PerformanceTimer perfTimer("updateStates)");
            static VectorOfMotionStates motionStates;
            _entitySimulation->getObjectsToRemoveFromPhysics(motionStates);
            _physicsEngine->removeObjects(motionStates);
            _entitySimulation->deleteObjectsRemovedFromPhysics();

            getEntities()->getTree()->withReadLock([&] {
                _entitySimulation->getObjectsToAddToPhysics(motionStates);
                _physicsEngine->addObjects(motionStates);

            });
            getEntities()->getTree()->withReadLock([&] {
                _entitySimulation->getObjectsToChange(motionStates);
                VectorOfMotionStates stillNeedChange = _physicsEngine->changeObjects(motionStates);
                _entitySimulation->setObjectsToChange(stillNeedChange);
            });

            _entitySimulation->applyActionChanges();

             avatarManager->getObjectsToRemoveFromPhysics(motionStates);
            _physicsEngine->removeObjects(motionStates);
            avatarManager->getObjectsToAddToPhysics(motionStates);
            _physicsEngine->addObjects(motionStates);
            avatarManager->getObjectsToChange(motionStates);
            _physicsEngine->changeObjects(motionStates);

            myAvatar->prepareForPhysicsSimulation();
            _physicsEngine->forEachAction([&](EntityActionPointer action) {
                action->prepareForPhysicsSimulation();
            });
        }
        {
            PROFILE_RANGE_EX(simulation_physics, "StepSimulation", 0xffff8000, (uint64_t)getActiveDisplayPlugin()->presentCount());
            PerformanceTimer perfTimer("stepSimulation");
            getEntities()->getTree()->withWriteLock([&] {
                _physicsEngine->stepSimulation();
            });
        }
        {
            PROFILE_RANGE_EX(simulation_physics, "HarvestChanges", 0xffffff00, (uint64_t)getActiveDisplayPlugin()->presentCount());
            PerformanceTimer perfTimer("harvestChanges");
            if (_physicsEngine->hasOutgoingChanges()) {
                // grab the collision events BEFORE handleOutgoingChanges() because at this point
                // we have a better idea of which objects we own or should own.
                auto& collisionEvents = _physicsEngine->getCollisionEvents();

                getEntities()->getTree()->withWriteLock([&] {
                    PerformanceTimer perfTimer("handleOutgoingChanges");
                    const VectorOfMotionStates& outgoingChanges = _physicsEngine->getOutgoingChanges();
                    _entitySimulation->handleOutgoingChanges(outgoingChanges);
                    avatarManager->handleOutgoingChanges(outgoingChanges);
                });

                if (!_aboutToQuit) {
                    // handleCollisionEvents() AFTER handleOutgoinChanges()
                    PerformanceTimer perfTimer("entities");
                    avatarManager->handleCollisionEvents(collisionEvents);
                    // Collision events (and their scripts) must not be handled when we're locked, above. (That would risk
                    // deadlock.)
                    _entitySimulation->handleCollisionEvents(collisionEvents);

                    // NOTE: the getEntities()->update() call below will wait for lock
                    // and will simulate entity motion (the EntityTree has been given an EntitySimulation).
                    getEntities()->update(); // update the models...
                }

                myAvatar->harvestResultsFromPhysicsSimulation(deltaTime);

                if (Menu::getInstance()->isOptionChecked(MenuOption::DisplayDebugTimingDetails) &&
                        Menu::getInstance()->isOptionChecked(MenuOption::ExpandPhysicsSimulationTiming)) {
                    _physicsEngine->harvestPerformanceStats();
                }
                // NOTE: the PhysicsEngine stats are written to stdout NOT to Qt log framework
                _physicsEngine->dumpStatsIfNecessary();
            }
        }
    }

    // AvatarManager update
    {
        PerformanceTimer perfTimer("AvatarManager");
        _avatarSimCounter.increment();

        {
            PROFILE_RANGE_EX(simulation, "OtherAvatars", 0xffff00ff, (uint64_t)getActiveDisplayPlugin()->presentCount());
            avatarManager->updateOtherAvatars(deltaTime);
        }

        qApp->updateMyAvatarLookAtPosition();

        {
            PROFILE_RANGE_EX(simulation, "MyAvatar", 0xffff00ff, (uint64_t)getActiveDisplayPlugin()->presentCount());
            avatarManager->updateMyAvatar(deltaTime);
        }
    }

    {
        PROFILE_RANGE_EX(app, "Overlays", 0xffff0000, (uint64_t)getActiveDisplayPlugin()->presentCount());
        PerformanceTimer perfTimer("overlays");
        _overlays.update(deltaTime);
    }

    // Update _viewFrustum with latest camera and view frustum data...
    // NOTE: we get this from the view frustum, to make it simpler, since the
    // loadViewFrumstum() method will get the correct details from the camera
    // We could optimize this to not actually load the viewFrustum, since we don't
    // actually need to calculate the view frustum planes to send these details
    // to the server.
    {
        QMutexLocker viewLocker(&_viewMutex);
        loadViewFrustum(_myCamera, _viewFrustum);
    }

    quint64 now = usecTimestampNow();

    // Update my voxel servers with my current voxel query...
    {
        PROFILE_RANGE_EX(app, "QueryOctree", 0xffff0000, (uint64_t)getActiveDisplayPlugin()->presentCount());
        QMutexLocker viewLocker(&_viewMutex);
        PerformanceTimer perfTimer("queryOctree");
        quint64 sinceLastQuery = now - _lastQueriedTime;
        const quint64 TOO_LONG_SINCE_LAST_QUERY = 3 * USECS_PER_SECOND;
        bool queryIsDue = sinceLastQuery > TOO_LONG_SINCE_LAST_QUERY;
        bool viewIsDifferentEnough = !_lastQueriedViewFrustum.isVerySimilar(_viewFrustum);
        // if it's been a while since our last query or the view has significantly changed then send a query, otherwise suppress it
        if (queryIsDue || viewIsDifferentEnough) {
            _lastQueriedTime = now;
            if (DependencyManager::get<SceneScriptingInterface>()->shouldRenderEntities()) {
                queryOctree(NodeType::EntityServer, PacketType::EntityQuery, _entityServerJurisdictions);
            }
            sendAvatarViewFrustum();
            _lastQueriedViewFrustum = _viewFrustum;
        }
    }

    // sent nack packets containing missing sequence numbers of received packets from nodes
    {
        quint64 sinceLastNack = now - _lastNackTime;
        const quint64 TOO_LONG_SINCE_LAST_NACK = 1 * USECS_PER_SECOND;
        if (sinceLastNack > TOO_LONG_SINCE_LAST_NACK) {
            _lastNackTime = now;
            sendNackPackets();
        }
    }

    // send packet containing downstream audio stats to the AudioMixer
    {
        quint64 sinceLastNack = now - _lastSendDownstreamAudioStats;
        if (sinceLastNack > TOO_LONG_SINCE_LAST_SEND_DOWNSTREAM_AUDIO_STATS) {
            _lastSendDownstreamAudioStats = now;

            QMetaObject::invokeMethod(DependencyManager::get<AudioClient>().data(), "sendDownstreamAudioStatsPacket", Qt::QueuedConnection);
        }
    }

    avatarManager->postUpdate(deltaTime);

    {
        PROFILE_RANGE_EX(app, "PreRenderLambdas", 0xffff0000, (uint64_t)0);

        std::unique_lock<std::mutex> guard(_postUpdateLambdasLock);
        for (auto& iter : _postUpdateLambdas) {
            iter.second();
        }
        _postUpdateLambdas.clear();
    }

    AnimDebugDraw::getInstance().update();
}

void Application::sendAvatarViewFrustum() {
    QByteArray viewFrustumByteArray = _viewFrustum.toByteArray();
    auto avatarPacket = NLPacket::create(PacketType::ViewFrustum, viewFrustumByteArray.size());
    avatarPacket->write(viewFrustumByteArray);

    DependencyManager::get<NodeList>()->broadcastToNodes(std::move(avatarPacket), NodeSet() << NodeType::AvatarMixer);
}


int Application::sendNackPackets() {

    // iterates through all nodes in NodeList
    auto nodeList = DependencyManager::get<NodeList>();

    int packetsSent = 0;

    nodeList->eachNode([&](const SharedNodePointer& node){

        if (node->getActiveSocket() && node->getType() == NodeType::EntityServer) {

            auto nackPacketList = NLPacketList::create(PacketType::OctreeDataNack);

            QUuid nodeUUID = node->getUUID();

            // if there are octree packets from this node that are waiting to be processed,
            // don't send a NACK since the missing packets may be among those waiting packets.
            if (_octreeProcessor.hasPacketsToProcessFrom(nodeUUID)) {
                return;
            }

            QSet<OCTREE_PACKET_SEQUENCE> missingSequenceNumbers;
            _octreeServerSceneStats.withReadLock([&] {
                // retrieve octree scene stats of this node
                if (_octreeServerSceneStats.find(nodeUUID) == _octreeServerSceneStats.end()) {
                    return;
                }
                // get sequence number stats of node, prune its missing set, and make a copy of the missing set
                SequenceNumberStats& sequenceNumberStats = _octreeServerSceneStats[nodeUUID].getIncomingOctreeSequenceNumberStats();
                sequenceNumberStats.pruneMissingSet();
                missingSequenceNumbers = sequenceNumberStats.getMissingSet();
            });

            // construct nack packet(s) for this node
            foreach(const OCTREE_PACKET_SEQUENCE& missingNumber, missingSequenceNumbers) {
                nackPacketList->writePrimitive(missingNumber);
            }

            if (nackPacketList->getNumPackets()) {
                packetsSent += (int)nackPacketList->getNumPackets();

                // send the packet list
                nodeList->sendPacketList(std::move(nackPacketList), *node);
            }
        }
    });


    return packetsSent;
}

void Application::queryOctree(NodeType_t serverType, PacketType packetType, NodeToJurisdictionMap& jurisdictions, bool forceResend) {

    if (!_settingsLoaded) {
        return; // bail early if settings are not loaded
    }

    //qCDebug(interfaceapp) << ">>> inside... queryOctree()... _viewFrustum.getFieldOfView()=" << _viewFrustum.getFieldOfView();
    bool wantExtraDebugging = getLogger()->extraDebugging();

    ViewFrustum viewFrustum;
    copyViewFrustum(viewFrustum);
    _octreeQuery.setCameraPosition(viewFrustum.getPosition());
    _octreeQuery.setCameraOrientation(viewFrustum.getOrientation());
    _octreeQuery.setCameraFov(viewFrustum.getFieldOfView());
    _octreeQuery.setCameraAspectRatio(viewFrustum.getAspectRatio());
    _octreeQuery.setCameraNearClip(viewFrustum.getNearClip());
    _octreeQuery.setCameraFarClip(viewFrustum.getFarClip());
    _octreeQuery.setCameraEyeOffsetPosition(glm::vec3());
    _octreeQuery.setCameraCenterRadius(viewFrustum.getCenterRadius());
    auto lodManager = DependencyManager::get<LODManager>();
    _octreeQuery.setOctreeSizeScale(lodManager->getOctreeSizeScale());
    _octreeQuery.setBoundaryLevelAdjust(lodManager->getBoundaryLevelAdjust());

    // Iterate all of the nodes, and get a count of how many octree servers we have...
    int totalServers = 0;
    int inViewServers = 0;
    int unknownJurisdictionServers = 0;

    auto nodeList = DependencyManager::get<NodeList>();

    nodeList->eachNode([&](const SharedNodePointer& node) {
        // only send to the NodeTypes that are serverType
        if (node->getActiveSocket() && node->getType() == serverType) {
            totalServers++;

            // get the server bounds for this server
            QUuid nodeUUID = node->getUUID();

            // if we haven't heard from this voxel server, go ahead and send it a query, so we
            // can get the jurisdiction...
            if (jurisdictions.find(nodeUUID) == jurisdictions.end()) {
                unknownJurisdictionServers++;
            } else {
                const JurisdictionMap& map = (jurisdictions)[nodeUUID];

                auto rootCode = map.getRootOctalCode();

                if (rootCode) {
                    VoxelPositionSize rootDetails;
                    voxelDetailsForCode(rootCode.get(), rootDetails);
                    AACube serverBounds(glm::vec3(rootDetails.x * TREE_SCALE,
                                                  rootDetails.y * TREE_SCALE,
                                                  rootDetails.z * TREE_SCALE) - glm::vec3(HALF_TREE_SCALE),
                                        rootDetails.s * TREE_SCALE);
                    if (viewFrustum.cubeIntersectsKeyhole(serverBounds)) {
                        inViewServers++;
                    }
                }
            }
        }
    });

    if (wantExtraDebugging) {
        qCDebug(interfaceapp, "Servers: total %d, in view %d, unknown jurisdiction %d",
            totalServers, inViewServers, unknownJurisdictionServers);
    }

    int perServerPPS = 0;
    const int SMALL_BUDGET = 10;
    int perUnknownServer = SMALL_BUDGET;
    int totalPPS = getMaxOctreePacketsPerSecond();

    // determine PPS based on number of servers
    if (inViewServers >= 1) {
        // set our preferred PPS to be exactly evenly divided among all of the voxel servers... and allocate 1 PPS
        // for each unknown jurisdiction server
        perServerPPS = (totalPPS / inViewServers) - (unknownJurisdictionServers * perUnknownServer);
    } else {
        if (unknownJurisdictionServers > 0) {
            perUnknownServer = (totalPPS / unknownJurisdictionServers);
        }
    }

    if (wantExtraDebugging) {
        qCDebug(interfaceapp, "perServerPPS: %d perUnknownServer: %d", perServerPPS, perUnknownServer);
    }

    auto queryPacket = NLPacket::create(packetType);

    nodeList->eachNode([&](const SharedNodePointer& node) {
        // only send to the NodeTypes that are serverType
        if (node->getActiveSocket() && node->getType() == serverType) {

            // get the server bounds for this server
            QUuid nodeUUID = node->getUUID();

            bool inView = false;
            bool unknownView = false;

            // if we haven't heard from this voxel server, go ahead and send it a query, so we
            // can get the jurisdiction...
            if (jurisdictions.find(nodeUUID) == jurisdictions.end()) {
                unknownView = true; // assume it's in view
                if (wantExtraDebugging) {
                    qCDebug(interfaceapp) << "no known jurisdiction for node " << *node << ", assume it's visible.";
                }
            } else {
                const JurisdictionMap& map = (jurisdictions)[nodeUUID];

                auto rootCode = map.getRootOctalCode();

                if (rootCode) {
                    VoxelPositionSize rootDetails;
                    voxelDetailsForCode(rootCode.get(), rootDetails);
                    AACube serverBounds(glm::vec3(rootDetails.x * TREE_SCALE,
                                                  rootDetails.y * TREE_SCALE,
                                                  rootDetails.z * TREE_SCALE) - glm::vec3(HALF_TREE_SCALE),
                                        rootDetails.s * TREE_SCALE);


                    inView = viewFrustum.cubeIntersectsKeyhole(serverBounds);
                } else if (wantExtraDebugging) {
                    qCDebug(interfaceapp) << "Jurisdiction without RootCode for node " << *node << ". That's unusual!";
                }
            }

            if (inView) {
                _octreeQuery.setMaxQueryPacketsPerSecond(perServerPPS);
            } else if (unknownView) {
                if (wantExtraDebugging) {
                    qCDebug(interfaceapp) << "no known jurisdiction for node " << *node << ", give it budget of "
                                            << perUnknownServer << " to send us jurisdiction.";
                }

                // set the query's position/orientation to be degenerate in a manner that will get the scene quickly
                // If there's only one server, then don't do this, and just let the normal voxel query pass through
                // as expected... this way, we will actually get a valid scene if there is one to be seen
                if (totalServers > 1) {
                    _octreeQuery.setCameraPosition(glm::vec3(-0.1,-0.1,-0.1));
                    const glm::quat OFF_IN_NEGATIVE_SPACE = glm::quat(-0.5, 0, -0.5, 1.0);
                    _octreeQuery.setCameraOrientation(OFF_IN_NEGATIVE_SPACE);
                    _octreeQuery.setCameraNearClip(0.1f);
                    _octreeQuery.setCameraFarClip(0.1f);
                    if (wantExtraDebugging) {
                        qCDebug(interfaceapp) << "Using 'minimal' camera position for node" << *node;
                    }
                } else {
                    if (wantExtraDebugging) {
                        qCDebug(interfaceapp) << "Using regular camera position for node" << *node;
                    }
                }
                _octreeQuery.setMaxQueryPacketsPerSecond(perUnknownServer);
            } else {
                _octreeQuery.setMaxQueryPacketsPerSecond(0);
            }

            // if asked to forceResend, then set the query's position/orientation to be degenerate in a manner
            // that will cause our next query to be guarenteed to be different and the server will resend to us
            if (forceResend) {
                _octreeQuery.setCameraPosition(glm::vec3(-0.1, -0.1, -0.1));
                const glm::quat OFF_IN_NEGATIVE_SPACE = glm::quat(-0.5, 0, -0.5, 1.0);
                _octreeQuery.setCameraOrientation(OFF_IN_NEGATIVE_SPACE);
                _octreeQuery.setCameraNearClip(0.1f);
                _octreeQuery.setCameraFarClip(0.1f);
            }

            // encode the query data
            int packetSize = _octreeQuery.getBroadcastData(reinterpret_cast<unsigned char*>(queryPacket->getPayload()));
            queryPacket->setPayloadSize(packetSize);

            // make sure we still have an active socket
            nodeList->sendUnreliablePacket(*queryPacket, *node);
        }
    });
}


bool Application::isHMDMode() const {
    return getActiveDisplayPlugin()->isHmd();
}

float Application::getTargetFrameRate() const { return getActiveDisplayPlugin()->getTargetFrameRate(); }

QRect Application::getDesirableApplicationGeometry() const {
    QRect applicationGeometry = getWindow()->geometry();

    // If our parent window is on the HMD, then don't use its geometry, instead use
    // the "main screen" geometry.
    HMDToolsDialog* hmdTools = DependencyManager::get<DialogsManager>()->getHMDToolsDialog();
    if (hmdTools && hmdTools->hasHMDScreen()) {
        QScreen* hmdScreen = hmdTools->getHMDScreen();
        QWindow* appWindow = getWindow()->windowHandle();
        QScreen* appScreen = appWindow->screen();

        // if our app's screen is the hmd screen, we don't want to place the
        // running scripts widget on it. So we need to pick a better screen.
        // we will use the screen for the HMDTools since it's a guaranteed
        // better screen.
        if (appScreen == hmdScreen) {
            QScreen* betterScreen = hmdTools->windowHandle()->screen();
            applicationGeometry = betterScreen->geometry();
        }
    }
    return applicationGeometry;
}

/////////////////////////////////////////////////////////////////////////////////////
// loadViewFrustum()
//
// Description: this will load the view frustum bounds for EITHER the head
//                 or the "myCamera".
//
void Application::loadViewFrustum(Camera& camera, ViewFrustum& viewFrustum) {
    // We will use these below, from either the camera or head vectors calculated above
    viewFrustum.setProjection(camera.getProjection());

    // Set the viewFrustum up with the correct position and orientation of the camera
    viewFrustum.setPosition(camera.getPosition());
    viewFrustum.setOrientation(camera.getOrientation());

    // Ask the ViewFrustum class to calculate our corners
    viewFrustum.calculate();
}

glm::vec3 Application::getSunDirection() const {
    // Sun direction is in fact just the location of the sun relative to the origin
    auto skyStage = DependencyManager::get<SceneScriptingInterface>()->getSkyStage();
    return skyStage->getSunLight()->getDirection();
}

// FIXME, preprocessor guard this check to occur only in DEBUG builds
static QThread * activeRenderingThread = nullptr;

PickRay Application::computePickRay(float x, float y) const {
    vec2 pickPoint { x, y };
    PickRay result;
    if (isHMDMode()) {
        getApplicationCompositor().computeHmdPickRay(pickPoint, result.origin, result.direction);
    } else {
        pickPoint /= getCanvasSize();
        QMutexLocker viewLocker(&_viewMutex);
        _viewFrustum.computePickRay(pickPoint.x, pickPoint.y, result.origin, result.direction);
    }
    return result;
}

std::shared_ptr<MyAvatar> Application::getMyAvatar() const {
    return DependencyManager::get<AvatarManager>()->getMyAvatar();
}

glm::vec3 Application::getAvatarPosition() const {
    return getMyAvatar()->getPosition();
}

void Application::copyViewFrustum(ViewFrustum& viewOut) const {
    QMutexLocker viewLocker(&_viewMutex);
    viewOut = _viewFrustum;
}

void Application::copyDisplayViewFrustum(ViewFrustum& viewOut) const {
    QMutexLocker viewLocker(&_viewMutex);
    viewOut = _displayViewFrustum;
}

void Application::copyShadowViewFrustum(ViewFrustum& viewOut) const {
    QMutexLocker viewLocker(&_viewMutex);
    viewOut = _shadowViewFrustum;
}

// WorldBox Render Data & rendering functions

class WorldBoxRenderData {
public:
    typedef render::Payload<WorldBoxRenderData> Payload;
    typedef Payload::DataPointer Pointer;

    int _val = 0;
    static render::ItemID _item; // unique WorldBoxRenderData
};

render::ItemID WorldBoxRenderData::_item { render::Item::INVALID_ITEM_ID };

namespace render {
    template <> const ItemKey payloadGetKey(const WorldBoxRenderData::Pointer& stuff) { return ItemKey::Builder::opaqueShape(); }
    template <> const Item::Bound payloadGetBound(const WorldBoxRenderData::Pointer& stuff) { return Item::Bound(); }
    template <> void payloadRender(const WorldBoxRenderData::Pointer& stuff, RenderArgs* args) {
        if (args->_renderMode != RenderArgs::MIRROR_RENDER_MODE && Menu::getInstance()->isOptionChecked(MenuOption::WorldAxes)) {
            PerformanceTimer perfTimer("worldBox");

            auto& batch = *args->_batch;
            DependencyManager::get<GeometryCache>()->bindSimpleProgram(batch);
            renderWorldBox(batch);
        }
    }
}

// Background Render Data & rendering functions
class BackgroundRenderData {
public:
    typedef render::Payload<BackgroundRenderData> Payload;
    typedef Payload::DataPointer Pointer;

    static render::ItemID _item; // unique WorldBoxRenderData
};

render::ItemID BackgroundRenderData::_item = 0;

namespace render {
    template <> const ItemKey payloadGetKey(const BackgroundRenderData::Pointer& stuff) {
        return ItemKey::Builder::background();
    }

    template <> const Item::Bound payloadGetBound(const BackgroundRenderData::Pointer& stuff) {
        return Item::Bound();
    }

    template <> void payloadRender(const BackgroundRenderData::Pointer& background, RenderArgs* args) {
        Q_ASSERT(args->_batch);
        gpu::Batch& batch = *args->_batch;

        // Background rendering decision
        auto skyStage = DependencyManager::get<SceneScriptingInterface>()->getSkyStage();
        auto backgroundMode = skyStage->getBackgroundMode();

        switch (backgroundMode) {
            case model::SunSkyStage::SKY_DEFAULT: {
                auto scene = DependencyManager::get<SceneScriptingInterface>()->getStage();
                auto sceneKeyLight = scene->getKeyLight();

                scene->setSunModelEnable(false);
                sceneKeyLight->setColor(ColorUtils::toVec3(KeyLightPropertyGroup::DEFAULT_KEYLIGHT_COLOR));
                sceneKeyLight->setIntensity(KeyLightPropertyGroup::DEFAULT_KEYLIGHT_INTENSITY);
                sceneKeyLight->setAmbientIntensity(KeyLightPropertyGroup::DEFAULT_KEYLIGHT_AMBIENT_INTENSITY);
                sceneKeyLight->setDirection(KeyLightPropertyGroup::DEFAULT_KEYLIGHT_DIRECTION);
                // fall through: render a skybox (if available), or the defaults (if requested)
           }

            case model::SunSkyStage::SKY_BOX: {
                auto skybox = skyStage->getSkybox();
                if (!skybox->empty()) {
                    PerformanceTimer perfTimer("skybox");
                    skybox->render(batch, args->getViewFrustum());
                    break;
                }
                // fall through: render defaults (if requested)
            }

            case model::SunSkyStage::SKY_DEFAULT_AMBIENT_TEXTURE: {
                if (Menu::getInstance()->isOptionChecked(MenuOption::DefaultSkybox)) {
                    auto scene = DependencyManager::get<SceneScriptingInterface>()->getStage();
                    auto sceneKeyLight = scene->getKeyLight();
                    auto defaultSkyboxAmbientTexture = qApp->getDefaultSkyboxAmbientTexture();
                    if (defaultSkyboxAmbientTexture) {
                        sceneKeyLight->setAmbientSphere(defaultSkyboxAmbientTexture->getIrradiance());
                        sceneKeyLight->setAmbientMap(defaultSkyboxAmbientTexture);
                    } else {
                        static QString repeatedMessage = LogHandler::getInstance().addRepeatedMessageRegex(
                            "Failed to get a valid Default Skybox Ambient Texture ? probably because it couldn't be find during initialization step");
                    }
                    // fall through: render defaults skybox
                } else {
                    break;
                }
            }

            case model::SunSkyStage::SKY_DEFAULT_TEXTURE:
                if (Menu::getInstance()->isOptionChecked(MenuOption::DefaultSkybox)) {
                    qApp->getDefaultSkybox()->render(batch, args->getViewFrustum());
                }
                break;

            // Any other cases require no extra rendering
            case model::SunSkyStage::NO_BACKGROUND:
            default:
                break;
        }
    }
}


void Application::displaySide(RenderArgs* renderArgs, Camera& theCamera, bool selfAvatarOnly) {

    // FIXME: This preDisplayRender call is temporary until we create a separate render::scene for the mirror rendering.
    // Then we can move this logic into the Avatar::simulate call.
    auto myAvatar = getMyAvatar();
    myAvatar->preDisplaySide(renderArgs);

    activeRenderingThread = QThread::currentThread();
    PROFILE_RANGE(render, __FUNCTION__);
    PerformanceTimer perfTimer("display");
    PerformanceWarning warn(Menu::getInstance()->isOptionChecked(MenuOption::PipelineWarnings), "Application::displaySide()");

    // load the view frustum
    {
        QMutexLocker viewLocker(&_viewMutex);
        loadViewFrustum(theCamera, _displayViewFrustum);
    }

    // TODO fix shadows and make them use the GPU library

    // The pending changes collecting the changes here
    render::PendingChanges pendingChanges;

    // FIXME: Move this out of here!, Background / skybox should be driven by the enityt content just like the other entities
    // Background rendering decision
    if (!render::Item::isValidID(BackgroundRenderData::_item)) {
        auto backgroundRenderData = make_shared<BackgroundRenderData>();
        auto backgroundRenderPayload = make_shared<BackgroundRenderData::Payload>(backgroundRenderData);
        BackgroundRenderData::_item = _main3DScene->allocateID();
        pendingChanges.resetItem(BackgroundRenderData::_item, backgroundRenderPayload);
    }

    // Assuming nothing get's rendered through that
    if (!selfAvatarOnly) {
        if (DependencyManager::get<SceneScriptingInterface>()->shouldRenderEntities()) {
            // render models...
            PerformanceTimer perfTimer("entities");
            PerformanceWarning warn(Menu::getInstance()->isOptionChecked(MenuOption::PipelineWarnings),
                "Application::displaySide() ... entities...");

            RenderArgs::DebugFlags renderDebugFlags = RenderArgs::RENDER_DEBUG_NONE;

            if (Menu::getInstance()->isOptionChecked(MenuOption::PhysicsShowHulls)) {
                renderDebugFlags = static_cast<RenderArgs::DebugFlags>(renderDebugFlags |
                    static_cast<int>(RenderArgs::RENDER_DEBUG_HULLS));
            }
            renderArgs->_debugFlags = renderDebugFlags;
            //ViveControllerManager::getInstance().updateRendering(renderArgs, _main3DScene, pendingChanges);
        }
    }

    // FIXME: Move this out of here!, WorldBox should be driven by the entity content just like the other entities
    // Make sure the WorldBox is in the scene
    if (!render::Item::isValidID(WorldBoxRenderData::_item)) {
        auto worldBoxRenderData = make_shared<WorldBoxRenderData>();
        auto worldBoxRenderPayload = make_shared<WorldBoxRenderData::Payload>(worldBoxRenderData);

        WorldBoxRenderData::_item = _main3DScene->allocateID();

        pendingChanges.resetItem(WorldBoxRenderData::_item, worldBoxRenderPayload);
    } else {
        pendingChanges.updateItem<WorldBoxRenderData>(WorldBoxRenderData::_item,
            [](WorldBoxRenderData& payload) {
            payload._val++;
        });
    }

    // Setup the current Zone Entity lighting
    {
        auto stage = DependencyManager::get<SceneScriptingInterface>()->getSkyStage();
        DependencyManager::get<DeferredLightingEffect>()->setGlobalLight(stage->getSunLight());
    }

    {
        PerformanceTimer perfTimer("SceneProcessPendingChanges");
        _main3DScene->enqueuePendingChanges(pendingChanges);

        _main3DScene->processPendingChangesQueue();
    }

    // For now every frame pass the renderContext
    {
        PerformanceTimer perfTimer("EngineRun");

        {
            QMutexLocker viewLocker(&_viewMutex);
            renderArgs->setViewFrustum(_displayViewFrustum);
        }
        _renderEngine->getRenderContext()->args = renderArgs;

        // Before the deferred pass, let's try to use the render engine
        _renderEngine->run();
    }

    activeRenderingThread = nullptr;
}

void Application::renderRearViewMirror(RenderArgs* renderArgs, const QRect& region, bool isZoomed) {
    auto originalViewport = renderArgs->_viewport;
    // Grab current viewport to reset it at the end

    float aspect = (float)region.width() / region.height();
    float fov = MIRROR_FIELD_OF_VIEW;

    auto myAvatar = getMyAvatar();

    // bool eyeRelativeCamera = false;
    if (!isZoomed) {
        _mirrorCamera.setPosition(myAvatar->getChestPosition() +
                                  myAvatar->getOrientation() * glm::vec3(0.0f, 0.0f, -1.0f) * MIRROR_REARVIEW_BODY_DISTANCE * myAvatar->getScale());

    } else { // HEAD zoom level
        // FIXME note that the positioning of the camera relative to the avatar can suffer limited
        // precision as the user's position moves further away from the origin.  Thus at
        // /1e7,1e7,1e7 (well outside the buildable volume) the mirror camera veers and sways
        // wildly as you rotate your avatar because the floating point values are becoming
        // larger, squeezing out the available digits of precision you have available at the
        // human scale for camera positioning.

        // Previously there was a hack to correct this using the mechanism of repositioning
        // the avatar at the origin of the world for the purposes of rendering the mirror,
        // but it resulted in failing to render the avatar's head model in the mirror view
        // when in first person mode.  Presumably this was because of some missed culling logic
        // that was not accounted for in the hack.

        // This was removed in commit 71e59cfa88c6563749594e25494102fe01db38e9 but could be further
        // investigated in order to adapt the technique while fixing the head rendering issue,
        // but the complexity of the hack suggests that a better approach
        _mirrorCamera.setPosition(myAvatar->getDefaultEyePosition() +
                                    myAvatar->getOrientation() * glm::vec3(0.0f, 0.0f, -1.0f) * MIRROR_REARVIEW_DISTANCE * myAvatar->getScale());
    }
    _mirrorCamera.setProjection(glm::perspective(glm::radians(fov), aspect, DEFAULT_NEAR_CLIP, DEFAULT_FAR_CLIP));
    _mirrorCamera.setOrientation(myAvatar->getWorldAlignedOrientation() * glm::quat(glm::vec3(0.0f, PI, 0.0f)));


    // set the bounds of rear mirror view
    // the region is in device independent coordinates; must convert to device
    float ratio = (float)QApplication::desktop()->windowHandle()->devicePixelRatio() * getRenderResolutionScale();
    int width = region.width() * ratio;
    int height = region.height() * ratio;
    gpu::Vec4i viewport = gpu::Vec4i(0, 0, width, height);
    renderArgs->_viewport = viewport;

    // render rear mirror view
    displaySide(renderArgs, _mirrorCamera, true);

    renderArgs->_viewport =  originalViewport;
}

void Application::resetSensors(bool andReload) {
    DependencyManager::get<Faceshift>()->reset();
    DependencyManager::get<DdeFaceTracker>()->reset();
    DependencyManager::get<EyeTracker>()->reset();
    getActiveDisplayPlugin()->resetSensors();
    _overlayConductor.centerUI();
    getMyAvatar()->reset(true, andReload);
    QMetaObject::invokeMethod(DependencyManager::get<AudioClient>().data(), "reset", Qt::QueuedConnection);
}

void Application::updateWindowTitle() const {

    auto nodeList = DependencyManager::get<NodeList>();
    auto accountManager = DependencyManager::get<AccountManager>();

    QString buildVersion = " (build " + applicationVersion() + ")";

    QString loginStatus = accountManager->isLoggedIn() ? "" : " (NOT LOGGED IN)";

    QString connectionStatus = nodeList->getDomainHandler().isConnected() ? "" : " (NOT CONNECTED)";
    QString username = accountManager->getAccountInfo().getUsername();
    QString currentPlaceName = DependencyManager::get<AddressManager>()->getHost();

    if (currentPlaceName.isEmpty()) {
        currentPlaceName = nodeList->getDomainHandler().getHostname();
    }

    QString title = QString() + (!username.isEmpty() ? username + " @ " : QString())
        + currentPlaceName + connectionStatus + loginStatus + buildVersion;

#ifndef WIN32
    // crashes with vs2013/win32
    qCDebug(interfaceapp, "Application title set to: %s", title.toStdString().c_str());
#endif
    _window->setWindowTitle(title);
}
void Application::clearDomainOctreeDetails() {

    // if we're about to quit, we really don't need to do any of these things...
    if (_aboutToQuit) {
        return;
    }

    qCDebug(interfaceapp) << "Clearing domain octree details...";

    resetPhysicsReadyInformation();
    getMyAvatar()->setAvatarEntityDataChanged(true); // to recreate worn entities

    // reset our node to stats and node to jurisdiction maps... since these must be changing...
    _entityServerJurisdictions.withWriteLock([&] {
        _entityServerJurisdictions.clear();
    });

    _octreeServerSceneStats.withWriteLock([&] {
        _octreeServerSceneStats.clear();
    });

    // reset the model renderer
    getEntities()->clear();

    auto skyStage = DependencyManager::get<SceneScriptingInterface>()->getSkyStage();

    skyStage->setBackgroundMode(model::SunSkyStage::SKY_DEFAULT);

    _recentlyClearedDomain = true;
}

void Application::domainChanged(const QString& domainHostname) {
    updateWindowTitle();
    // disable physics until we have enough information about our new location to not cause craziness.
    resetPhysicsReadyInformation();
}


void Application::resettingDomain() {
    _notifiedPacketVersionMismatchThisDomain = false;
}

void Application::nodeAdded(SharedNodePointer node) const {
    if (node->getType() == NodeType::AvatarMixer) {
        // new avatar mixer, send off our identity packet right away
        getMyAvatar()->sendIdentityPacket();
        getMyAvatar()->resetLastSent();
    }
}

void Application::nodeActivated(SharedNodePointer node) {
    if (node->getType() == NodeType::AssetServer) {
        // asset server just connected - check if we have the asset browser showing

        auto offscreenUi = DependencyManager::get<OffscreenUi>();
        auto assetDialog = offscreenUi->getRootItem()->findChild<QQuickItem*>("AssetServer");

        if (assetDialog) {
            auto nodeList = DependencyManager::get<NodeList>();

            if (nodeList->getThisNodeCanWriteAssets()) {
                // call reload on the shown asset browser dialog to get the mappings (if permissions allow)
                QMetaObject::invokeMethod(assetDialog, "reload");
            } else {
                // we switched to an Asset Server that we can't modify, hide the Asset Browser
                assetDialog->setVisible(false);
            }
        }
    }

    // If we get a new EntityServer activated, do a "forceRedraw" query. This will send a degenerate
    // query so that the server will think our next non-degenerate query is "different enough" to send
    // us a full scene
    if (_recentlyClearedDomain && node->getType() == NodeType::EntityServer) {
        _recentlyClearedDomain = false;
        if (DependencyManager::get<SceneScriptingInterface>()->shouldRenderEntities()) {
            queryOctree(NodeType::EntityServer, PacketType::EntityQuery, _entityServerJurisdictions, true);
        }
    }

    if (node->getType() == NodeType::AudioMixer) {
        DependencyManager::get<AudioClient>()->negotiateAudioFormat();
    }
}

void Application::nodeKilled(SharedNodePointer node) {
    // These are here because connecting NodeList::nodeKilled to OctreePacketProcessor::nodeKilled doesn't work:
    // OctreePacketProcessor::nodeKilled is not being called when NodeList::nodeKilled is emitted.
    // This may have to do with GenericThread::threadRoutine() blocking the QThread event loop

    _octreeProcessor.nodeKilled(node);

    _entityEditSender.nodeKilled(node);

    if (node->getType() == NodeType::AudioMixer) {
        QMetaObject::invokeMethod(DependencyManager::get<AudioClient>().data(), "audioMixerKilled");
    } else if (node->getType() == NodeType::EntityServer) {
        QUuid nodeUUID = node->getUUID();
        // see if this is the first we've heard of this node...
        _entityServerJurisdictions.withReadLock([&] {
            if (_entityServerJurisdictions.find(nodeUUID) == _entityServerJurisdictions.end()) {
                return;
            }

            auto rootCode = _entityServerJurisdictions[nodeUUID].getRootOctalCode();
            VoxelPositionSize rootDetails;
            voxelDetailsForCode(rootCode.get(), rootDetails);

            qCDebug(interfaceapp, "model server going away...... v[%f, %f, %f, %f]",
                (double)rootDetails.x, (double)rootDetails.y, (double)rootDetails.z, (double)rootDetails.s);

        });

        // If the model server is going away, remove it from our jurisdiction map so we don't send voxels to a dead server
        _entityServerJurisdictions.withWriteLock([&] {
            _entityServerJurisdictions.erase(_entityServerJurisdictions.find(nodeUUID));
        });

        // also clean up scene stats for that server
        _octreeServerSceneStats.withWriteLock([&] {
            if (_octreeServerSceneStats.find(nodeUUID) != _octreeServerSceneStats.end()) {
                _octreeServerSceneStats.erase(nodeUUID);
            }
        });
    } else if (node->getType() == NodeType::AvatarMixer) {
        // our avatar mixer has gone away - clear the hash of avatars
        DependencyManager::get<AvatarManager>()->clearOtherAvatars();
    } else if (node->getType() == NodeType::AssetServer) {
        // asset server going away - check if we have the asset browser showing

        auto offscreenUi = DependencyManager::get<OffscreenUi>();
        auto assetDialog = offscreenUi->getRootItem()->findChild<QQuickItem*>("AssetServer");

        if (assetDialog) {
            // call reload on the shown asset browser dialog
            QMetaObject::invokeMethod(assetDialog, "clear");
        }
    }
}

void Application::trackIncomingOctreePacket(ReceivedMessage& message, SharedNodePointer sendingNode, bool wasStatsPacket) {
    // Attempt to identify the sender from its address.
    if (sendingNode) {
        const QUuid& nodeUUID = sendingNode->getUUID();

        // now that we know the node ID, let's add these stats to the stats for that node...
        _octreeServerSceneStats.withWriteLock([&] {
            if (_octreeServerSceneStats.find(nodeUUID) != _octreeServerSceneStats.end()) {
                OctreeSceneStats& stats = _octreeServerSceneStats[nodeUUID];
                stats.trackIncomingOctreePacket(message, wasStatsPacket, sendingNode->getClockSkewUsec());
            }
        });
    }
}

bool Application::nearbyEntitiesAreReadyForPhysics() {
    // this is used to avoid the following scenario:
    // A table has some items sitting on top of it.  The items are at rest, meaning they aren't active in bullet.
    // Someone logs in close to the table.  They receive information about the items on the table before they
    // receive information about the table.  The items are very close to the avatar's capsule, so they become
    // activated in bullet.  This causes them to fall to the floor, because the table's shape isn't yet in bullet.
    EntityTreePointer entityTree = getEntities()->getTree();
    if (!entityTree) {
        return false;
    }

    QVector<EntityItemPointer> entities;
    entityTree->withReadLock([&] {
        AABox box(getMyAvatar()->getPosition() - glm::vec3(PHYSICS_READY_RANGE), glm::vec3(2 * PHYSICS_READY_RANGE));
        entityTree->findEntities(box, entities);
    });

    // For reasons I haven't found, we don't necessarily have the full scene when we receive a stats packet.  Apply
    // a heuristic to try to decide when we actually know about all of the nearby entities.
    uint32_t nearbyCount = entities.size();
    if (nearbyCount == _nearbyEntitiesCountAtLastPhysicsCheck) {
        _nearbyEntitiesStabilityCount++;
    } else {
        _nearbyEntitiesStabilityCount = 0;
    }
    _nearbyEntitiesCountAtLastPhysicsCheck = nearbyCount;

    const uint32_t MINIMUM_NEARBY_ENTITIES_STABILITY_COUNT = 3;
    if (_nearbyEntitiesStabilityCount >= MINIMUM_NEARBY_ENTITIES_STABILITY_COUNT) {
        // We've seen the same number of nearby entities for several stats packets in a row.  assume we've got all
        // the local entities.
        bool result = true;
        foreach (EntityItemPointer entity, entities) {
            if (entity->shouldBePhysical() && !entity->isReadyToComputeShape()) {
                static QString repeatedMessage =
                    LogHandler::getInstance().addRepeatedMessageRegex("Physics disabled until entity loads: .*");
                qCDebug(interfaceapp) << "Physics disabled until entity loads: " << entity->getID() << entity->getName();
                // don't break here because we want all the relevant entities to start their downloads
                result = false;
            }
        }
        return result;
    }
    return false;
}

int Application::processOctreeStats(ReceivedMessage& message, SharedNodePointer sendingNode) {
    // But, also identify the sender, and keep track of the contained jurisdiction root for this server

    // parse the incoming stats datas stick it in a temporary object for now, while we
    // determine which server it belongs to
    int statsMessageLength = 0;

    const QUuid& nodeUUID = sendingNode->getUUID();

    // now that we know the node ID, let's add these stats to the stats for that node...
    _octreeServerSceneStats.withWriteLock([&] {
        OctreeSceneStats& octreeStats = _octreeServerSceneStats[nodeUUID];
        statsMessageLength = octreeStats.unpackFromPacket(message);

        if (octreeStats.isFullScene()) {
            _fullSceneReceivedCounter++;
        }

        // see if this is the first we've heard of this node...
        NodeToJurisdictionMap* jurisdiction = nullptr;
        QString serverType;
        if (sendingNode->getType() == NodeType::EntityServer) {
            jurisdiction = &_entityServerJurisdictions;
            serverType = "Entity";
        }

        bool found = false;

        jurisdiction->withReadLock([&] {
            if (jurisdiction->find(nodeUUID) != jurisdiction->end()) {
                found = true;
                return;
            }

            VoxelPositionSize rootDetails;
            voxelDetailsForCode(octreeStats.getJurisdictionRoot().get(), rootDetails);

            qCDebug(interfaceapp, "stats from new %s server... [%f, %f, %f, %f]",
                qPrintable(serverType),
                (double)rootDetails.x, (double)rootDetails.y, (double)rootDetails.z, (double)rootDetails.s);
        });

        if (!found) {
            // store jurisdiction details for later use
            // This is bit of fiddling is because JurisdictionMap assumes it is the owner of the values used to construct it
            // but OctreeSceneStats thinks it's just returning a reference to its contents. So we need to make a copy of the
            // details from the OctreeSceneStats to construct the JurisdictionMap
            JurisdictionMap jurisdictionMap;
            jurisdictionMap.copyContents(octreeStats.getJurisdictionRoot(), octreeStats.getJurisdictionEndNodes());
            jurisdiction->withWriteLock([&] {
                (*jurisdiction)[nodeUUID] = jurisdictionMap;
            });
        }
    });

    return statsMessageLength;
}

void Application::packetSent(quint64 length) {
}

void Application::registerScriptEngineWithApplicationServices(ScriptEngine* scriptEngine) {

    scriptEngine->setEmitScriptUpdatesFunction([this]() {
        SharedNodePointer entityServerNode = DependencyManager::get<NodeList>()->soloNodeOfType(NodeType::EntityServer);
        return !entityServerNode || isPhysicsEnabled();
    });

    // setup the packet senders and jurisdiction listeners of the script engine's scripting interfaces so
    // we can use the same ones from the application.
    auto entityScriptingInterface = DependencyManager::get<EntityScriptingInterface>();
    entityScriptingInterface->setPacketSender(&_entityEditSender);
    entityScriptingInterface->setEntityTree(getEntities()->getTree());

    // AvatarManager has some custom types
    AvatarManager::registerMetaTypes(scriptEngine);

    if (property(hifi::properties::TEST).isValid()) {
        scriptEngine->registerGlobalObject("Test", TestScriptingInterface::getInstance());
    }

    scriptEngine->registerGlobalObject("Overlays", &_overlays);
    scriptEngine->registerGlobalObject("Rates", new RatesScriptingInterface(this));

    // hook our avatar and avatar hash map object into this script engine
    scriptEngine->registerGlobalObject("MyAvatar", getMyAvatar().get());
    qScriptRegisterMetaType(scriptEngine, audioListenModeToScriptValue, audioListenModeFromScriptValue);

    scriptEngine->registerGlobalObject("AvatarList", DependencyManager::get<AvatarManager>().data());

    scriptEngine->registerGlobalObject("Camera", &_myCamera);

#if defined(Q_OS_MAC) || defined(Q_OS_WIN)
    scriptEngine->registerGlobalObject("SpeechRecognizer", DependencyManager::get<SpeechRecognizer>().data());
#endif

    ClipboardScriptingInterface* clipboardScriptable = new ClipboardScriptingInterface();
    scriptEngine->registerGlobalObject("Clipboard", clipboardScriptable);
    connect(scriptEngine, &ScriptEngine::finished, clipboardScriptable, &ClipboardScriptingInterface::deleteLater);

    scriptEngine->registerGlobalObject("Overlays", &_overlays);
    qScriptRegisterMetaType(scriptEngine, OverlayPropertyResultToScriptValue, OverlayPropertyResultFromScriptValue);
    qScriptRegisterMetaType(scriptEngine, RayToOverlayIntersectionResultToScriptValue,
                            RayToOverlayIntersectionResultFromScriptValue);

    scriptEngine->registerGlobalObject("OffscreenFlags", DependencyManager::get<OffscreenUi>()->getFlags());
    scriptEngine->registerGlobalObject("Desktop", DependencyManager::get<DesktopScriptingInterface>().data());
    scriptEngine->registerGlobalObject("Toolbars", DependencyManager::get<ToolbarScriptingInterface>().data());

    DependencyManager::get<TabletScriptingInterface>().data()->setToolbarScriptingInterface(DependencyManager::get<ToolbarScriptingInterface>().data());

    scriptEngine->registerGlobalObject("Window", DependencyManager::get<WindowScriptingInterface>().data());
    qScriptRegisterMetaType(scriptEngine, CustomPromptResultToScriptValue, CustomPromptResultFromScriptValue);
    scriptEngine->registerGetterSetter("location", LocationScriptingInterface::locationGetter,
                        LocationScriptingInterface::locationSetter, "Window");
    // register `location` on the global object.
    scriptEngine->registerGetterSetter("location", LocationScriptingInterface::locationGetter,
                                       LocationScriptingInterface::locationSetter);

    scriptEngine->registerFunction("OverlayWebWindow", QmlWebWindowClass::constructor);
    scriptEngine->registerFunction("OverlayWindow", QmlWindowClass::constructor);

    scriptEngine->registerGlobalObject("Menu", MenuScriptingInterface::getInstance());
    scriptEngine->registerGlobalObject("Stats", Stats::getInstance());
    scriptEngine->registerGlobalObject("Settings", SettingsScriptingInterface::getInstance());
    scriptEngine->registerGlobalObject("AudioDevice", AudioDeviceScriptingInterface::getInstance());
    scriptEngine->registerGlobalObject("AudioStats", DependencyManager::get<AudioClient>()->getStats().data());

    // Caches
    scriptEngine->registerGlobalObject("AnimationCache", DependencyManager::get<AnimationCache>().data());
    scriptEngine->registerGlobalObject("TextureCache", DependencyManager::get<TextureCache>().data());
    scriptEngine->registerGlobalObject("ModelCache", DependencyManager::get<ModelCache>().data());
    scriptEngine->registerGlobalObject("SoundCache", DependencyManager::get<SoundCache>().data());

    scriptEngine->registerGlobalObject("Account", AccountScriptingInterface::getInstance());
    scriptEngine->registerGlobalObject("DialogsManager", _dialogsManagerScriptingInterface);

    scriptEngine->registerGlobalObject("GlobalServices", GlobalServicesScriptingInterface::getInstance());
    qScriptRegisterMetaType(scriptEngine, DownloadInfoResultToScriptValue, DownloadInfoResultFromScriptValue);

    scriptEngine->registerGlobalObject("FaceTracker", DependencyManager::get<DdeFaceTracker>().data());

    scriptEngine->registerGlobalObject("AvatarManager", DependencyManager::get<AvatarManager>().data());

    scriptEngine->registerGlobalObject("UndoStack", &_undoStackScriptingInterface);

    scriptEngine->registerGlobalObject("LODManager", DependencyManager::get<LODManager>().data());

    scriptEngine->registerGlobalObject("Paths", DependencyManager::get<PathUtils>().data());

    scriptEngine->registerGlobalObject("HMD", DependencyManager::get<HMDScriptingInterface>().data());
    scriptEngine->registerFunction("HMD", "getHUDLookAtPosition2D", HMDScriptingInterface::getHUDLookAtPosition2D, 0);
    scriptEngine->registerFunction("HMD", "getHUDLookAtPosition3D", HMDScriptingInterface::getHUDLookAtPosition3D, 0);

    scriptEngine->registerGlobalObject("Scene", DependencyManager::get<SceneScriptingInterface>().data());
    scriptEngine->registerGlobalObject("Render", _renderEngine->getConfiguration().get());

    scriptEngine->registerGlobalObject("ScriptDiscoveryService", DependencyManager::get<ScriptEngines>().data());
    scriptEngine->registerGlobalObject("Reticle", getApplicationCompositor().getReticleInterface());

    scriptEngine->registerGlobalObject("UserActivityLogger", DependencyManager::get<UserActivityLoggerScriptingInterface>().data());
    scriptEngine->registerGlobalObject("Users", DependencyManager::get<UsersScriptingInterface>().data());

    if (auto steamClient = PluginManager::getInstance()->getSteamClientPlugin()) {
        scriptEngine->registerGlobalObject("Steam", new SteamScriptingInterface(scriptEngine, steamClient.get()));
    }
    auto scriptingInterface = DependencyManager::get<controller::ScriptingInterface>();
    scriptEngine->registerGlobalObject("Controller", scriptingInterface.data());
    UserInputMapper::registerControllerTypes(scriptEngine);

    auto recordingInterface = DependencyManager::get<RecordingScriptingInterface>();
    scriptEngine->registerGlobalObject("Recording", recordingInterface.data());

    auto entityScriptServerLog = DependencyManager::get<EntityScriptServerLogClient>();
    scriptEngine->registerGlobalObject("EntityScriptServerLog", entityScriptServerLog.data());

    qScriptRegisterMetaType(scriptEngine, OverlayIDtoScriptValue, OverlayIDfromScriptValue);

    // connect this script engines printedMessage signal to the global ScriptEngines these various messages
    connect(scriptEngine, &ScriptEngine::printedMessage, DependencyManager::get<ScriptEngines>().data(), &ScriptEngines::onPrintedMessage);
    connect(scriptEngine, &ScriptEngine::errorMessage, DependencyManager::get<ScriptEngines>().data(), &ScriptEngines::onErrorMessage);
    connect(scriptEngine, &ScriptEngine::warningMessage, DependencyManager::get<ScriptEngines>().data(), &ScriptEngines::onWarningMessage);
    connect(scriptEngine, &ScriptEngine::infoMessage, DependencyManager::get<ScriptEngines>().data(), &ScriptEngines::onInfoMessage);
}

bool Application::canAcceptURL(const QString& urlString) const {
    QUrl url(urlString);
    if (urlString.startsWith(HIFI_URL_SCHEME)) {
        return true;
    }
    QHashIterator<QString, AcceptURLMethod> i(_acceptedExtensions);
    QString lowerPath = url.path().toLower();
    while (i.hasNext()) {
        i.next();
        if (lowerPath.endsWith(i.key(), Qt::CaseInsensitive)) {
            return true;
        }
    }
    return false;
}

bool Application::acceptURL(const QString& urlString, bool defaultUpload) {
    if (urlString.startsWith(HIFI_URL_SCHEME)) {
        // this is a hifi URL - have the AddressManager handle it
        emit receivedHifiSchemeURL(urlString);
        QMetaObject::invokeMethod(DependencyManager::get<AddressManager>().data(), "handleLookupString",
                                  Qt::AutoConnection, Q_ARG(const QString&, urlString));
        return true;
    }

    QUrl url(urlString);
    QHashIterator<QString, AcceptURLMethod> i(_acceptedExtensions);
    QString lowerPath = url.path().toLower();
    while (i.hasNext()) {
        i.next();
        if (lowerPath.endsWith(i.key(), Qt::CaseInsensitive)) {
            AcceptURLMethod method = i.value();
            return (this->*method)(urlString);
        }
    }

    if (defaultUpload) {
        showAssetServerWidget(urlString);
    }
    return defaultUpload;
}

void Application::setSessionUUID(const QUuid& sessionUUID) const {
    Physics::setSessionUUID(sessionUUID);
}

bool Application::askToSetAvatarUrl(const QString& url) {
    QUrl realUrl(url);
    if (realUrl.isLocalFile()) {
        OffscreenUi::warning("", "You can not use local files for avatar components.");
        return false;
    }

    // Download the FST file, to attempt to determine its model type
    QVariantHash fstMapping = FSTReader::downloadMapping(url);

    FSTReader::ModelType modelType = FSTReader::predictModelType(fstMapping);

    QString modelName = fstMapping["name"].toString();
    QString modelLicense = fstMapping["license"].toString();

    bool agreeToLicence = true; // assume true
    if (!modelLicense.isEmpty()) {
        // word wrap the licence text to fit in a reasonable shaped message box.
        const int MAX_CHARACTERS_PER_LINE = 90;
        modelLicense = simpleWordWrap(modelLicense, MAX_CHARACTERS_PER_LINE);

        agreeToLicence = QMessageBox::Yes == OffscreenUi::question("Avatar Usage License",
            modelLicense + "\nDo you agree to these terms?",
            QMessageBox::Yes | QMessageBox::No, QMessageBox::Yes);
    }

    bool ok = false;

    if (!agreeToLicence) {
        qCDebug(interfaceapp) << "Declined to agree to avatar license: " << url;
    } else {
        switch (modelType) {

            case FSTReader::HEAD_AND_BODY_MODEL:
                 ok = QMessageBox::Ok == OffscreenUi::question("Set Avatar",
                                   "Would you like to use '" + modelName + "' for your avatar?",
                                   QMessageBox::Ok | QMessageBox::Cancel, QMessageBox::Ok);
            break;

            default:
                OffscreenUi::warning("", modelName + "Does not support a head and body as required.");
            break;
        }
    }

    if (ok) {
        getMyAvatar()->useFullAvatarURL(url, modelName);
        emit fullAvatarURLChanged(url, modelName);
    } else {
        qCDebug(interfaceapp) << "Declined to use the avatar: " << url;
    }

    return true;
}


bool Application::askToLoadScript(const QString& scriptFilenameOrURL) {
    QMessageBox::StandardButton reply;

    QString shortName = scriptFilenameOrURL;

    QUrl scriptURL { scriptFilenameOrURL };

    if (scriptURL.host().endsWith(MARKETPLACE_CDN_HOSTNAME)) {
        shortName = shortName.mid(shortName.lastIndexOf('/') + 1);
    }

    QString message = "Would you like to run this script:\n" + shortName;

    reply = OffscreenUi::question(getWindow(), "Run Script", message, QMessageBox::Yes | QMessageBox::No);

    if (reply == QMessageBox::Yes) {
        qCDebug(interfaceapp) << "Chose to run the script: " << scriptFilenameOrURL;
        DependencyManager::get<ScriptEngines>()->loadScript(scriptFilenameOrURL);
    } else {
        qCDebug(interfaceapp) << "Declined to run the script: " << scriptFilenameOrURL;
    }
    return true;
}

bool Application::askToWearAvatarAttachmentUrl(const QString& url) {
    QNetworkAccessManager& networkAccessManager = NetworkAccessManager::getInstance();
    QNetworkRequest networkRequest = QNetworkRequest(url);
    networkRequest.setAttribute(QNetworkRequest::FollowRedirectsAttribute, true);
    networkRequest.setHeader(QNetworkRequest::UserAgentHeader, HIGH_FIDELITY_USER_AGENT);
    QNetworkReply* reply = networkAccessManager.get(networkRequest);
    int requestNumber = ++_avatarAttachmentRequest;
    connect(reply, &QNetworkReply::finished, [this, reply, url, requestNumber]() {

        if (requestNumber != _avatarAttachmentRequest) {
            // this request has been superseded by another more recent request
            reply->deleteLater();
            return;
        }

        QNetworkReply::NetworkError networkError = reply->error();
        if (networkError == QNetworkReply::NoError) {
            // download success
            QByteArray contents = reply->readAll();

            QJsonParseError jsonError;
            auto doc = QJsonDocument::fromJson(contents, &jsonError);
            if (jsonError.error == QJsonParseError::NoError) {

                auto jsonObject = doc.object();

                // retrieve optional name field from JSON
                QString name = tr("Unnamed Attachment");
                auto nameValue = jsonObject.value("name");
                if (nameValue.isString()) {
                    name = nameValue.toString();
                }

                // display confirmation dialog
                if (displayAvatarAttachmentConfirmationDialog(name)) {

                    // add attachment to avatar
                    auto myAvatar = getMyAvatar();
                    assert(myAvatar);
                    auto attachmentDataVec = myAvatar->getAttachmentData();
                    AttachmentData attachmentData;
                    attachmentData.fromJson(jsonObject);
                    attachmentDataVec.push_back(attachmentData);
                    myAvatar->setAttachmentData(attachmentDataVec);

                } else {
                    qCDebug(interfaceapp) << "User declined to wear the avatar attachment: " << url;
                }

            } else {
                // json parse error
                auto avatarAttachmentParseErrorString = tr("Error parsing attachment JSON from url: \"%1\"");
                displayAvatarAttachmentWarning(avatarAttachmentParseErrorString.arg(url));
            }
        } else {
            // download failure
            auto avatarAttachmentDownloadErrorString = tr("Error downloading attachment JSON from url: \"%1\"");
            displayAvatarAttachmentWarning(avatarAttachmentDownloadErrorString.arg(url));
        }
        reply->deleteLater();
    });
    return true;
}

void Application::displayAvatarAttachmentWarning(const QString& message) const {
    auto avatarAttachmentWarningTitle = tr("Avatar Attachment Failure");
    OffscreenUi::warning(avatarAttachmentWarningTitle, message);
}

bool Application::displayAvatarAttachmentConfirmationDialog(const QString& name) const {
    auto avatarAttachmentConfirmationTitle = tr("Avatar Attachment Confirmation");
    auto avatarAttachmentConfirmationMessage = tr("Would you like to wear '%1' on your avatar?").arg(name);
    auto reply = OffscreenUi::question(avatarAttachmentConfirmationTitle,
                                       avatarAttachmentConfirmationMessage,
                                       QMessageBox::Ok | QMessageBox::Cancel);
    if (QMessageBox::Ok == reply) {
        return true;
    } else {
        return false;
    }
}

void Application::toggleRunningScriptsWidget() const {
    static const QUrl url("hifi/dialogs/RunningScripts.qml");
    DependencyManager::get<OffscreenUi>()->show(url, "RunningScripts");
    //if (_runningScriptsWidget->isVisible()) {
    //    if (_runningScriptsWidget->hasFocus()) {
    //        _runningScriptsWidget->hide();
    //    } else {
    //        _runningScriptsWidget->raise();
    //        setActiveWindow(_runningScriptsWidget);
    //        _runningScriptsWidget->setFocus();
    //    }
    //} else {
    //    _runningScriptsWidget->show();
    //    _runningScriptsWidget->setFocus();
    //}
}


void Application::showAssetServerWidget(QString filePath) {
    if (!DependencyManager::get<NodeList>()->getThisNodeCanWriteAssets()) {
        return;
    }
    static const QUrl url { "AssetServer.qml" };

    auto startUpload = [=](QQmlContext* context, QObject* newObject){
        if (!filePath.isEmpty()) {
            emit uploadRequest(filePath);
        }
    };
    DependencyManager::get<OffscreenUi>()->show(url, "AssetServer", startUpload);
    startUpload(nullptr, nullptr);
}

void Application::addAssetToWorldFromURL(QString url) {
    qInfo(interfaceapp) << "Download model and add to world from" << url;

    QString filename = url.section("filename=", 1, 1);  // Filename is in "?filename=" parameter at end of URL.

    if (!DependencyManager::get<NodeList>()->getThisNodeCanWriteAssets()) {
        QString errorInfo = "You do not have permissions to write to the Asset Server.";
        qWarning(interfaceapp) << "Error downloading model: " + errorInfo;
        addAssetToWorldError(filename, errorInfo);
        return;
    }

    addAssetToWorldInfo(filename, "Downloading model file " + filename + ".");

    auto request = ResourceManager::createResourceRequest(nullptr, QUrl(url));
    connect(request, &ResourceRequest::finished, this, &Application::addAssetToWorldFromURLRequestFinished);
    request->send();
}

void Application::addAssetToWorldFromURLRequestFinished() {
    auto request = qobject_cast<ResourceRequest*>(sender());
    auto url = request->getUrl().toString();
    auto result = request->getResult();

    QString filename = url.section("filename=", 1, 1);  // Filename from trailing "?filename=" URL parameter.

    if (result == ResourceRequest::Success) {
        qInfo(interfaceapp) << "Downloaded model from" << url;
        QTemporaryDir temporaryDir;
        temporaryDir.setAutoRemove(false);
        if (temporaryDir.isValid()) {
            QString temporaryDirPath = temporaryDir.path();
            QString downloadPath = temporaryDirPath + "/" + filename;
            qInfo(interfaceapp) << "Download path:" << downloadPath;

            QFile tempFile(downloadPath);
            if (tempFile.open(QIODevice::WriteOnly)) {
                tempFile.write(request->getData());
                addAssetToWorldInfoClear(filename);  // Remove message from list; next one added will have a different key.
                qApp->getFileDownloadInterface()->runUnzip(downloadPath, url, true);
            } else {
                QString errorInfo = "Couldn't open temporary file for download";
                qWarning(interfaceapp) << errorInfo;
                addAssetToWorldError(filename, errorInfo);
            }
        } else {
            QString errorInfo = "Couldn't create temporary directory for download";
            qWarning(interfaceapp) << errorInfo;
            addAssetToWorldError(filename, errorInfo);
        }
    } else {
        qWarning(interfaceapp) << "Error downloading" << url << ":" << request->getResultString();
        addAssetToWorldError(filename, "Error downloading " + filename + " : " + request->getResultString());
    }

    request->deleteLater();
}


QString filenameFromPath(QString filePath) {
    return filePath.right(filePath.length() - filePath.lastIndexOf("/") - 1);
}

void Application::addAssetToWorldUnzipFailure(QString filePath) {
    QString filename = filenameFromPath(QUrl(filePath).toLocalFile());
    qWarning(interfaceapp) << "Couldn't unzip file" << filePath;
    addAssetToWorldError(filename, "Couldn't unzip file " + filename + ".");
}

void Application::addAssetToWorld(QString filePath) {
    // Automatically upload and add asset to world as an alternative manual process initiated by showAssetServerWidget().

    QString path = QUrl(filePath).toLocalFile();
    QString filename = filenameFromPath(path);
    QString mapping = "/" + filename;

    // Test repeated because possibly different code paths.
    if (!DependencyManager::get<NodeList>()->getThisNodeCanWriteAssets()) {
        QString errorInfo = "You do not have permissions to write to the Asset Server.";
        qWarning(interfaceapp) << "Error downloading model: " + errorInfo;
        addAssetToWorldError(filename, errorInfo);
        return;
    }

    addAssetToWorldInfo(filename, "Adding " + mapping.mid(1) + " to the Asset Server.");

    addAssetToWorldWithNewMapping(path, mapping, 0);
}

void Application::addAssetToWorldWithNewMapping(QString filePath, QString mapping, int copy) {
    auto request = DependencyManager::get<AssetClient>()->createGetMappingRequest(mapping);

    QObject::connect(request, &GetMappingRequest::finished, this, [=](GetMappingRequest* request) mutable {
        const int MAX_COPY_COUNT = 100;  // Limit number of duplicate assets; recursion guard.
        auto result = request->getError();
        if (result == GetMappingRequest::NotFound) {
            addAssetToWorldUpload(filePath, mapping);
        } else if (result != GetMappingRequest::NoError) {
            QString errorInfo = "Could not map asset name: "
                + mapping.left(mapping.length() - QString::number(copy).length() - 1);
            qWarning(interfaceapp) << "Error downloading model: " + errorInfo;
            addAssetToWorldError(filenameFromPath(filePath), errorInfo);
        } else if (copy < MAX_COPY_COUNT - 1) {
            if (copy > 0) {
                mapping = mapping.remove(mapping.lastIndexOf("-"), QString::number(copy).length() + 1);
            }
            copy++;
            mapping = mapping.insert(mapping.lastIndexOf("."), "-" + QString::number(copy));
            addAssetToWorldWithNewMapping(filePath, mapping, copy);
        } else {
            QString errorInfo = "Too many copies of asset name: "
                + mapping.left(mapping.length() - QString::number(copy).length() - 1);
            qWarning(interfaceapp) << "Error downloading model: " + errorInfo;
            addAssetToWorldError(filenameFromPath(filePath), errorInfo);
        }
        request->deleteLater();
    });

    request->start();
}

void Application::addAssetToWorldUpload(QString filePath, QString mapping) {
    qInfo(interfaceapp) << "Uploading" << filePath << "to Asset Server as" << mapping;
    auto upload = DependencyManager::get<AssetClient>()->createUpload(filePath);
    QObject::connect(upload, &AssetUpload::finished, this, [=](AssetUpload* upload, const QString& hash) mutable {
        if (upload->getError() != AssetUpload::NoError) {
            QString errorInfo = "Could not upload model to the Asset Server.";
            qWarning(interfaceapp) << "Error downloading model: " + errorInfo;
            addAssetToWorldError(filenameFromPath(filePath), errorInfo);
        } else {
            addAssetToWorldSetMapping(filePath, mapping, hash);
        }

        // Remove temporary directory created by Clara.io market place download.
        int index = filePath.lastIndexOf("/model_repo/");
        if (index > 0) {
            QString tempDir = filePath.left(index);
            qCDebug(interfaceapp) << "Removing temporary directory at: " + tempDir;
            QDir(tempDir).removeRecursively();
        }

        upload->deleteLater();
    });

    upload->start();
}

void Application::addAssetToWorldSetMapping(QString filePath, QString mapping, QString hash) {
    auto request = DependencyManager::get<AssetClient>()->createSetMappingRequest(mapping, hash);
    connect(request, &SetMappingRequest::finished, this, [=](SetMappingRequest* request) mutable {
        if (request->getError() != SetMappingRequest::NoError) {
            QString errorInfo = "Could not set asset mapping.";
            qWarning(interfaceapp) << "Error downloading model: " + errorInfo;
            addAssetToWorldError(filenameFromPath(filePath), errorInfo);
        } else {
            addAssetToWorldAddEntity(filePath, mapping);
        }
        request->deleteLater();
    });

    request->start();
}

void Application::addAssetToWorldAddEntity(QString filePath, QString mapping) {
    EntityItemProperties properties;
    properties.setType(EntityTypes::Model);
    properties.setName(mapping.right(mapping.length() - 1));
    properties.setModelURL("atp:" + mapping);
    properties.setShapeType(SHAPE_TYPE_SIMPLE_COMPOUND);
    properties.setCollisionless(true);  // Temporarily set so that doesn't collide with avatar.
    properties.setVisible(false);  // Temporarily set so that don't see at large unresized dimensions.
    properties.setPosition(getMyAvatar()->getPosition() + getMyAvatar()->getOrientation() * glm::vec3(0.0f, 0.0f, -2.0f));
    properties.setGravity(glm::vec3(0.0f, 0.0f, 0.0f));
    auto entityID = DependencyManager::get<EntityScriptingInterface>()->addEntity(properties);

    // Note: Model dimensions are not available here; model is scaled per FBX mesh in RenderableModelEntityItem::update() later
    // on. But FBX dimensions may be in cm, so we monitor for the dimension change and rescale again if warranted.

    if (entityID == QUuid()) {
        QString errorInfo = "Could not add model " + mapping + " to world.";
        qWarning(interfaceapp) << "Could not add model to world: " + errorInfo;
        addAssetToWorldError(filenameFromPath(filePath), errorInfo);
    } else {
        // Monitor when asset is rendered in world so that can resize if necessary.
        _addAssetToWorldResizeList.insert(entityID, 0);  // List value is count of checks performed.
        if (!_addAssetToWorldResizeTimer.isActive()) {
            _addAssetToWorldResizeTimer.start();
        }

        // Close progress message box.
        addAssetToWorldInfoDone(filenameFromPath(filePath));
    }
}

void Application::addAssetToWorldCheckModelSize() {
    if (_addAssetToWorldResizeList.size() == 0) {
        return;
    }

    auto item = _addAssetToWorldResizeList.begin();
    while (item != _addAssetToWorldResizeList.end()) {
        auto entityID = item.key();

        EntityPropertyFlags propertyFlags;
        propertyFlags += PROP_NAME;
        propertyFlags += PROP_DIMENSIONS;
        auto entityScriptingInterface = DependencyManager::get<EntityScriptingInterface>();
        auto properties = entityScriptingInterface->getEntityProperties(entityID, propertyFlags);
        auto name = properties.getName();
        auto dimensions = properties.getDimensions();

        const QString GRABBABLE_USER_DATA = "{\"grabbableKey\":{\"grabbable\":true}}";
        bool doResize = false;

        const glm::vec3 DEFAULT_DIMENSIONS = glm::vec3(0.1f, 0.1f, 0.1f);
        if (dimensions != DEFAULT_DIMENSIONS) {

            // Scale model so that its maximum is exactly specific size.
            const float MAXIMUM_DIMENSION = 1.0f;
            auto previousDimensions = dimensions;
            auto scale = std::min(MAXIMUM_DIMENSION / dimensions.x, std::min(MAXIMUM_DIMENSION / dimensions.y,
                MAXIMUM_DIMENSION / dimensions.z));
            dimensions *= scale;
            qInfo(interfaceapp) << "Model" << name << "auto-resized from" << previousDimensions << " to " << dimensions;
            doResize = true;

            item = _addAssetToWorldResizeList.erase(item);  // Finished with this entity; advance to next.
        } else {
            // Increment count of checks done.
            _addAssetToWorldResizeList[entityID]++;

            const int CHECK_MODEL_SIZE_MAX_CHECKS = 300;
            if (_addAssetToWorldResizeList[entityID] > CHECK_MODEL_SIZE_MAX_CHECKS) {
                // Have done enough checks; model was either the default size or something's gone wrong.

                // Rescale all dimensions.
                const glm::vec3 UNIT_DIMENSIONS = glm::vec3(1.0f, 1.0f, 1.0f);
                dimensions = UNIT_DIMENSIONS;
                qInfo(interfaceapp) << "Model" << name << "auto-resize timed out; resized to " << dimensions;
                doResize = true;

                item = _addAssetToWorldResizeList.erase(item);  // Finished with this entity; advance to next.
            } else {
                // No action on this entity; advance to next.
                ++item;
            }
        }

        if (doResize) {
            EntityItemProperties properties;
            properties.setDimensions(dimensions);
            properties.setVisible(true);
            properties.setCollisionless(false);
            properties.setUserData(GRABBABLE_USER_DATA);
            properties.setLastEdited(usecTimestampNow());
            entityScriptingInterface->editEntity(entityID, properties);
        }
    }

    // Stop timer if nothing in list to check.
    if (_addAssetToWorldResizeList.size() == 0) {
        _addAssetToWorldResizeTimer.stop();
    }
}


void Application::addAssetToWorldInfo(QString modelName, QString infoText) {
    // Displays the most recent info message, subject to being overridden by error messages.

    if (_aboutToQuit) {
        return;
    }

    /*
    Cancel info timer if running.
    If list has an entry for modelName, delete it (just one).
    Append modelName, infoText to list.
    Display infoText in message box unless an error is being displayed (i.e., error timer is running).
    Show message box if not already visible.
    */

    _addAssetToWorldInfoTimer.stop();

    addAssetToWorldInfoClear(modelName);

    _addAssetToWorldInfoKeys.append(modelName);
    _addAssetToWorldInfoMessages.append(infoText);

    if (!_addAssetToWorldErrorTimer.isActive()) {
        if (!_addAssetToWorldMessageBox) {
            _addAssetToWorldMessageBox = DependencyManager::get<OffscreenUi>()->createMessageBox(OffscreenUi::ICON_INFORMATION,
                "Downloading Model", "", QMessageBox::NoButton, QMessageBox::NoButton);
            connect(_addAssetToWorldMessageBox, SIGNAL(destroyed()), this, SLOT(onAssetToWorldMessageBoxClosed()));
        }

        _addAssetToWorldMessageBox->setProperty("text", "\n" + infoText);
        _addAssetToWorldMessageBox->setVisible(true);
    }
}

void Application::addAssetToWorldInfoClear(QString modelName) {
    // Clears modelName entry from message list without affecting message currently displayed.

    if (_aboutToQuit) {
        return;
    }

    /*
    Delete entry for modelName from list.
    */

    auto index = _addAssetToWorldInfoKeys.indexOf(modelName);
    if (index > -1) {
        _addAssetToWorldInfoKeys.removeAt(index);
        _addAssetToWorldInfoMessages.removeAt(index);
    }
}

void Application::addAssetToWorldInfoDone(QString modelName) {
    // Continues to display this message if the latest for a few seconds, then deletes it and displays the next latest.

    if (_aboutToQuit) {
        return;
    }

    /*
    Delete entry for modelName from list.
    (Re)start the info timer to update message box. ... onAddAssetToWorldInfoTimeout()
    */

    addAssetToWorldInfoClear(modelName);
    _addAssetToWorldInfoTimer.start();
}

void Application::addAssetToWorldInfoTimeout() {
    if (_aboutToQuit) {
        return;
    }

    /*
    If list not empty, display last message in list (may already be displayed ) unless an error is being displayed.
    If list empty, close the message box unless an error is being displayed.
    */

    if (!_addAssetToWorldErrorTimer.isActive() && _addAssetToWorldMessageBox) {
        if (_addAssetToWorldInfoKeys.length() > 0) {
            _addAssetToWorldMessageBox->setProperty("text", "\n" + _addAssetToWorldInfoMessages.last());
        } else {
            disconnect(_addAssetToWorldMessageBox);
            _addAssetToWorldMessageBox->setVisible(false);
            _addAssetToWorldMessageBox->deleteLater();
            _addAssetToWorldMessageBox = nullptr;
        }
    }
}

void Application::addAssetToWorldError(QString modelName, QString errorText) {
    // Displays the most recent error message for a few seconds.

    if (_aboutToQuit) {
        return;
    }

    /*
    If list has an entry for modelName, delete it.
    Display errorText in message box.
    Show message box if not already visible.
    (Re)start error timer. ... onAddAssetToWorldErrorTimeout()
    */

    addAssetToWorldInfoClear(modelName);

    if (!_addAssetToWorldMessageBox) {
        _addAssetToWorldMessageBox = DependencyManager::get<OffscreenUi>()->createMessageBox(OffscreenUi::ICON_INFORMATION,
            "Downloading Model", "", QMessageBox::NoButton, QMessageBox::NoButton);
        connect(_addAssetToWorldMessageBox, SIGNAL(destroyed()), this, SLOT(onAssetToWorldMessageBoxClosed()));
    }

    _addAssetToWorldMessageBox->setProperty("text", "\n" + errorText);
    _addAssetToWorldMessageBox->setVisible(true);

    _addAssetToWorldErrorTimer.start();
}

void Application::addAssetToWorldErrorTimeout() {
    if (_aboutToQuit) {
        return;
    }

    /*
    If list is not empty, display message from last entry.
    If list is empty, close the message box.
    */

    if (_addAssetToWorldMessageBox) {
        if (_addAssetToWorldInfoKeys.length() > 0) {
            _addAssetToWorldMessageBox->setProperty("text", "\n" + _addAssetToWorldInfoMessages.last());
        } else {
            disconnect(_addAssetToWorldMessageBox);
            _addAssetToWorldMessageBox->setVisible(false);
            _addAssetToWorldMessageBox->deleteLater();
            _addAssetToWorldMessageBox = nullptr;
        }
    }
}


void Application::addAssetToWorldMessageClose() {
    // Clear messages, e.g., if Interface is being closed or domain changes.

    /*
    Call if user manually closes message box.
    Call if domain changes.
    Call if application is shutting down.

    Stop timers.
    Close the message box if open.
    Clear lists.
    */

    _addAssetToWorldInfoTimer.stop();
    _addAssetToWorldErrorTimer.stop();

    if (_addAssetToWorldMessageBox) {
        disconnect(_addAssetToWorldMessageBox);
        _addAssetToWorldMessageBox->setVisible(false);
        _addAssetToWorldMessageBox->deleteLater();
        _addAssetToWorldMessageBox = nullptr;
    }

    _addAssetToWorldInfoKeys.clear();
    _addAssetToWorldInfoMessages.clear();
}

void Application::onAssetToWorldMessageBoxClosed() {
    if (_addAssetToWorldMessageBox) {
        // User manually closed message box; perhaps because it has become stuck, so reset all messages.
        qInfo(interfaceapp) << "User manually closed download status message box";
        disconnect(_addAssetToWorldMessageBox);
        _addAssetToWorldMessageBox = nullptr;
        addAssetToWorldMessageClose();
    }
}


void Application::handleUnzip(QString zipFile, QString unzipFile, bool autoAdd) {
    if (autoAdd) {
        if (!unzipFile.isEmpty()) {
            addAssetToWorld(unzipFile);
        } else {
            addAssetToWorldUnzipFailure(zipFile);
        }
    } else {
        showAssetServerWidget(unzipFile);
    }
}

void Application::packageModel() {
    ModelPackager::package();
}

void Application::openUrl(const QUrl& url) const {
    if (!url.isEmpty()) {
        if (url.scheme() == HIFI_URL_SCHEME) {
            DependencyManager::get<AddressManager>()->handleLookupString(url.toString());
        } else {
            // address manager did not handle - ask QDesktopServices to handle
            QDesktopServices::openUrl(url);
        }
    }
}

void Application::loadDialog() {
    auto scriptEngines = DependencyManager::get<ScriptEngines>();
    QString fileNameString = OffscreenUi::getOpenFileName(
        _glWidget, tr("Open Script"), getPreviousScriptLocation(), tr("JavaScript Files (*.js)"));
    if (!fileNameString.isEmpty() && QFile(fileNameString).exists()) {
        setPreviousScriptLocation(QFileInfo(fileNameString).absolutePath());
        DependencyManager::get<ScriptEngines>()->loadScript(fileNameString, true, false, false, true);  // Don't load from cache
    }
}

QString Application::getPreviousScriptLocation() {
    QString result = _previousScriptLocation.get();
    return result;
}

void Application::setPreviousScriptLocation(const QString& location) {
    _previousScriptLocation.set(location);
}

void Application::loadScriptURLDialog() const {
    auto newScript = OffscreenUi::getText(OffscreenUi::ICON_NONE, "Open and Run Script", "Script URL");
    if (QUrl(newScript).scheme() == "atp") {
        OffscreenUi::warning("Error Loading Script", "Cannot load client script over ATP");
    } else if (!newScript.isEmpty()) {
        DependencyManager::get<ScriptEngines>()->loadScript(newScript);
    }
}

void Application::toggleLogDialog() {
    if (! _logDialog) {
        _logDialog = new LogDialog(nullptr, getLogger());
    }

    if (_logDialog->isVisible()) {
        _logDialog->hide();
    } else {
        _logDialog->show();
    }
}

void Application::toggleEntityScriptServerLogDialog() {
    if (! _entityScriptServerLogDialog) {
        _entityScriptServerLogDialog = new EntityScriptServerLogDialog(nullptr);
    }

    if (_entityScriptServerLogDialog->isVisible()) {
        _entityScriptServerLogDialog->hide();
    } else {
        _entityScriptServerLogDialog->show();
    }
}

void Application::takeSnapshot(bool notify, bool includeAnimated, float aspectRatio) {
    postLambdaEvent([notify, includeAnimated, aspectRatio, this] {
        QMediaPlayer* player = new QMediaPlayer();
        QFileInfo inf = QFileInfo(PathUtils::resourcesPath() + "sounds/snap.wav");
        player->setMedia(QUrl::fromLocalFile(inf.absoluteFilePath()));
        player->play();

        // Get a screenshot and save it
        QString path = Snapshot::saveSnapshot(getActiveDisplayPlugin()->getScreenshot(aspectRatio));

        // If we're not doing an animated snapshot as well...
        if (!includeAnimated || !(SnapshotAnimated::alsoTakeAnimatedSnapshot.get())) {
            // Tell the dependency manager that the capture of the still snapshot has taken place.
            emit DependencyManager::get<WindowScriptingInterface>()->snapshotTaken(path, "", notify);
        } else {
            // Get an animated GIF snapshot and save it
            SnapshotAnimated::saveSnapshotAnimated(path, aspectRatio, qApp, DependencyManager::get<WindowScriptingInterface>());
        }
    });
}
void Application::shareSnapshot(const QString& path, const QUrl& href) {
    postLambdaEvent([path, href] {
        // not much to do here, everything is done in snapshot code...
        Snapshot::uploadSnapshot(path, href);
    });
}

float Application::getRenderResolutionScale() const {
    if (Menu::getInstance()->isOptionChecked(MenuOption::RenderResolutionOne)) {
        return 1.0f;
    } else if (Menu::getInstance()->isOptionChecked(MenuOption::RenderResolutionTwoThird)) {
        return 0.666f;
    } else if (Menu::getInstance()->isOptionChecked(MenuOption::RenderResolutionHalf)) {
        return 0.5f;
    } else if (Menu::getInstance()->isOptionChecked(MenuOption::RenderResolutionThird)) {
        return 0.333f;
    } else if (Menu::getInstance()->isOptionChecked(MenuOption::RenderResolutionQuarter)) {
        return 0.25f;
    } else {
        return 1.0f;
    }
}

void Application::notifyPacketVersionMismatch() {
    if (!_notifiedPacketVersionMismatchThisDomain) {
        _notifiedPacketVersionMismatchThisDomain = true;

        QString message = "The location you are visiting is running an incompatible server version.\n";
        message += "Content may not display properly.";

        OffscreenUi::warning("", message);
    }
}

void Application::checkSkeleton() const {
    if (getMyAvatar()->getSkeletonModel()->isActive() && !getMyAvatar()->getSkeletonModel()->hasSkeleton()) {
        qCDebug(interfaceapp) << "MyAvatar model has no skeleton";

        QString message = "Your selected avatar body has no skeleton.\n\nThe default body will be loaded...";
        OffscreenUi::warning("", message);

        getMyAvatar()->useFullAvatarURL(AvatarData::defaultFullAvatarModelUrl(), DEFAULT_FULL_AVATAR_MODEL_NAME);
    } else {
        _physicsEngine->setCharacterController(getMyAvatar()->getCharacterController());
    }
}

void Application::activeChanged(Qt::ApplicationState state) {
    switch (state) {
        case Qt::ApplicationActive:
            _isForeground = true;
            break;

        case Qt::ApplicationSuspended:
        case Qt::ApplicationHidden:
        case Qt::ApplicationInactive:
        default:
            _isForeground = false;
            break;
    }
}

void Application::postLambdaEvent(std::function<void()> f) {
    if (this->thread() == QThread::currentThread()) {
        f();
    } else {
        QCoreApplication::postEvent(this, new LambdaEvent(f));
    }
}

void Application::initPlugins(const QStringList& arguments) {
    QCommandLineOption display("display", "Preferred displays", "displays");
    QCommandLineOption disableDisplays("disable-displays", "Displays to disable", "displays");
    QCommandLineOption disableInputs("disable-inputs", "Inputs to disable", "inputs");

    QCommandLineParser parser;
    parser.addOption(display);
    parser.addOption(disableDisplays);
    parser.addOption(disableInputs);
    parser.parse(arguments);

    if (parser.isSet(display)) {
        auto preferredDisplays = parser.value(display).split(',', QString::SkipEmptyParts);
        qInfo() << "Setting prefered display plugins:" << preferredDisplays;
        PluginManager::getInstance()->setPreferredDisplayPlugins(preferredDisplays);
    }

    if (parser.isSet(disableDisplays)) {
        auto disabledDisplays = parser.value(disableDisplays).split(',', QString::SkipEmptyParts);
        qInfo() << "Disabling following display plugins:"  << disabledDisplays;
        PluginManager::getInstance()->disableDisplays(disabledDisplays);
    }

    if (parser.isSet(disableInputs)) {
        auto disabledInputs = parser.value(disableInputs).split(',', QString::SkipEmptyParts);
        qInfo() << "Disabling following input plugins:" << disabledInputs;
        PluginManager::getInstance()->disableInputs(disabledInputs);
    }
}

void Application::shutdownPlugins() {
}

glm::uvec2 Application::getCanvasSize() const {
    return glm::uvec2(_glWidget->width(), _glWidget->height());
}

QRect Application::getRenderingGeometry() const {
    auto geometry = _glWidget->geometry();
    auto topLeft = geometry.topLeft();
    auto topLeftScreen = _glWidget->mapToGlobal(topLeft);
    geometry.moveTopLeft(topLeftScreen);
    return geometry;
}

glm::uvec2 Application::getUiSize() const {
    static const uint MIN_SIZE = 1;
    glm::uvec2 result(MIN_SIZE);
    if (_displayPlugin) {
        result = getActiveDisplayPlugin()->getRecommendedUiSize();
    }
    return result;
}

QRect Application::getRecommendedOverlayRect() const {
    auto uiSize = getUiSize();
    QRect result(0, 0, uiSize.x, uiSize.y);
    if (_displayPlugin) {
        result = getActiveDisplayPlugin()->getRecommendedOverlayRect();
    }
    return result;
}

QSize Application::getDeviceSize() const {
    static const int MIN_SIZE = 1;
    QSize result(MIN_SIZE, MIN_SIZE);
    if (_displayPlugin) {
        result = fromGlm(getActiveDisplayPlugin()->getRecommendedRenderSize());
    }
    return result;
}

bool Application::isThrottleRendering() const {
    if (_displayPlugin) {
        return getActiveDisplayPlugin()->isThrottled();
    }
    return false;
}

bool Application::hasFocus() const {
    if (_displayPlugin) {
        return getActiveDisplayPlugin()->hasFocus();
    }
    return (QApplication::activeWindow() != nullptr);
}

glm::vec2 Application::getViewportDimensions() const {
    return toGlm(getDeviceSize());
}

void Application::setMaxOctreePacketsPerSecond(int maxOctreePPS) {
    if (maxOctreePPS != _maxOctreePPS) {
        _maxOctreePPS = maxOctreePPS;
        maxOctreePacketsPerSecond.set(_maxOctreePPS);
    }
}

int Application::getMaxOctreePacketsPerSecond() const {
    return _maxOctreePPS;
}

qreal Application::getDevicePixelRatio() {
    return (_window && _window->windowHandle()) ? _window->windowHandle()->devicePixelRatio() : 1.0;
}

DisplayPluginPointer Application::getActiveDisplayPlugin() const {
    if (QThread::currentThread() != thread()) {
        std::unique_lock<std::mutex> lock(_displayPluginLock);
        return _displayPlugin;
    }

    if (!_displayPlugin) {
        const_cast<Application*>(this)->updateDisplayMode();
        Q_ASSERT(_displayPlugin);
    }
    return _displayPlugin;
}


static void addDisplayPluginToMenu(DisplayPluginPointer displayPlugin, bool active = false) {
    auto menu = Menu::getInstance();
    QString name = displayPlugin->getName();
    auto grouping = displayPlugin->getGrouping();
    QString groupingMenu { "" };
    Q_ASSERT(!menu->menuItemExists(MenuOption::OutputMenu, name));

    // assign the meny grouping based on plugin grouping
    switch (grouping) {
        case Plugin::ADVANCED:
            groupingMenu = "Advanced";
            break;
        case Plugin::DEVELOPER:
            groupingMenu = "Developer";
            break;
        default:
            groupingMenu = "Standard";
            break;
    }

    static QActionGroup* displayPluginGroup = nullptr;
    if (!displayPluginGroup) {
        displayPluginGroup = new QActionGroup(menu);
        displayPluginGroup->setExclusive(true);
    }
    auto parent = menu->getMenu(MenuOption::OutputMenu);
    auto action = menu->addActionToQMenuAndActionHash(parent,
        name, 0, qApp,
        SLOT(updateDisplayMode()),
        QAction::NoRole, Menu::UNSPECIFIED_POSITION, groupingMenu);

    action->setCheckable(true);
    action->setChecked(active);
    displayPluginGroup->addAction(action);
    Q_ASSERT(menu->menuItemExists(MenuOption::OutputMenu, name));
}

void Application::updateDisplayMode() {
    // Unsafe to call this method from anything but the main thread
    if (QThread::currentThread() != thread()) {
        qFatal("Attempted to switch display plugins from a non-main thread");
    }

    // Some plugins *cough* Oculus *cough* process message events from inside their
    // display function, and we don't want to change the display plugin underneath
    // the paintGL call, so we need to guard against that
    // The current oculus runtime doesn't do this anymore
    if (_inPaint) {
        qFatal("Attempted to switch display plugins while in painting");
    }

    auto menu = Menu::getInstance();
    auto displayPlugins = PluginManager::getInstance()->getDisplayPlugins();

    static std::once_flag once;
    std::call_once(once, [&] {
        bool first = true;

        // first sort the plugins into groupings: standard, advanced, developer
        DisplayPluginList standard;
        DisplayPluginList advanced;
        DisplayPluginList developer;
        foreach(auto displayPlugin, displayPlugins) {
            displayPlugin->setContext(_gpuContext);
            auto grouping = displayPlugin->getGrouping();
            switch (grouping) {
                case Plugin::ADVANCED:
                    advanced.push_back(displayPlugin);
                    break;
                case Plugin::DEVELOPER:
                    developer.push_back(displayPlugin);
                    break;
                default:
                    standard.push_back(displayPlugin);
                    break;
            }
        }

        // concatenate the groupings into a single list in the order: standard, advanced, developer
        standard.insert(std::end(standard), std::begin(advanced), std::end(advanced));
        standard.insert(std::end(standard), std::begin(developer), std::end(developer));

        foreach(auto displayPlugin, standard) {
            addDisplayPluginToMenu(displayPlugin, first);
            auto displayPluginName = displayPlugin->getName();
            QObject::connect(displayPlugin.get(), &DisplayPlugin::recommendedFramebufferSizeChanged, [this](const QSize & size) {
                resizeGL();
            });
            QObject::connect(displayPlugin.get(), &DisplayPlugin::resetSensorsRequested, this, &Application::requestReset);
            first = false;
        }

        // after all plugins have been added to the menu, add a separator to the menu
        auto menu = Menu::getInstance();
        auto parent = menu->getMenu(MenuOption::OutputMenu);
        parent->addSeparator();
    });


    // Default to the first item on the list, in case none of the menu items match
    DisplayPluginPointer newDisplayPlugin = displayPlugins.at(0);
    foreach(DisplayPluginPointer displayPlugin, PluginManager::getInstance()->getDisplayPlugins()) {
        QString name = displayPlugin->getName();
        QAction* action = menu->getActionForOption(name);
        // Menu might have been removed if the display plugin lost
        if (!action) {
            continue;
        }
        if (action->isChecked()) {
            newDisplayPlugin = displayPlugin;
            break;
        }
    }

    if (newDisplayPlugin == _displayPlugin) {
        return;
    }

    UserActivityLogger::getInstance().logAction("changed_display_mode", {
        { "previous_display_mode", _displayPlugin ? _displayPlugin->getName() : "" },
        { "display_mode", newDisplayPlugin ? newDisplayPlugin->getName() : "" }
    });

    auto offscreenUi = DependencyManager::get<OffscreenUi>();

    // Make the switch atomic from the perspective of other threads
    {
        std::unique_lock<std::mutex> lock(_displayPluginLock);
        // Tell the desktop to no reposition (which requires plugin info), until we have set the new plugin, below.
        bool wasRepositionLocked = offscreenUi->getDesktop()->property("repositionLocked").toBool();
        offscreenUi->getDesktop()->setProperty("repositionLocked", true);

        auto oldDisplayPlugin = _displayPlugin;
        if (_displayPlugin) {
            _displayPlugin->deactivate();
        }

        bool active = newDisplayPlugin->activate();

        if (!active) {
            // If the new plugin fails to activate, fallback to last display
            qWarning() << "Failed to activate display: " << newDisplayPlugin->getName();
            newDisplayPlugin = oldDisplayPlugin;

            if (newDisplayPlugin) {
                qWarning() << "Falling back to last display: " << newDisplayPlugin->getName();
                active = newDisplayPlugin->activate();
            }

            // If there is no last display, or
            // If the last display fails to activate, fallback to desktop
            if (!active) {
                newDisplayPlugin = displayPlugins.at(0);
                qWarning() << "Falling back to display: " << newDisplayPlugin->getName();
                active = newDisplayPlugin->activate();
            }

            if (!active) {
                qFatal("Failed to activate fallback plugin");
            }
        }

        _offscreenContext->makeCurrent();
        offscreenUi->resize(fromGlm(newDisplayPlugin->getRecommendedUiSize()));
        _offscreenContext->makeCurrent();
        getApplicationCompositor().setDisplayPlugin(newDisplayPlugin);
        _displayPlugin = newDisplayPlugin;
        offscreenUi->getDesktop()->setProperty("repositionLocked", wasRepositionLocked);
    }

    emit activeDisplayPluginChanged();
    
    if (_displayPlugin->isHmd()) {
        qCDebug(interfaceapp) << "Entering into HMD Mode";
    } else {
        qCDebug(interfaceapp) << "Entering into Desktop Mode";
    }

    // reset the avatar, to set head and hand palms back to a reasonable default pose.
    getMyAvatar()->reset(false);

    Q_ASSERT_X(_displayPlugin, "Application::updateDisplayMode", "could not find an activated display plugin");
}

mat4 Application::getEyeProjection(int eye) const {
    QMutexLocker viewLocker(&_viewMutex);
    if (isHMDMode()) {
        return getActiveDisplayPlugin()->getEyeProjection((Eye)eye, _viewFrustum.getProjection());
    }
    return _viewFrustum.getProjection();
}

mat4 Application::getEyeOffset(int eye) const {
    // FIXME invert?
    return getActiveDisplayPlugin()->getEyeToHeadTransform((Eye)eye);
}

mat4 Application::getHMDSensorPose() const {
    if (isHMDMode()) {
        return getActiveDisplayPlugin()->getHeadPose();
    }
    return mat4();
}

void Application::deadlockApplication() {
    qCDebug(interfaceapp) << "Intentionally deadlocked Interface";
    // Using a loop that will *technically* eventually exit (in ~600 billion years)
    // to avoid compiler warnings about a loop that will never exit
    for (uint64_t i = 1; i != 0; ++i) {
        QThread::sleep(1);
    }
}

void Application::setActiveDisplayPlugin(const QString& pluginName) {
    auto menu = Menu::getInstance();
    foreach(DisplayPluginPointer displayPlugin, PluginManager::getInstance()->getDisplayPlugins()) {
        QString name = displayPlugin->getName();
        QAction* action = menu->getActionForOption(name);
        if (pluginName == name) {
            action->setChecked(true);
        }
    }
    updateDisplayMode();
}

void Application::handleLocalServerConnection() const {
    auto server = qobject_cast<QLocalServer*>(sender());

    qCDebug(interfaceapp) << "Got connection on local server from additional instance - waiting for parameters";

    auto socket = server->nextPendingConnection();

    connect(socket, &QLocalSocket::readyRead, this, &Application::readArgumentsFromLocalSocket);

    qApp->getWindow()->raise();
    qApp->getWindow()->activateWindow();
}

void Application::readArgumentsFromLocalSocket() const {
    auto socket = qobject_cast<QLocalSocket*>(sender());

    auto message = socket->readAll();
    socket->deleteLater();

    qCDebug(interfaceapp) << "Read from connection: " << message;

    // If we received a message, try to open it as a URL
    if (message.length() > 0) {
        qApp->openUrl(QString::fromUtf8(message));
    }
}

void Application::showDesktop() {
    Menu::getInstance()->setIsOptionChecked(MenuOption::Overlays, true);
}

CompositorHelper& Application::getApplicationCompositor() const {
    return *DependencyManager::get<CompositorHelper>();
}


// virtual functions required for PluginContainer
ui::Menu* Application::getPrimaryMenu() {
    auto appMenu = _window->menuBar();
    auto uiMenu = dynamic_cast<ui::Menu*>(appMenu);
    return uiMenu;
}

void Application::showDisplayPluginsTools(bool show) {
    DependencyManager::get<DialogsManager>()->hmdTools(show);
}

GLWidget* Application::getPrimaryWidget() {
    return _glWidget;
}

MainWindow* Application::getPrimaryWindow() {
    return getWindow();
}

QOpenGLContext* Application::getPrimaryContext() {
    return _glWidget->qglContext();
}

bool Application::makeRenderingContextCurrent() {
    return _offscreenContext->makeCurrent();
}

bool Application::isForeground() const {
    return _isForeground && !_window->isMinimized();
}

void Application::sendMousePressOnEntity(QUuid id, PointerEvent event) {
    EntityItemID entityItemID(id);
    emit getEntities()->mousePressOnEntity(entityItemID, event);
}

void Application::sendMouseMoveOnEntity(QUuid id, PointerEvent event) {
    EntityItemID entityItemID(id);
    emit getEntities()->mouseMoveOnEntity(entityItemID, event);
}

void Application::sendMouseReleaseOnEntity(QUuid id, PointerEvent event) {
    EntityItemID entityItemID(id);
    emit getEntities()->mouseReleaseOnEntity(entityItemID, event);
}

void Application::sendClickDownOnEntity(QUuid id, PointerEvent event) {
    EntityItemID entityItemID(id);
    emit getEntities()->clickDownOnEntity(entityItemID, event);
}

void Application::sendHoldingClickOnEntity(QUuid id, PointerEvent event) {
    EntityItemID entityItemID(id);
    emit getEntities()->holdingClickOnEntity(entityItemID, event);
}

void Application::sendClickReleaseOnEntity(QUuid id, PointerEvent event) {
    EntityItemID entityItemID(id);
    emit getEntities()->clickReleaseOnEntity(entityItemID, event);
}

void Application::sendHoverEnterEntity(QUuid id, PointerEvent event) {
    EntityItemID entityItemID(id);
    emit getEntities()->hoverEnterEntity(entityItemID, event);
}

void Application::sendHoverOverEntity(QUuid id, PointerEvent event) {
    EntityItemID entityItemID(id);
    emit getEntities()->hoverOverEntity(entityItemID, event);
}

void Application::sendHoverLeaveEntity(QUuid id, PointerEvent event) {
    EntityItemID entityItemID(id);
    emit getEntities()->hoverLeaveEntity(entityItemID, event);
}

// FIXME?  perhaps two, one for the main thread and one for the offscreen UI rendering thread?
static const int UI_RESERVED_THREADS = 1;
// Windows won't let you have all the cores
static const int OS_RESERVED_THREADS = 1;

void Application::updateThreadPoolCount() const {
    auto reservedThreads = UI_RESERVED_THREADS + OS_RESERVED_THREADS + _displayPlugin->getRequiredThreadCount();
    auto availableThreads = QThread::idealThreadCount() - reservedThreads;
    auto threadPoolSize = std::max(MIN_PROCESSING_THREAD_POOL_SIZE, availableThreads);
    qCDebug(interfaceapp) << "Ideal Thread Count " << QThread::idealThreadCount();
    qCDebug(interfaceapp) << "Reserved threads " << reservedThreads;
    qCDebug(interfaceapp) << "Setting thread pool size to " << threadPoolSize;
    QThreadPool::globalInstance()->setMaxThreadCount(threadPoolSize);
}

void Application::updateSystemTabletMode() {
    if (isHMDMode()) {
        DependencyManager::get<TabletScriptingInterface>()->setToolbarMode(getHmdTabletBecomesToolbarSetting());
    } else {
        DependencyManager::get<TabletScriptingInterface>()->setToolbarMode(getDesktopTabletBecomesToolbarSetting());
    }
}

void Application::toggleMuteAudio() {
    auto menu = Menu::getInstance();
    menu->setIsOptionChecked(MenuOption::MuteAudio, !menu->isOptionChecked(MenuOption::MuteAudio));
}

OverlayID Application::getTabletScreenID() {
    auto HMD = DependencyManager::get<HMDScriptingInterface>();
	return HMD->getCurrentTabletScreenID();
}

OverlayID Application::getTabletHomeButtonID() {
    auto HMD = DependencyManager::get<HMDScriptingInterface>();
	return HMD->getCurrentHomeButtonUUID();
}<|MERGE_RESOLUTION|>--- conflicted
+++ resolved
@@ -836,13 +836,7 @@
     connect(this, &QCoreApplication::aboutToQuit, addressManager.data(), &AddressManager::storeCurrentAddress);
 
     connect(this, &Application::activeDisplayPluginChanged, this, &Application::updateThreadPoolCount);
-<<<<<<< HEAD
-    connect(this, &Application::activeDisplayPluginChanged, this, [](){
-        qApp->setProperty(hifi::properties::HMD, qApp->isHMDMode());
-    });
-=======
     connect(this, &Application::activeDisplayPluginChanged, this, &Application::updateSystemTabletMode);
->>>>>>> 70c98531
 
     // Save avatar location immediately after a teleport.
     connect(myAvatar.get(), &MyAvatar::positionGoneTo,
@@ -6889,6 +6883,7 @@
 }
 
 void Application::updateSystemTabletMode() {
+    qApp->setProperty(hifi::properties::HMD, isHMDMode());
     if (isHMDMode()) {
         DependencyManager::get<TabletScriptingInterface>()->setToolbarMode(getHmdTabletBecomesToolbarSetting());
     } else {
