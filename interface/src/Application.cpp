--- conflicted
+++ resolved
@@ -5744,19 +5744,7 @@
 }
 
 void Application::toggleRunningScriptsWidget() const {
-<<<<<<< HEAD
     DependencyManager::get<OffscreenUi>()->show(url, "RunningScripts");
-        
-=======
-    auto tabletScriptingInterface = DependencyManager::get<TabletScriptingInterface>();
-    static const QUrl url("hifi/dialogs/RunningScripts.qml");
-    if (true) {
-        auto tablet = dynamic_cast<TabletProxy*>(tabletScriptingInterface->getTablet("com.highfidelity.interface.tablet.system"));
-        tablet->pushOntoStack("../..//hifi/dialogs/RunningScripts.qml");
-    } else {
-        DependencyManager::get<OffscreenUi>()->show(url, "RunningScripts");
-    }
->>>>>>> 896f9d71
     //if (_runningScriptsWidget->isVisible()) {
     //    if (_runningScriptsWidget->hasFocus()) {
     //        _runningScriptsWidget->hide();
