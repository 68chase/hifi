//
//  Audio.cpp
//  interface
//
//  Created by Stephen Birarda on 1/22/13.
//  Copyright (c) 2013 High Fidelity, Inc. All rights reserved.
//

#include <cstring>
#include <sys/stat.h>

#ifdef __APPLE__
#include <CoreAudio/AudioHardware.h>
#endif

#include <QtMultimedia/QAudioInput>
#include <QtMultimedia/QAudioOutput>

#include <AngleUtil.h>
#include <NodeList.h>
#include <NodeTypes.h>
#include <PacketHeaders.h>
#include <SharedUtil.h>
#include <StdDev.h>
#include <QSvgRenderer>

#include "Application.h"
#include "Audio.h"
#include "Menu.h"
#include "Util.h"

static const float JITTER_BUFFER_LENGTH_MSECS = 12;
static const short JITTER_BUFFER_SAMPLES = JITTER_BUFFER_LENGTH_MSECS *
                                           NUM_AUDIO_CHANNELS * (SAMPLE_RATE / 1000.0);

static const float AUDIO_CALLBACK_MSECS = (float)BUFFER_LENGTH_SAMPLES_PER_CHANNEL / (float)SAMPLE_RATE * 1000.0;

// Mute icon configration
static const int ICON_SIZE = 24;
static const int ICON_LEFT = 20;
static const int BOTTOM_PADDING = 110;

Audio::Audio(int16_t initialJitterBufferSamples, QObject* parent) :
    QObject(parent),
    _inputDevice(NULL),
    _ringBuffer(true),
    _averagedLatency(0.0),
    _measuredJitter(0),
    _jitterBufferSamples(initialJitterBufferSamples),
    _lastInputLoudness(0),
    _lastVelocity(0),
    _lastAcceleration(0),
    _totalPacketsReceived(0),
    _collisionSoundMagnitude(0.0f),
    _collisionSoundFrequency(0.0f),
    _collisionSoundNoise(0.0f),
    _collisionSoundDuration(0.0f),
    _proceduralEffectSample(0),
    _heartbeatMagnitude(0.0f),
    _muted(false)
{

}

void Audio::init(QGLWidget *parent) {
    switchToResourcesParentIfRequired();
    _micTextureId = parent->bindTexture(QImage("./resources/images/mic.svg"));
    _muteTextureId = parent->bindTexture(QImage("./resources/images/mute.svg"));
}

void Audio::reset() {
    _ringBuffer.reset();
}

QAudioDeviceInfo defaultAudioDeviceForMode(QAudio::Mode mode) {
#ifdef __APPLE__
    if (QAudioDeviceInfo::availableDevices(mode).size() > 1) {
        AudioDeviceID defaultDeviceID = 0;
        uint32_t propertySize = sizeof(AudioDeviceID);
        AudioObjectPropertyAddress propertyAddress = {
            kAudioHardwarePropertyDefaultInputDevice,
            kAudioObjectPropertyScopeGlobal,
            kAudioObjectPropertyElementMaster
        };
        
        if (mode == QAudio::AudioOutput) {
            propertyAddress.mSelector = kAudioHardwarePropertyDefaultOutputDevice;
        }
        
        
        OSStatus getPropertyError = AudioObjectGetPropertyData(kAudioObjectSystemObject,
                                                               &propertyAddress,
                                                               0,
                                                               NULL,
                                                               &propertySize,
                                                               &defaultDeviceID);
        
        if (!getPropertyError && propertySize) {
            CFStringRef deviceName = NULL;
            propertySize = sizeof(deviceName);
            propertyAddress.mSelector = kAudioDevicePropertyDeviceNameCFString;
            getPropertyError = AudioObjectGetPropertyData(defaultDeviceID, &propertyAddress, 0,
                                                          NULL, &propertySize, &deviceName);
            
            if (!getPropertyError && propertySize) {
                // find a device in the list that matches the name we have and return it
                foreach(QAudioDeviceInfo audioDevice, QAudioDeviceInfo::availableDevices(mode)) {
                    if (audioDevice.deviceName() == CFStringGetCStringPtr(deviceName, kCFStringEncodingMacRoman)) {
                        return audioDevice;
                    }
                }
            }
        }
    }
#endif
    
    // fallback for failed lookup is the default device
    return (mode == QAudio::AudioInput) ? QAudioDeviceInfo::defaultInputDevice() : QAudioDeviceInfo::defaultOutputDevice();
}

const int QT_SAMPLE_RATE = 44100;
const int SAMPLE_RATE_RATIO = QT_SAMPLE_RATE / SAMPLE_RATE;

void Audio::start() {
    
    QAudioFormat audioFormat;
    // set up the desired audio format
    audioFormat.setSampleRate(QT_SAMPLE_RATE);
    audioFormat.setSampleSize(16);
    audioFormat.setCodec("audio/pcm");
    audioFormat.setSampleType(QAudioFormat::SignedInt);
    audioFormat.setByteOrder(QAudioFormat::LittleEndian);
    audioFormat.setChannelCount(2);
    
    qDebug() << "The format for audio I/O is" << audioFormat << "\n";
    
    QAudioDeviceInfo inputAudioDevice = defaultAudioDeviceForMode(QAudio::AudioInput);
    
    qDebug() << "Audio input device is" << inputAudioDevice.deviceName() << "\n";
    if (!inputAudioDevice.isFormatSupported(audioFormat)) {
        qDebug() << "The desired audio input format is not supported by this device. Not starting audio input.\n";
        return;
    }
    
    _audioInput = new QAudioInput(inputAudioDevice, audioFormat, this);
    _audioInput->setBufferSize(BUFFER_LENGTH_BYTES_STEREO * SAMPLE_RATE_RATIO);
    _inputDevice = _audioInput->start();
    
    connect(_inputDevice, SIGNAL(readyRead()), SLOT(handleAudioInput()));
    
    QAudioDeviceInfo outputDeviceInfo = defaultAudioDeviceForMode(QAudio::AudioOutput);
    
    qDebug() << outputDeviceInfo.supportedSampleRates() << "\n";
    
    qDebug() << "Audio output device is" << outputDeviceInfo.deviceName() << "\n";
    
    if (!outputDeviceInfo.isFormatSupported(audioFormat)) {
        qDebug() << "The desired audio output format is not supported by this device.\n";
        return;
    }
    
    _audioOutput = new QAudioOutput(outputDeviceInfo, audioFormat, this);
    _audioOutput->setBufferSize(BUFFER_LENGTH_BYTES_STEREO * SAMPLE_RATE_RATIO);
    _outputDevice = _audioOutput->start();
    
    gettimeofday(&_lastReceiveTime, NULL);
}

<<<<<<< HEAD
void Audio::handleAudioInput() {
    static int16_t stereoInputBuffer[BUFFER_LENGTH_SAMPLES_PER_CHANNEL * 2 * SAMPLE_RATE_RATIO];
    static int16_t stereoOutputBuffer[BUFFER_LENGTH_SAMPLES_PER_CHANNEL * 2 * SAMPLE_RATE_RATIO];
    static char monoAudioDataPacket[MAX_PACKET_SIZE];
    
    // read out the current samples from the _inputDevice
    _inputDevice->read((char*) stereoInputBuffer, BUFFER_LENGTH_BYTES_STEREO * SAMPLE_RATE_RATIO);

    NodeList* nodeList = NodeList::getInstance();
    Node* audioMixer = nodeList->soloNodeOfType(NODE_TYPE_AUDIO_MIXER);
    
    if (Menu::getInstance()->isOptionChecked(MenuOption::EchoLocalAudio) && !_muted) {
        //  if local loopback enabled, copy input to output
        memcpy(stereoOutputBuffer, stereoInputBuffer, sizeof(stereoOutputBuffer));
    } else {
        // zero out the stereoOutputBuffer
        memset(stereoOutputBuffer, 0, sizeof(stereoOutputBuffer));
    }
    
    if (audioMixer) {
        if (audioMixer->getActiveSocket()) {
            Avatar* interfaceAvatar = Application::getInstance()->getAvatar();
            
            glm::vec3 headPosition = interfaceAvatar->getHeadJointPosition();
            glm::quat headOrientation = interfaceAvatar->getHead().getOrientation();
            
            int numBytesPacketHeader = numBytesForPacketHeader((unsigned char*) &PACKET_TYPE_MICROPHONE_AUDIO_NO_ECHO);
            int leadingBytes = numBytesPacketHeader + sizeof(headPosition) + sizeof(headOrientation);
            
            // we need the amount of bytes in the buffer + 1 for type
            // + 12 for 3 floats for position + float for bearing + 1 attenuation byte
            
            PACKET_TYPE packetType = Menu::getInstance()->isOptionChecked(MenuOption::EchoServerAudio)
                ? PACKET_TYPE_MICROPHONE_AUDIO_WITH_ECHO
                : PACKET_TYPE_MICROPHONE_AUDIO_NO_ECHO;
            
            char* currentPacketPtr = monoAudioDataPacket + populateTypeAndVersion((unsigned char*) monoAudioDataPacket, packetType);
            
            // pack Source Data
            QByteArray rfcUUID = NodeList::getInstance()->getOwnerUUID().toRfc4122();
            memcpy(currentPacketPtr, rfcUUID.constData(), rfcUUID.size());
            currentPacketPtr += rfcUUID.size();
            leadingBytes += rfcUUID.size();
            
            // memcpy the three float positions
            memcpy(currentPacketPtr, &headPosition, sizeof(headPosition));
            currentPacketPtr += (sizeof(headPosition));
            
            // memcpy our orientation
            memcpy(currentPacketPtr, &headOrientation, sizeof(headOrientation));
            currentPacketPtr += sizeof(headOrientation);
            
            if (!_muted) {
                // we aren't muted, average each set of four samples together to set up the mono input buffers
                for (int i = 2; i < BUFFER_LENGTH_SAMPLES_PER_CHANNEL * 2 * SAMPLE_RATE_RATIO; i += 4) {
                    
                    int16_t averagedSample = 0;
                    if (i + 2 == BUFFER_LENGTH_SAMPLES_PER_CHANNEL * 2 * SAMPLE_RATE_RATIO) {
                        averagedSample = (stereoInputBuffer[i - 2] / 2) + (stereoInputBuffer[i] / 2);
                    } else {
                        averagedSample = (stereoInputBuffer[i - 2] / 4) + (stereoInputBuffer[i] / 2)
                            + (stereoInputBuffer[i + 2] / 4);
                    }
                    
                    // copy the averaged sample to our array
                    memcpy(currentPacketPtr + (((i - 2) / 4) * sizeof(int16_t)), &averagedSample, sizeof(int16_t));
                }
=======
        Node* audioMixer = nodeList->soloNodeOfType(NODE_TYPE_AUDIO_MIXER);
        
        if (audioMixer) {
            if (audioMixer->getActiveSocket()) {
                glm::vec3 headPosition = interfaceAvatar->getHeadJointPosition();
                glm::quat headOrientation = interfaceAvatar->getHead().getOrientation();
                
                int numBytesPacketHeader = numBytesForPacketHeader((unsigned char*) &PACKET_TYPE_MICROPHONE_AUDIO_NO_ECHO);
                int leadingBytes = numBytesPacketHeader + sizeof(headPosition) + sizeof(headOrientation);
                
                // we need the amount of bytes in the buffer + 1 for type
                // + 12 for 3 floats for position + float for bearing + 1 attenuation byte
                unsigned char dataPacket[MAX_PACKET_SIZE];
                
                PACKET_TYPE packetType = Menu::getInstance()->isOptionChecked(MenuOption::EchoServerAudio)
                    ? PACKET_TYPE_MICROPHONE_AUDIO_WITH_ECHO
                    : PACKET_TYPE_MICROPHONE_AUDIO_NO_ECHO;
                
                unsigned char* currentPacketPtr = dataPacket + populateTypeAndVersion(dataPacket, packetType);
                
                // pack Source Data
                QByteArray rfcUUID = NodeList::getInstance()->getOwnerUUID().toRfc4122();
                memcpy(currentPacketPtr, rfcUUID.constData(), rfcUUID.size());
                currentPacketPtr += rfcUUID.size();
                leadingBytes += rfcUUID.size();
                
                // memcpy the three float positions
                memcpy(currentPacketPtr, &headPosition, sizeof(headPosition));
                currentPacketPtr += (sizeof(headPosition));
                
                // memcpy our orientation
                memcpy(currentPacketPtr, &headOrientation, sizeof(headOrientation));
                currentPacketPtr += sizeof(headOrientation);
                
                // copy the audio data to the last BUFFER_LENGTH_BYTES bytes of the data packet
                memcpy(currentPacketPtr, inputLeft, BUFFER_LENGTH_BYTES_PER_CHANNEL);
                
                nodeList->getNodeSocket().writeDatagram((char*) dataPacket, BUFFER_LENGTH_BYTES_PER_CHANNEL + leadingBytes,
                                                        audioMixer->getActiveSocket()->getAddress(),
                                                        audioMixer->getActiveSocket()->getPort());
                
                interface->getBandwidthMeter()->outputStream(BandwidthMeter::AUDIO).updateValue(BUFFER_LENGTH_BYTES_PER_CHANNEL
                                                                                                + leadingBytes);
>>>>>>> 24fd94eb
            } else {
                // zero out the audio part of the array
                memset(currentPacketPtr, 0, BUFFER_LENGTH_BYTES_PER_CHANNEL);
            }
            
            // Add procedural effects to input samples
            addProceduralSounds((int16_t*) currentPacketPtr, stereoOutputBuffer, BUFFER_LENGTH_SAMPLES_PER_CHANNEL);
            
            nodeList->getNodeSocket()->send(audioMixer->getActiveSocket(),
                                            monoAudioDataPacket,
                                            BUFFER_LENGTH_BYTES_PER_CHANNEL + leadingBytes);
        } else {
            nodeList->pingPublicAndLocalSocketsForInactiveNode(audioMixer);
        }
    }
    
    AudioRingBuffer* ringBuffer = &_ringBuffer;
    
    // if there is anything in the ring buffer, decide what to do
    
    if (ringBuffer->getEndOfLastWrite()) {
        if (ringBuffer->isStarved() && ringBuffer->diffLastWriteNextOutput() <
            (PACKET_LENGTH_SAMPLES + _jitterBufferSamples * (ringBuffer->isStereo() ? 2 : 1))) {
            //  If not enough audio has arrived to start playback, keep waiting
        } else if (!ringBuffer->isStarved() && ringBuffer->diffLastWriteNextOutput() == 0) {
            //  If we have started and now have run out of audio to send to the audio device,
            //  this means we've starved and should restart.
            ringBuffer->setIsStarved(true);
            
        } else {
            //  We are either already playing back, or we have enough audio to start playing back.
            if (ringBuffer->isStarved()) {
                ringBuffer->setIsStarved(false);
                ringBuffer->setHasStarted(true);
            }
            
            // play whatever we have in the audio buffer
            for (int s = 0; s < PACKET_LENGTH_SAMPLES_PER_CHANNEL; s++) {
                int16_t leftSample = ringBuffer->getNextOutput()[s];
                int16_t rightSample = ringBuffer->getNextOutput()[s + PACKET_LENGTH_SAMPLES_PER_CHANNEL];
                
                stereoOutputBuffer[(s * 4)] += leftSample;
                stereoOutputBuffer[(s * 4) + 2] += leftSample;
                
                stereoOutputBuffer[(s * 4) + 1] += rightSample;
                stereoOutputBuffer[(s * 4) + 3] += rightSample;
            }
            
            ringBuffer->setNextOutput(ringBuffer->getNextOutput() + PACKET_LENGTH_SAMPLES);
            
            if (ringBuffer->getNextOutput() == ringBuffer->getBuffer() + RING_BUFFER_LENGTH_SAMPLES) {
                ringBuffer->setNextOutput(ringBuffer->getBuffer());
            }
        }
    }
<<<<<<< HEAD
=======

    eventuallySendRecvPing(inputLeft, outputLeft, outputRight);


    // add output (@speakers) data just written to the scope
    _scope->addSamples(1, outputLeft, BUFFER_LENGTH_SAMPLES_PER_CHANNEL);
    _scope->addSamples(2, outputRight, BUFFER_LENGTH_SAMPLES_PER_CHANNEL);
    
    gettimeofday(&_lastCallbackTime, NULL);
}

// inputBuffer  A pointer to an internal portaudio data buffer containing data read by portaudio.
// outputBuffer A pointer to an internal portaudio data buffer to be read by the configured output device.
// frames       Number of frames that portaudio requests to be read/written.
// timeInfo     Portaudio time info. Currently unused.
// statusFlags  Portaudio status flags. Currently unused.
// userData     Pointer to supplied user data (in this case, a pointer to the parent Audio object
int Audio::audioCallback (const void* inputBuffer,
                          void* outputBuffer,
                          unsigned long frames,
                          const PaStreamCallbackTimeInfo *timeInfo,
                          PaStreamCallbackFlags statusFlags,
                          void* userData) {
    
    int16_t* inputLeft = static_cast<int16_t*const*>(inputBuffer)[0];
    int16_t* outputLeft = static_cast<int16_t**>(outputBuffer)[0];
    int16_t* outputRight = static_cast<int16_t**>(outputBuffer)[1];

    static_cast<Audio*>(userData)->performIO(inputLeft, outputLeft, outputRight);
    return paContinue;
}

void Audio::init(QGLWidget *parent) {
    switchToResourcesParentIfRequired();
    _micTextureId = parent->bindTexture(QImage("./resources/images/mic.svg"));
    _muteTextureId = parent->bindTexture(QImage("./resources/images/mute.svg"));
}

static void outputPortAudioError(PaError error) {
    if (error != paNoError) {
        qDebug("-- portaudio termination error --\n");
        qDebug("PortAudio error (%d): %s\n", error, Pa_GetErrorText(error));
    }
}

void Audio::reset() {
    _packetsReceivedThisPlayback = 0;
    _ringBuffer.reset();
}

Audio::Audio(Oscilloscope* scope, int16_t initialJitterBufferSamples) :
    _stream(NULL),
    _ringBuffer(true),
    _scope(scope),
    _averagedLatency(0.0),
    _measuredJitter(0),
    _jitterBufferSamples(initialJitterBufferSamples),
    _wasStarved(0),
    _numStarves(0),
    _lastInputLoudness(0),
    _lastVelocity(0),
    _lastAcceleration(0),
    _totalPacketsReceived(0),
    _firstPacketReceivedTime(),
    _packetsReceivedThisPlayback(0),
    _echoSamplesLeft(NULL),
    _isSendingEchoPing(false),
    _pingAnalysisPending(false),
    _pingFramesToRecord(0),
    _samplesLeftForFlange(0),
    _lastYawMeasuredMaximum(0),
    _flangeIntensity(0.0f),
    _flangeRate(0.0f),
    _flangeWeight(0.0f),
    _collisionSoundMagnitude(0.0f),
    _collisionSoundFrequency(0.0f),
    _collisionSoundNoise(0.0f),
    _collisionSoundDuration(0.0f),
    _proceduralEffectSample(0),
    _heartbeatMagnitude(0.0f),
    _muted(false),
    _localEcho(false)
{
    outputPortAudioError(Pa_Initialize());
    
    //  NOTE:  Portaudio documentation is unclear as to whether it is safe to specify the
    //         number of frames per buffer explicitly versus setting this value to zero.
    //         Possible source of latency that we need to investigate further.
    // 
    unsigned long FRAMES_PER_BUFFER = BUFFER_LENGTH_SAMPLES_PER_CHANNEL;
>>>>>>> 24fd94eb
    
    // copy the audio data to the output device
    _outputDevice->write((char*) stereoOutputBuffer, sizeof(stereoOutputBuffer));
    _outputDevice->write((char*) stereoOutputBuffer, sizeof(stereoOutputBuffer));
    
    // add output (@speakers) data just written to the scope
//    _scope->addSamples(1, outputLeft, BUFFER_LENGTH_SAMPLES_PER_CHANNEL);
//    _scope->addSamples(2, outputRight, BUFFER_LENGTH_SAMPLES_PER_CHANNEL);
    
    gettimeofday(&_lastCallbackTime, NULL);
}

void Audio::addReceivedAudioToBuffer(unsigned char* receivedData, int receivedBytes) {
    const int NUM_INITIAL_PACKETS_DISCARD = 3;
    const int STANDARD_DEVIATION_SAMPLE_COUNT = 500;
    
    timeval currentReceiveTime;
    gettimeofday(&currentReceiveTime, NULL);
    _totalPacketsReceived++;
    
    double timeDiff = diffclock(&_lastReceiveTime, &currentReceiveTime);
    
    //  Discard first few received packets for computing jitter (often they pile up on start)
    if (_totalPacketsReceived > NUM_INITIAL_PACKETS_DISCARD) {
        _stdev.addValue(timeDiff);
    }
    
    if (_stdev.getSamples() > STANDARD_DEVIATION_SAMPLE_COUNT) {
        _measuredJitter = _stdev.getStDev();
        _stdev.reset();
        //  Set jitter buffer to be a multiple of the measured standard deviation
        const int MAX_JITTER_BUFFER_SAMPLES = RING_BUFFER_LENGTH_SAMPLES / 2;
        const float NUM_STANDARD_DEVIATIONS = 3.f;
        if (Menu::getInstance()->getAudioJitterBufferSamples() == 0) {
            float newJitterBufferSamples = (NUM_STANDARD_DEVIATIONS * _measuredJitter)
                                            / 1000.f
                                            * SAMPLE_RATE;
            setJitterBufferSamples(glm::clamp((int)newJitterBufferSamples, 0, MAX_JITTER_BUFFER_SAMPLES));
        }
    }
    
    if (_ringBuffer.diffLastWriteNextOutput() + PACKET_LENGTH_SAMPLES >
        PACKET_LENGTH_SAMPLES + (ceilf((float) (_jitterBufferSamples * 2) / PACKET_LENGTH_SAMPLES) * PACKET_LENGTH_SAMPLES)) {
        // this packet would give us more than the required amount for play out
        // discard the first packet in the buffer
        
        _ringBuffer.setNextOutput(_ringBuffer.getNextOutput() + PACKET_LENGTH_SAMPLES);
        
        if (_ringBuffer.getNextOutput() == _ringBuffer.getBuffer() + RING_BUFFER_LENGTH_SAMPLES) {
            _ringBuffer.setNextOutput(_ringBuffer.getBuffer());
        }
    }
    
    _ringBuffer.parseData((unsigned char*) receivedData, receivedBytes);
   
    Application::getInstance()->getBandwidthMeter()->inputStream(BandwidthMeter::AUDIO)
            .updateValue(PACKET_LENGTH_BYTES + sizeof(PACKET_TYPE));
 
    _lastReceiveTime = currentReceiveTime;
}

bool Audio::mousePressEvent(int x, int y) {
    if (_iconBounds.contains(x, y)) {
        _muted = !_muted;
        return true;
    }
    return false;
}

void Audio::render(int screenWidth, int screenHeight) {
    if (true) {
        glLineWidth(2.0);
        glBegin(GL_LINES);
        glColor3f(1,1,1);
        
        int startX = 20.0;
        int currentX = startX;
        int topY = screenHeight - 40;
        int bottomY = screenHeight - 20;
        float frameWidth = 20.0;
        float halfY = topY + ((bottomY - topY) / 2.0);
        
        // draw the lines for the base of the ring buffer
        
        glVertex2f(currentX, topY);
        glVertex2f(currentX, bottomY);
        
        for (int i = 0; i < RING_BUFFER_LENGTH_FRAMES / 2; i++) {
            glVertex2f(currentX, halfY);
            glVertex2f(currentX + frameWidth, halfY);
            currentX += frameWidth;
            
            glVertex2f(currentX, topY);
            glVertex2f(currentX, bottomY);
        }
        glEnd();
        
        //  Show a bar with the amount of audio remaining in ring buffer beyond current playback
        float remainingBuffer = 0;
        timeval currentTime;
        gettimeofday(&currentTime, NULL);
        float timeLeftInCurrentBuffer = 0;
        if (_lastCallbackTime.tv_usec > 0) {
            timeLeftInCurrentBuffer = AUDIO_CALLBACK_MSECS - diffclock(&_lastCallbackTime, &currentTime);
        }
        
        if (_ringBuffer.getEndOfLastWrite() != NULL)
            remainingBuffer = _ringBuffer.diffLastWriteNextOutput() / PACKET_LENGTH_SAMPLES * AUDIO_CALLBACK_MSECS;
        
        if (_wasStarved == 0) {
            glColor3f(0, 1, 0);
        } else {
            glColor3f(0.5 + (_wasStarved / 20.0f), 0, 0);
            _wasStarved--;
        }
        
        glBegin(GL_QUADS);
        glVertex2f(startX, topY + 2);
        glVertex2f(startX + (remainingBuffer + timeLeftInCurrentBuffer)/AUDIO_CALLBACK_MSECS*frameWidth, topY + 2);
        glVertex2f(startX + (remainingBuffer + timeLeftInCurrentBuffer)/AUDIO_CALLBACK_MSECS*frameWidth, bottomY - 2);
        glVertex2f(startX, bottomY - 2);
        glEnd();
        
        if (_averagedLatency == 0.0) {
            _averagedLatency = remainingBuffer + timeLeftInCurrentBuffer;
        } else {
            _averagedLatency = 0.99f * _averagedLatency + 0.01f * (remainingBuffer + timeLeftInCurrentBuffer);
        }
        
        //  Show a yellow bar with the averaged msecs latency you are hearing (from time of packet receipt)
        glColor3f(1,1,0);
        glBegin(GL_QUADS);
        glVertex2f(startX + _averagedLatency / AUDIO_CALLBACK_MSECS * frameWidth - 2, topY - 2);
        glVertex2f(startX + _averagedLatency / AUDIO_CALLBACK_MSECS * frameWidth + 2, topY - 2);
        glVertex2f(startX + _averagedLatency / AUDIO_CALLBACK_MSECS * frameWidth + 2, bottomY + 2);
        glVertex2f(startX + _averagedLatency / AUDIO_CALLBACK_MSECS * frameWidth - 2, bottomY + 2);
        glEnd();
        
        char out[40];
        sprintf(out, "%3.0f\n", _averagedLatency);
        drawtext(startX + _averagedLatency / AUDIO_CALLBACK_MSECS * frameWidth - 10, topY - 9, 0.10, 0, 1, 0, out, 1,1,0);
        
        //  Show a red bar with the 'start' point of one frame plus the jitter buffer
        
        glColor3f(1, 0, 0);
        int jitterBufferPels = (1.f + (float)getJitterBufferSamples() / (float)PACKET_LENGTH_SAMPLES_PER_CHANNEL) * frameWidth;
        sprintf(out, "%.0f\n", getJitterBufferSamples() / SAMPLE_RATE * 1000.f);
        drawtext(startX + jitterBufferPels - 5, topY - 9, 0.10, 0, 1, 0, out, 1, 0, 0);
        sprintf(out, "j %.1f\n", _measuredJitter);
        if (Menu::getInstance()->getAudioJitterBufferSamples() == 0) {
            drawtext(startX + jitterBufferPels - 5, bottomY + 12, 0.10, 0, 1, 0, out, 1, 0, 0);
        } else {
            drawtext(startX, bottomY + 12, 0.10, 0, 1, 0, out, 1, 0, 0);
        }
    
        glBegin(GL_QUADS);
        glVertex2f(startX + jitterBufferPels - 2, topY - 2);
        glVertex2f(startX + jitterBufferPels + 2, topY - 2);
        glVertex2f(startX + jitterBufferPels + 2, bottomY + 2);
        glVertex2f(startX + jitterBufferPels - 2, bottomY + 2);
        glEnd();

    }
    renderToolIcon(screenHeight);
}

//  Take a pointer to the acquired microphone input samples and add procedural sounds
void Audio::addProceduralSounds(int16_t* inputBuffer, int16_t* stereoOutput, int numSamples) {
    const float MAX_AUDIBLE_VELOCITY = 6.0;
    const float MIN_AUDIBLE_VELOCITY = 0.1;
    const int VOLUME_BASELINE = 400;
    const float SOUND_PITCH = 8.f;
    
    float speed = glm::length(_lastVelocity);
    float volume = VOLUME_BASELINE * (1.f - speed / MAX_AUDIBLE_VELOCITY);
    
    float sample;
    
    // Travelling noise
    //  Add a noise-modulated sinewave with volume that tapers off with speed increasing
    if ((speed > MIN_AUDIBLE_VELOCITY) && (speed < MAX_AUDIBLE_VELOCITY)) {
        for (int i = 0; i < numSamples; i++) {
            inputBuffer[i] += (int16_t)(sinf((float) (_proceduralEffectSample + i) / SOUND_PITCH )
                                        * volume * (1.f + randFloat() * 0.25f) * speed);
        }
    }
    const float COLLISION_SOUND_CUTOFF_LEVEL = 0.01f;
    const float COLLISION_SOUND_MAX_VOLUME = 1000.f;
    const float UP_MAJOR_FIFTH = powf(1.5f, 4.0f);
    const float DOWN_TWO_OCTAVES = 4.f;
    const float DOWN_FOUR_OCTAVES = 16.f;
    float t;
    if (_collisionSoundMagnitude > COLLISION_SOUND_CUTOFF_LEVEL) {
        for (int i = 0; i < numSamples; i++) {
            t = (float) _proceduralEffectSample + (float) i;
            
            sample = sinf(t * _collisionSoundFrequency) +
                     sinf(t * _collisionSoundFrequency / DOWN_TWO_OCTAVES) +
                     sinf(t * _collisionSoundFrequency / DOWN_FOUR_OCTAVES * UP_MAJOR_FIFTH);
            sample *= _collisionSoundMagnitude * COLLISION_SOUND_MAX_VOLUME;
            
            int16_t collisionSample = (int16_t) sample;
            
            inputBuffer[i] += collisionSample;
            
            for (int j = (i * 4); j < (i * 4) + 4; j++) {
                stereoOutput[j] = collisionSample;
            }
            
            _collisionSoundMagnitude *= _collisionSoundDuration;
        }
    }
    _proceduralEffectSample += numSamples;
}

//  Starts a collision sound.  magnitude is 0-1, with 1 the loudest possible sound.
void Audio::startCollisionSound(float magnitude, float frequency, float noise, float duration, bool flashScreen) {
    _collisionSoundMagnitude = magnitude;
    _collisionSoundFrequency = frequency;
    _collisionSoundNoise = noise;
    _collisionSoundDuration = duration;
    _collisionFlashesScreen = flashScreen;
}

void Audio::renderToolIcon(int screenHeight) {
    
    _iconBounds = QRect(ICON_LEFT, screenHeight - BOTTOM_PADDING, ICON_SIZE, ICON_SIZE);
    glEnable(GL_TEXTURE_2D);
    
    glBindTexture(GL_TEXTURE_2D, _micTextureId);
    glColor3f(1, 1, 1);
    glBegin(GL_QUADS);
    
    glTexCoord2f(1, 1);
    glVertex2f(_iconBounds.left(), _iconBounds.top());
    
    glTexCoord2f(0, 1);
    glVertex2f(_iconBounds.right(), _iconBounds.top());
    
    glTexCoord2f(0, 0);
    glVertex2f(_iconBounds.right(), _iconBounds.bottom());
    
    glTexCoord2f(1, 0);
    glVertex2f(_iconBounds.left(), _iconBounds.bottom());
    
    glEnd();
    
    if (_muted) {
        glBindTexture(GL_TEXTURE_2D, _muteTextureId);
        glBegin(GL_QUADS);
        
        glTexCoord2f(1, 1);
        glVertex2f(_iconBounds.left(), _iconBounds.top());
        
        glTexCoord2f(0, 1);
        glVertex2f(_iconBounds.right(), _iconBounds.top());
        
        glTexCoord2f(0, 0);
        glVertex2f(_iconBounds.right(), _iconBounds.bottom());
        
        glTexCoord2f(1, 0);
        glVertex2f(_iconBounds.left(), _iconBounds.bottom());
        
        glEnd();
    }
    
    glDisable(GL_TEXTURE_2D);
}<|MERGE_RESOLUTION|>--- conflicted
+++ resolved
@@ -166,7 +166,6 @@
     gettimeofday(&_lastReceiveTime, NULL);
 }
 
-<<<<<<< HEAD
 void Audio::handleAudioInput() {
     static int16_t stereoInputBuffer[BUFFER_LENGTH_SAMPLES_PER_CHANNEL * 2 * SAMPLE_RATE_RATIO];
     static int16_t stereoOutputBuffer[BUFFER_LENGTH_SAMPLES_PER_CHANNEL * 2 * SAMPLE_RATE_RATIO];
@@ -234,51 +233,6 @@
                     // copy the averaged sample to our array
                     memcpy(currentPacketPtr + (((i - 2) / 4) * sizeof(int16_t)), &averagedSample, sizeof(int16_t));
                 }
-=======
-        Node* audioMixer = nodeList->soloNodeOfType(NODE_TYPE_AUDIO_MIXER);
-        
-        if (audioMixer) {
-            if (audioMixer->getActiveSocket()) {
-                glm::vec3 headPosition = interfaceAvatar->getHeadJointPosition();
-                glm::quat headOrientation = interfaceAvatar->getHead().getOrientation();
-                
-                int numBytesPacketHeader = numBytesForPacketHeader((unsigned char*) &PACKET_TYPE_MICROPHONE_AUDIO_NO_ECHO);
-                int leadingBytes = numBytesPacketHeader + sizeof(headPosition) + sizeof(headOrientation);
-                
-                // we need the amount of bytes in the buffer + 1 for type
-                // + 12 for 3 floats for position + float for bearing + 1 attenuation byte
-                unsigned char dataPacket[MAX_PACKET_SIZE];
-                
-                PACKET_TYPE packetType = Menu::getInstance()->isOptionChecked(MenuOption::EchoServerAudio)
-                    ? PACKET_TYPE_MICROPHONE_AUDIO_WITH_ECHO
-                    : PACKET_TYPE_MICROPHONE_AUDIO_NO_ECHO;
-                
-                unsigned char* currentPacketPtr = dataPacket + populateTypeAndVersion(dataPacket, packetType);
-                
-                // pack Source Data
-                QByteArray rfcUUID = NodeList::getInstance()->getOwnerUUID().toRfc4122();
-                memcpy(currentPacketPtr, rfcUUID.constData(), rfcUUID.size());
-                currentPacketPtr += rfcUUID.size();
-                leadingBytes += rfcUUID.size();
-                
-                // memcpy the three float positions
-                memcpy(currentPacketPtr, &headPosition, sizeof(headPosition));
-                currentPacketPtr += (sizeof(headPosition));
-                
-                // memcpy our orientation
-                memcpy(currentPacketPtr, &headOrientation, sizeof(headOrientation));
-                currentPacketPtr += sizeof(headOrientation);
-                
-                // copy the audio data to the last BUFFER_LENGTH_BYTES bytes of the data packet
-                memcpy(currentPacketPtr, inputLeft, BUFFER_LENGTH_BYTES_PER_CHANNEL);
-                
-                nodeList->getNodeSocket().writeDatagram((char*) dataPacket, BUFFER_LENGTH_BYTES_PER_CHANNEL + leadingBytes,
-                                                        audioMixer->getActiveSocket()->getAddress(),
-                                                        audioMixer->getActiveSocket()->getPort());
-                
-                interface->getBandwidthMeter()->outputStream(BandwidthMeter::AUDIO).updateValue(BUFFER_LENGTH_BYTES_PER_CHANNEL
-                                                                                                + leadingBytes);
->>>>>>> 24fd94eb
             } else {
                 // zero out the audio part of the array
                 memset(currentPacketPtr, 0, BUFFER_LENGTH_BYTES_PER_CHANNEL);
@@ -334,99 +288,6 @@
             }
         }
     }
-<<<<<<< HEAD
-=======
-
-    eventuallySendRecvPing(inputLeft, outputLeft, outputRight);
-
-
-    // add output (@speakers) data just written to the scope
-    _scope->addSamples(1, outputLeft, BUFFER_LENGTH_SAMPLES_PER_CHANNEL);
-    _scope->addSamples(2, outputRight, BUFFER_LENGTH_SAMPLES_PER_CHANNEL);
-    
-    gettimeofday(&_lastCallbackTime, NULL);
-}
-
-// inputBuffer  A pointer to an internal portaudio data buffer containing data read by portaudio.
-// outputBuffer A pointer to an internal portaudio data buffer to be read by the configured output device.
-// frames       Number of frames that portaudio requests to be read/written.
-// timeInfo     Portaudio time info. Currently unused.
-// statusFlags  Portaudio status flags. Currently unused.
-// userData     Pointer to supplied user data (in this case, a pointer to the parent Audio object
-int Audio::audioCallback (const void* inputBuffer,
-                          void* outputBuffer,
-                          unsigned long frames,
-                          const PaStreamCallbackTimeInfo *timeInfo,
-                          PaStreamCallbackFlags statusFlags,
-                          void* userData) {
-    
-    int16_t* inputLeft = static_cast<int16_t*const*>(inputBuffer)[0];
-    int16_t* outputLeft = static_cast<int16_t**>(outputBuffer)[0];
-    int16_t* outputRight = static_cast<int16_t**>(outputBuffer)[1];
-
-    static_cast<Audio*>(userData)->performIO(inputLeft, outputLeft, outputRight);
-    return paContinue;
-}
-
-void Audio::init(QGLWidget *parent) {
-    switchToResourcesParentIfRequired();
-    _micTextureId = parent->bindTexture(QImage("./resources/images/mic.svg"));
-    _muteTextureId = parent->bindTexture(QImage("./resources/images/mute.svg"));
-}
-
-static void outputPortAudioError(PaError error) {
-    if (error != paNoError) {
-        qDebug("-- portaudio termination error --\n");
-        qDebug("PortAudio error (%d): %s\n", error, Pa_GetErrorText(error));
-    }
-}
-
-void Audio::reset() {
-    _packetsReceivedThisPlayback = 0;
-    _ringBuffer.reset();
-}
-
-Audio::Audio(Oscilloscope* scope, int16_t initialJitterBufferSamples) :
-    _stream(NULL),
-    _ringBuffer(true),
-    _scope(scope),
-    _averagedLatency(0.0),
-    _measuredJitter(0),
-    _jitterBufferSamples(initialJitterBufferSamples),
-    _wasStarved(0),
-    _numStarves(0),
-    _lastInputLoudness(0),
-    _lastVelocity(0),
-    _lastAcceleration(0),
-    _totalPacketsReceived(0),
-    _firstPacketReceivedTime(),
-    _packetsReceivedThisPlayback(0),
-    _echoSamplesLeft(NULL),
-    _isSendingEchoPing(false),
-    _pingAnalysisPending(false),
-    _pingFramesToRecord(0),
-    _samplesLeftForFlange(0),
-    _lastYawMeasuredMaximum(0),
-    _flangeIntensity(0.0f),
-    _flangeRate(0.0f),
-    _flangeWeight(0.0f),
-    _collisionSoundMagnitude(0.0f),
-    _collisionSoundFrequency(0.0f),
-    _collisionSoundNoise(0.0f),
-    _collisionSoundDuration(0.0f),
-    _proceduralEffectSample(0),
-    _heartbeatMagnitude(0.0f),
-    _muted(false),
-    _localEcho(false)
-{
-    outputPortAudioError(Pa_Initialize());
-    
-    //  NOTE:  Portaudio documentation is unclear as to whether it is safe to specify the
-    //         number of frames per buffer explicitly versus setting this value to zero.
-    //         Possible source of latency that we need to investigate further.
-    // 
-    unsigned long FRAMES_PER_BUFFER = BUFFER_LENGTH_SAMPLES_PER_CHANNEL;
->>>>>>> 24fd94eb
     
     // copy the audio data to the output device
     _outputDevice->write((char*) stereoOutputBuffer, sizeof(stereoOutputBuffer));
