--- conflicted
+++ resolved
@@ -43,19 +43,12 @@
     void simulate(float deltaTime) { }
     void render(bool texture);
 
-<<<<<<< HEAD
-    ViewFrustum* getViewFrustum() const {return _viewFrustum;}
-    void setViewFrustum(ViewFrustum* viewFrustum) {_viewFrustum = viewFrustum;}
-    unsigned long  getVoxelsUpdated() const {return _voxelsUpdated;}
-    unsigned long  getVoxelsRendered() const {return _voxelsInReadArrays;}
-=======
     void changeTree(VoxelTree* newTree);
     VoxelTree* getTree() const { return _tree; }
     ViewFrustum* getViewFrustum() const { return _viewFrustum; }
     void setViewFrustum(ViewFrustum* viewFrustum) { _viewFrustum = viewFrustum; }
     unsigned long  getVoxelsUpdated() const { return _voxelsUpdated; }
     unsigned long  getVoxelsRendered() const { return _voxelsInReadArrays; }
->>>>>>> f0bb42a9
 
     void loadVoxelsFile(const char* fileName,bool wantColorRandomizer);
     void writeToSVOFile(const char* filename, VoxelNode* node) const;
