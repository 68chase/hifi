//
//  Avatar.cpp
//  interface
//
//  Created by Philip Rosedale on 9/11/12.
//	adapted by Jeffrey Ventrella
//  Copyright (c) 2012 Physical, Inc.. All rights reserved.
//

#include <glm/glm.hpp>
#include <vector>
#include <lodepng.h>
#include <SharedUtil.h>
#include "Avatar.h"
#include "Log.h"
#include "ui/TextRenderer.h"
#include <AgentList.h>
#include <AgentTypes.h>
#include <PacketHeaders.h>

using namespace std;

const bool BALLS_ON = false;

const bool  AVATAR_GRAVITY          = true;
const float DECAY                   = 0.1;
const float THRUST_MAG              = 1200.0;
const float YAW_MAG                 = 500.0; //JJV - changed from 300.0;
const float TEST_YAW_DECAY          = 5.0;
const float LIN_VEL_DECAY           = 5.0;
const float MY_HAND_HOLDING_PULL    = 0.2;
const float YOUR_HAND_HOLDING_PULL  = 1.0;
const float BODY_SPRING_FORCE       = 6.0f;
const float BODY_SPRING_DECAY       = 16.0f;
//const float COLLISION_FRICTION      = 0.5;
//const float COLLISION_RADIUS_SCALAR = 1.8;
//const float COLLISION_BALL_FORCE    = 0.1;
//const float COLLISION_BODY_FORCE    = 3.0;

const float COLLISION_RADIUS_SCALAR = 1.8;
const float COLLISION_BALL_FORCE    = 0.6;
const float COLLISION_BODY_FORCE    = 6.0;
const float COLLISION_BALL_FRICTION = 200.0;
const float COLLISION_BODY_FRICTION = 0.5;
    
float skinColor[] = {1.0, 0.84, 0.66};
float lightBlue[] = { 0.7, 0.8, 1.0 };
float browColor[] = {210.0/255.0, 105.0/255.0, 30.0/255.0};
float mouthColor[] = {1, 0, 0};

float BrowRollAngle[5] = {0, 15, 30, -30, -15};
float BrowPitchAngle[3] = {-70, -60, -50};
float eyeColor[3] = {1,1,1};

float MouthWidthChoices[3] = {0.5, 0.77, 0.3};

float browWidth = 0.8;
float browThickness = 0.16;

bool usingBigSphereCollisionTest = true;

char iris_texture_file[] = "resources/images/green_eye.png";

float chatMessageScale = 0.001;
float chatMessageHeight = 0.4;

vector<unsigned char> iris_texture;
unsigned int iris_texture_width = 512;
unsigned int iris_texture_height = 256;

Avatar::Avatar(bool isMine) {
    
    _orientation.setToIdentity();
    
	_velocity                   = glm::vec3( 0.0, 0.0, 0.0 );
	_thrust                     = glm::vec3( 0.0, 0.0, 0.0 );
    _rotation                   = glm::quat( 0.0f, 0.0f, 0.0f, 0.0f );
	_bodyYaw                    = -90.0;
	_bodyPitch                  = 0.0;
	_bodyRoll                   = 0.0;
	_bodyPitchDelta             = 0.0;
	_bodyYawDelta               = 0.0;
	_bodyRollDelta              = 0.0;
	_mousePressed               = false;
	_mode                       = AVATAR_MODE_STANDING;
    _isMine                     = isMine;
    _maxArmLength               = 0.0;
    _transmitterHz              = 0.0;
    _transmitterPackets         = 0;
    _transmitterIsFirstData     = true;
    _transmitterInitialReading  = glm::vec3( 0.f, 0.f, 0.f );
    _speed                      = 0.0;
    _pelvisStandingHeight       = 0.0f;
    _displayingHead             = true;
    _TEST_bigSphereRadius       = 0.3f;
    _TEST_bigSpherePosition     = glm::vec3( 0.0f, _TEST_bigSphereRadius, 2.0f );
    
    for (int i = 0; i < MAX_DRIVE_KEYS; i++) _driveKeys[i] = false;
    
    _head.pupilSize             = 0.10;
    _head.interPupilDistance    = 0.6;
    _head.interBrowDistance     = 0.75;
    _head.nominalPupilSize      = 0.10;
    _head.pitchRate             = 0.0;
    _head.yawRate               = 0.0;
    _head.rollRate              = 0.0;
    _head.eyebrowPitch[0]       = -30;
    _head.eyebrowPitch[1]       = -30;
    _head.eyebrowRoll [0]       = 20;
    _head.eyebrowRoll [1]       = -20;
    _head.mouthPitch            = 0;
    _head.mouthYaw              = 0;
    _head.mouthWidth            = 1.0;
    _head.mouthHeight           = 0.2;
    _head.eyeballPitch[0]       = 0;
    _head.eyeballPitch[1]       = 0;
    _head.eyeballScaleX         = 1.2;
    _head.eyeballScaleY         = 1.5;
    _head.eyeballScaleZ         = 1.0;
    _head.eyeballYaw[0]         = 0;
    _head.eyeballYaw[1]         = 0;
    _head.pitchTarget           = 0;
    _head.yawTarget             = 0;
    _head.noiseEnvelope         = 1.0;
    _head.pupilConverge         = 10.0;
    _head.leanForward           = 0.0;
    _head.leanSideways          = 0.0;
    _head.eyeContact            = 1;
    _head.eyeContactTarget      = LEFT_EYE;
    _head.scale                 = 1.0;
    _head.audioAttack           = 0.0;
    _head.averageLoudness       = 0.0;
    _head.lastLoudness          = 0.0;
    _head.browAudioLift         = 0.0;
    _head.noise                 = 0;
    _head.returnSpringScale     = 1.0;
	_movedHandOffset            = glm::vec3( 0.0, 0.0, 0.0 );
    _usingBodySprings           = true;
    _renderYaw                  = 0.0;
    _renderPitch                = 0.0;
	_sphere                     = NULL;
    _interactingOther           = NULL;
	_closeEnoughToHoldHands   = false;
    _handHoldingPosition        = glm::vec3( 0.0, 0.0, 0.0 );

    initializeSkeleton();
    
    if (iris_texture.size() == 0) {
        switchToResourcesParentIfRequired();
        unsigned error = lodepng::decode(iris_texture, iris_texture_width, iris_texture_height, iris_texture_file);
        if (error != 0) {
            printLog("error %u: %s\n", error, lodepng_error_text(error));
        }
    }
    
    if (BALLS_ON)   { _balls = new Balls(100); }
    else            { _balls = NULL; }
}

Avatar::Avatar(const Avatar &otherAvatar) {
    
    _velocity                       = otherAvatar._velocity;
	_thrust                         = otherAvatar._thrust;
    _rotation                       = otherAvatar._rotation;
	_closeEnoughToHoldHands         = otherAvatar._closeEnoughToHoldHands;
	_bodyYaw                        = otherAvatar._bodyYaw;
	_bodyPitch                      = otherAvatar._bodyPitch;
	_bodyRoll                       = otherAvatar._bodyRoll;
	_bodyPitchDelta                 = otherAvatar._bodyPitchDelta;
	_bodyYawDelta                   = otherAvatar._bodyYawDelta;
	_bodyRollDelta                  = otherAvatar._bodyRollDelta;
	_mousePressed                   = otherAvatar._mousePressed;
	_mode                           = otherAvatar._mode;
    _isMine                         = otherAvatar._isMine;
    _renderYaw                      = otherAvatar._renderYaw;
    _renderPitch                    = otherAvatar._renderPitch;
    _maxArmLength                   = otherAvatar._maxArmLength;
    _transmitterTimer               = otherAvatar._transmitterTimer;
    _transmitterIsFirstData         = otherAvatar._transmitterIsFirstData;
    _transmitterTimeLastReceived    = otherAvatar._transmitterTimeLastReceived;
    _transmitterHz                  = otherAvatar._transmitterHz;
    _transmitterInitialReading      = otherAvatar._transmitterInitialReading;
    _transmitterPackets             = otherAvatar._transmitterPackets;
    _TEST_bigSphereRadius           = otherAvatar._TEST_bigSphereRadius;
    _TEST_bigSpherePosition         = otherAvatar._TEST_bigSpherePosition;
	_movedHandOffset                = otherAvatar._movedHandOffset;
	_usingBodySprings               = otherAvatar._usingBodySprings;

	_orientation.set( otherAvatar._orientation );
    
	_sphere = NULL;
    
    initializeSkeleton();
    
    for (int i = 0; i < MAX_DRIVE_KEYS; i++) _driveKeys[i] = otherAvatar._driveKeys[i];
    
    _head.pupilSize          = otherAvatar._head.pupilSize;
    _head.interPupilDistance = otherAvatar._head.interPupilDistance;
    _head.interBrowDistance  = otherAvatar._head.interBrowDistance;
    _head.nominalPupilSize   = otherAvatar._head.nominalPupilSize;
    _head.yawRate            = otherAvatar._head.yawRate;
    _head.pitchRate          = otherAvatar._head.pitchRate;
    _head.rollRate           = otherAvatar._head.rollRate;
    _head.eyebrowPitch[0]    = otherAvatar._head.eyebrowPitch[0];
    _head.eyebrowPitch[1]    = otherAvatar._head.eyebrowPitch[1];
    _head.eyebrowRoll [0]    = otherAvatar._head.eyebrowRoll [0];
    _head.eyebrowRoll [1]    = otherAvatar._head.eyebrowRoll [1];
    _head.mouthPitch         = otherAvatar._head.mouthPitch;
    _head.mouthYaw           = otherAvatar._head.mouthYaw;
    _head.mouthWidth         = otherAvatar._head.mouthWidth;
    _head.mouthHeight        = otherAvatar._head.mouthHeight;
    _head.eyeballPitch[0]    = otherAvatar._head.eyeballPitch[0];
    _head.eyeballPitch[1]    = otherAvatar._head.eyeballPitch[1];
    _head.eyeballScaleX      = otherAvatar._head.eyeballScaleX;
    _head.eyeballScaleY      = otherAvatar._head.eyeballScaleY;
    _head.eyeballScaleZ      = otherAvatar._head.eyeballScaleZ;
    _head.eyeballYaw[0]      = otherAvatar._head.eyeballYaw[0];
    _head.eyeballYaw[1]      = otherAvatar._head.eyeballYaw[1];
    _head.pitchTarget        = otherAvatar._head.pitchTarget;
    _head.yawTarget          = otherAvatar._head.yawTarget;
    _head.noiseEnvelope      = otherAvatar._head.noiseEnvelope;
    _head.pupilConverge      = otherAvatar._head.pupilConverge;
    _head.leanForward        = otherAvatar._head.leanForward;
    _head.leanSideways       = otherAvatar._head.leanSideways;
    _head.eyeContact         = otherAvatar._head.eyeContact;
    _head.eyeContactTarget   = otherAvatar._head.eyeContactTarget;
    _head.scale              = otherAvatar._head.scale;
    _head.audioAttack        = otherAvatar._head.audioAttack;
    _head.averageLoudness    = otherAvatar._head.averageLoudness;
    _head.lastLoudness       = otherAvatar._head.lastLoudness;
    _head.browAudioLift      = otherAvatar._head.browAudioLift;
    _head.noise              = otherAvatar._head.noise;
    

    initializeSkeleton();
    
    if (iris_texture.size() == 0) {
        switchToResourcesParentIfRequired();
        unsigned error = lodepng::decode(iris_texture, iris_texture_width, iris_texture_height, iris_texture_file);
        if (error != 0) {
            printLog("error %u: %s\n", error, lodepng_error_text(error));
        }
    }
}

Avatar::~Avatar()  {
    if (_sphere != NULL) {
        gluDeleteQuadric(_sphere);
    }
}

Avatar* Avatar::clone() const {
    return new Avatar(*this);
}

void Avatar::reset() {
    _headPitch = _headYaw = _headRoll = 0;
    _head.leanForward = _head.leanSideways = 0;
}


//this pertains to moving the head with the glasses
void Avatar::UpdateGyros(float frametime, SerialInterface * serialInterface, glm::vec3 * gravity)
//  Using serial data, update avatar/render position and angles
{
    const float PITCH_ACCEL_COUPLING = 0.5;
    const float ROLL_ACCEL_COUPLING = -1.0;
    float measured_pitch_rate = serialInterface->getRelativeValue(HEAD_PITCH_RATE);
    _head.yawRate = serialInterface->getRelativeValue(HEAD_YAW_RATE);
    float measured_lateral_accel = serialInterface->getRelativeValue(ACCEL_X) -
    ROLL_ACCEL_COUPLING * serialInterface->getRelativeValue(HEAD_ROLL_RATE);
    float measured_fwd_accel = serialInterface->getRelativeValue(ACCEL_Z) -
    PITCH_ACCEL_COUPLING * serialInterface->getRelativeValue(HEAD_PITCH_RATE);
    float measured_roll_rate = serialInterface->getRelativeValue(HEAD_ROLL_RATE);
    
    //printLog("Pitch Rate: %d ACCEL_Z: %d\n", serialInterface->getRelativeValue(PITCH_RATE),
    //                                         serialInterface->getRelativeValue(ACCEL_Z));
    //printLog("Pitch Rate: %d ACCEL_X: %d\n", serialInterface->getRelativeValue(PITCH_RATE),
    //                                         serialInterface->getRelativeValue(ACCEL_Z));
    //printLog("Pitch: %f\n", Pitch);
    
    //  Update avatar head position based on measured gyro rates
    const float HEAD_ROTATION_SCALE = 0.70;
    const float HEAD_ROLL_SCALE = 0.40;
    const float HEAD_LEAN_SCALE = 0.01;
    const float MAX_PITCH = 45;
    const float MIN_PITCH = -45;
    const float MAX_YAW = 85;
    const float MIN_YAW = -85;
    
    if ((_headPitch < MAX_PITCH) && (_headPitch > MIN_PITCH))
        addHeadPitch(measured_pitch_rate * -HEAD_ROTATION_SCALE * frametime);
    
    addHeadRoll(measured_roll_rate * HEAD_ROLL_SCALE * frametime);
    
    if ((_headYaw < MAX_YAW) && (_headYaw > MIN_YAW))
        addHeadYaw(_head.yawRate * HEAD_ROTATION_SCALE * frametime);
    
    addLean(-measured_lateral_accel * frametime * HEAD_LEAN_SCALE, -measured_fwd_accel*frametime * HEAD_LEAN_SCALE);
}

float Avatar::getAbsoluteHeadYaw() const {
    return _bodyYaw + _headYaw;
}

void Avatar::addLean(float x, float z) {
    //  Add Body lean as impulse
    _head.leanSideways += x;
    _head.leanForward  += z;
}

void Avatar::setLeanForward(float dist){
    _head.leanForward = dist;
}

void Avatar::setLeanSideways(float dist){
    _head.leanSideways = dist;
}

void Avatar::setMousePressed( bool d ) {
	_mousePressed = d;
}


void Avatar::simulate(float deltaTime) {
<<<<<<< HEAD
    
    float nearestAvatarDistance = 1000000.f;
=======

//keep this - I'm still using it to test things....
/*
//TEST    
static float tt = 0.0f;
tt += deltaTime * 2.0f;
//_head.leanSideways = 0.01 * sin( tt );
_head.leanForward  = 0.02 * sin( tt * 0.8 );
*/
>>>>>>> f78f983e

    // update balls
    if (_balls) { _balls->simulate(deltaTime); }
    
	// update avatar skeleton
	updateSkeleton();
	
	// reset hand and arm positions according to hand movement
	updateHandMovement( deltaTime );
    
    if ( !_closeEnoughToHoldHands ) {
        //initialize _handHolding
        _handHoldingPosition = _bone[ AVATAR_BONE_RIGHT_HAND ].position;
    }
    
    _closeEnoughToHoldHands = false; // reset for the next go-round

    // if the avatar being simulated is mine, then loop through
    // all the other avatars for potential interactions...
    if ( _isMine )
    {    
<<<<<<< HEAD
        float closestDistance = 10000.0f;
                
=======
        //float closestDistance = 10000.0f;
        
>>>>>>> f78f983e
        AgentList* agentList = AgentList::getInstance();
        for (AgentList::iterator agent = agentList->begin(); agent != agentList->end(); agent++) {
            if (agent->getLinkedData() != NULL && agent->getType() == AGENT_TYPE_AVATAR) {
                Avatar *otherAvatar = (Avatar *)agent->getLinkedData();
                
                // check for collisions with other avatars and respond
                updateCollisionWithOtherAvatar(otherAvatar, deltaTime );
                 
                // test other avatar hand position for proximity
                glm::vec3 v( _bone[ AVATAR_BONE_RIGHT_SHOULDER ].position );
                v -= otherAvatar->getBonePosition( AVATAR_BONE_RIGHT_HAND );
                
                float distance = glm::length( v );
                if ( distance < nearestAvatarDistance ) { nearestAvatarDistance = distance; }
                
                if ( distance < _maxArmLength + _maxArmLength ) {
                                
                    //closestDistance = distance;
                    _interactingOther = otherAvatar;
                    _closeEnoughToHoldHands = true;
                    
                    // if I am holding hands with another avatar, a force is applied
                    if (( _handState == 1 ) ||  ( _interactingOther->_handState == 1 )) {
                    
                        // if the hands are close enough to grasp...
                        //if (distance < 0.1)
                        { 
                            glm::vec3 vectorToOtherHand = _interactingOther->_handPosition         - _handHoldingPosition;
                            glm::vec3 vectorToMyHand    = _bone[ AVATAR_BONE_RIGHT_HAND ].position - _handHoldingPosition;
                                                    
                            _handHoldingPosition += vectorToOtherHand * YOUR_HAND_HOLDING_PULL;
                            _handHoldingPosition += vectorToMyHand    * MY_HAND_HOLDING_PULL;
                            _bone[ AVATAR_BONE_RIGHT_HAND ].position = _handHoldingPosition;
                            
                            if ( glm::length(vectorToOtherHand) > _maxArmLength * 0.9 ) {
                                _velocity += vectorToOtherHand;                         
                            }
                        }
                    }
                }
            }
        }
        
        //  Set the vector we send for hand position to other people to be our right hand
        setHandPosition(_bone[ AVATAR_BONE_RIGHT_HAND ].position);
        
        //update the effects of touching another avatar        
    }//if ( _isMine )
    
    //constrain right arm length and re-adjust elbow position as it bends
    updateArmIKAndConstraints( deltaTime );
        
    // set hand positions for _avatarTouch.setMyHandPosition AFTER calling updateArmIKAndConstraints
    //if ( _interactingOther != NULL ) {    
    if ( _interactingOther ) { // Brad recommended I use this method pof checking that a pointer is valid
        if (_isMine) {
            _avatarTouch.setMyHandPosition  ( _bone[ AVATAR_BONE_RIGHT_HAND ].position );
            _avatarTouch.setYourHandPosition( _interactingOther->_handPosition );
            _avatarTouch.setMyHandState     ( _handState );
            _avatarTouch.setYourHandState   ( _interactingOther->_handState );
            _avatarTouch.simulate(deltaTime);
        }
    }
    
    if (!_closeEnoughToHoldHands) {
        _interactingOther = NULL;
    }
    
    if (usingBigSphereCollisionTest) {
        // test for avatar collision response with the big sphere
        updateCollisionWithSphere( _TEST_bigSpherePosition, _TEST_bigSphereRadius, deltaTime );
    }
    
    if ( AVATAR_GRAVITY ) {
        if ( _position.y > _pelvisStandingHeight + 0.01 ) {
            _velocity += glm::dvec3(getGravity(getPosition())) * ( 6.0 * deltaTime );
        } else if ( _position.y < _pelvisStandingHeight ) {
            _position.y = _pelvisStandingHeight;
            _velocity.y = 0.0;
        }
    }
    
	// update body springs
    updateBodySprings( deltaTime );
    
    // driving the avatar around should only apply if this is my avatar (as opposed to an avatar being driven remotely)
    if ( _isMine ) {
        
        _thrust = glm::vec3( 0.0, 0.0, 0.0 );
             
        if (_driveKeys[FWD      ]) {_thrust       += THRUST_MAG * deltaTime * _orientation.getFront();}
        if (_driveKeys[BACK     ]) {_thrust       -= THRUST_MAG * deltaTime * _orientation.getFront();}
        if (_driveKeys[RIGHT    ]) {_thrust       += THRUST_MAG * deltaTime * _orientation.getRight();}
        if (_driveKeys[LEFT     ]) {_thrust       -= THRUST_MAG * deltaTime * _orientation.getRight();}
        if (_driveKeys[UP       ]) {_thrust       += THRUST_MAG * deltaTime * _orientation.getUp();}
        if (_driveKeys[DOWN     ]) {_thrust       -= THRUST_MAG * deltaTime * _orientation.getUp();}
        if (_driveKeys[ROT_RIGHT]) {_bodyYawDelta -= YAW_MAG    * deltaTime;}
        if (_driveKeys[ROT_LEFT ]) {_bodyYawDelta += YAW_MAG    * deltaTime;}
	}
        
    // update body yaw by body yaw delta
    if (_isMine) {
        _bodyYaw += _bodyYawDelta * deltaTime;
    }
    
	// decay body rotation deltas
    _bodyPitchDelta *= (1.0 - BODY_PITCH_DECAY * deltaTime);
    _bodyYawDelta   *= (1.0 - BODY_YAW_DECAY   * deltaTime);
    _bodyRollDelta  *= (1.0 - BODY_ROLL_DECAY  * deltaTime);
    
	// add thrust to velocity
	_velocity += _thrust * deltaTime;

    // update position by velocity
    _position += _velocity * deltaTime;

	// decay velocity
    _velocity *= ( 1.0 - LIN_VEL_DECAY * deltaTime );
    
    // If other avatars nearby, damp velocity much more!
    if (_isMine && (nearestAvatarDistance < 3.f)) {
        _velocity *= (1.0 - fmin(10.f * glm::length(_velocity) * deltaTime, 1.0));
    }
	
    // update head information
    updateHead(deltaTime);
    
    // calculate speed, and use that to determine walking vs. standing                                
    _speed = glm::length( _velocity );
	float rotationalSpeed = fabs( _bodyYawDelta );

	if ( _speed + rotationalSpeed > 0.2 ) {
		_mode = AVATAR_MODE_WALKING;
	} else {
		_mode = AVATAR_MODE_INTERACTING;
	}
}

void Avatar::updateHead(float deltaTime) {

    //apply the head lean values to the springy positions in the upper-spine...
    if ( fabs( _head.leanSideways + _head.leanForward ) > 0.0f ) {
        glm::vec3 headLean = 
        _orientation.getRight() * _head.leanSideways +
        _orientation.getFront() * _head.leanForward;
        _bone[ AVATAR_BONE_HEAD ].springyPosition += headLean;
    }
    
    //  Decay head back to center if turned on
    if (_returnHeadToCenter) {
        //  Decay back toward center
        _headPitch *= (1.0f - DECAY * _head.returnSpringScale * 2 * deltaTime);
        _headYaw   *= (1.0f - DECAY * _head.returnSpringScale * 2 * deltaTime);
        _headRoll  *= (1.0f - DECAY * _head.returnSpringScale * 2 * deltaTime);
    }
    
    if (_head.noise) {
        //  Move toward new target
        _headPitch += (_head.pitchTarget - _headPitch) * 10 * deltaTime; // (1.f - DECAY*deltaTime)*Pitch + ;
        _headYaw   += (_head.yawTarget   - _headYaw  ) * 10 * deltaTime; //  (1.f - DECAY*deltaTime);
        _headRoll *= 1.f - (DECAY * deltaTime);
    }
    
    _head.leanForward  *= (1.f - DECAY * 30 * deltaTime);
    _head.leanSideways *= (1.f - DECAY * 30 * deltaTime);
        
    //  Update where the avatar's eyes are
    //
    //  First, decide if we are making eye contact or not
    if (randFloat() < 0.005) {
        _head.eyeContact = !_head.eyeContact;
        _head.eyeContact = 1;
        if (!_head.eyeContact) {
            //  If we just stopped making eye contact,move the eyes markedly away
            _head.eyeballPitch[0] = _head.eyeballPitch[1] = _head.eyeballPitch[0] + 5.0 + (randFloat() - 0.5) * 10;
            _head.eyeballYaw  [0] = _head.eyeballYaw  [1] = _head.eyeballYaw  [0] + 5.0 + (randFloat() - 0.5) * 5;
        } else {
            //  If now making eye contact, turn head to look right at viewer
            SetNewHeadTarget(0,0);
        }
    }
    
    const float DEGREES_BETWEEN_VIEWER_EYES = 3;
    const float DEGREES_TO_VIEWER_MOUTH = 7;
    
    if (_head.eyeContact) {
        //  Should we pick a new eye contact target?
        if (randFloat() < 0.01) {
            //  Choose where to look next
            if (randFloat() < 0.1) {
                _head.eyeContactTarget = MOUTH;
            } else {
                if (randFloat() < 0.5) _head.eyeContactTarget = LEFT_EYE; else _head.eyeContactTarget = RIGHT_EYE;
            }
        }
        //  Set eyeball pitch and yaw to make contact
        float eye_target_yaw_adjust = 0;
        float eye_target_pitch_adjust = 0;
        if (_head.eyeContactTarget == LEFT_EYE) eye_target_yaw_adjust = DEGREES_BETWEEN_VIEWER_EYES;
        if (_head.eyeContactTarget == RIGHT_EYE) eye_target_yaw_adjust = -DEGREES_BETWEEN_VIEWER_EYES;
        if (_head.eyeContactTarget == MOUTH) eye_target_pitch_adjust = DEGREES_TO_VIEWER_MOUTH;
        
        _head.eyeballPitch[0] = _head.eyeballPitch[1] = -_headPitch + eye_target_pitch_adjust;
        _head.eyeballYaw[0] = _head.eyeballYaw[1] = -_headYaw + eye_target_yaw_adjust;
    }
    
    if (_head.noise)
    {
        _headPitch += (randFloat() - 0.5) * 0.2 * _head.noiseEnvelope;
        _headYaw += (randFloat() - 0.5) * 0.3 *_head.noiseEnvelope;
        //PupilSize += (randFloat() - 0.5) * 0.001*NoiseEnvelope;
        
        if (randFloat() < 0.005) _head.mouthWidth = MouthWidthChoices[rand()%3];
        
        if (!_head.eyeContact) {
            if (randFloat() < 0.01)  _head.eyeballPitch[0] = _head.eyeballPitch[1] = (randFloat() - 0.5) * 20;
            if (randFloat() < 0.01)  _head.eyeballYaw[0] = _head.eyeballYaw[1] = (randFloat()- 0.5) * 10;
        }
        
        if ((randFloat() < 0.005) && (fabs(_head.pitchTarget - _headPitch) < 1.0) && (fabs(_head.yawTarget - _headYaw) < 1.0)) {
            SetNewHeadTarget((randFloat()-0.5) * 20.0, (randFloat()-0.5) * 45.0);
        }
        
        if (0) {
            
            //  Pick new target
            _head.pitchTarget = (randFloat() - 0.5) * 45;
            _head.yawTarget = (randFloat() - 0.5) * 22;
        }
        if (randFloat() < 0.01)
        {
            _head.eyebrowPitch[0] = _head.eyebrowPitch[1] = BrowPitchAngle[rand()%3];
            _head.eyebrowRoll [0] = _head.eyebrowRoll[1] = BrowRollAngle[rand()%5];
            _head.eyebrowRoll [1] *=-1;
        }
    }
    
    //  Update audio trailing average for rendering facial animations
    const float AUDIO_AVERAGING_SECS = 0.05;
    _head.averageLoudness = (1.f - deltaTime / AUDIO_AVERAGING_SECS) * _head.averageLoudness +
                            (deltaTime / AUDIO_AVERAGING_SECS) * _audioLoudness;
}





float Avatar::getHeight() {
    return _height;
}


void Avatar::updateCollisionWithSphere( glm::vec3 position, float radius, float deltaTime ) {
    float myBodyApproximateBoundingRadius = 1.0f;
    glm::vec3 vectorFromMyBodyToBigSphere(_position - position);
    bool jointCollision = false;
    
    float distanceToBigSphere = glm::length(vectorFromMyBodyToBigSphere);
    if ( distanceToBigSphere < myBodyApproximateBoundingRadius + radius ) {
        for (int b = 0; b < NUM_AVATAR_BONES; b++) {
            glm::vec3 vectorFromJointToBigSphereCenter(_bone[b].springyPosition - position);
            float distanceToBigSphereCenter = glm::length(vectorFromJointToBigSphereCenter);
            float combinedRadius = _bone[b].radius + radius;
            
            if ( distanceToBigSphereCenter < combinedRadius )  {
                jointCollision = true;
                if (distanceToBigSphereCenter > 0.0) {
                    glm::vec3 directionVector = vectorFromJointToBigSphereCenter / distanceToBigSphereCenter;
                    
                    float penetration = 1.0 - (distanceToBigSphereCenter / combinedRadius);
                    glm::vec3 collisionForce = vectorFromJointToBigSphereCenter * penetration;
                    
                    _bone[b].springyVelocity += collisionForce *  30.0f * deltaTime;
                    _velocity                += collisionForce * 100.0f * deltaTime;
                    _bone[b].springyPosition = position + directionVector * combinedRadius;
                }
            }
        }
    
        if ( jointCollision ) {
            if (!_usingBodySprings) {
                _usingBodySprings = true;
                initializeBodySprings();
            }
        }
    }
}


//detect collisions with other avatars and respond
void Avatar::updateCollisionWithOtherAvatar( Avatar * otherAvatar, float deltaTime ) {

    // check if the bounding spheres of the two avatars are colliding
    glm::vec3 vectorBetweenBoundingSpheres(_position - otherAvatar->_position);
    if ( glm::length(vectorBetweenBoundingSpheres) < _height * ONE_HALF + otherAvatar->_height * ONE_HALF ) {
        
    float bodyMomentum = 1.0f;
    glm::vec3 bodyPushForce = glm::vec3( 0.0, 0.0, 0.0 );
        
        // loop through the bones of each avatar to check for every possible collision
        for (int b=1; b<NUM_AVATAR_BONES; b++) {
            if ( _bone[b].isCollidable ) {

                for (int o=b+1; o<NUM_AVATAR_BONES; o++) {
                    if ( otherAvatar->_bone[o].isCollidable ) {
                    
                        glm::vec3 vectorBetweenJoints(_bone[b].springyPosition - otherAvatar->_bone[o].springyPosition);
                        float distanceBetweenJoints = glm::length(vectorBetweenJoints);
                        
                        if ( distanceBetweenJoints > 0.0 ) { // to avoid divide by zero
                            float combinedRadius = _bone[b].radius + otherAvatar->_bone[o].radius;

                            // check for collision
                            if ( distanceBetweenJoints < combinedRadius * COLLISION_RADIUS_SCALAR)  {
                                glm::vec3 directionVector = vectorBetweenJoints / distanceBetweenJoints;

                                // push balls away from each other and apply friction
                                glm::vec3 ballPushForce = directionVector * COLLISION_BALL_FORCE * deltaTime;
                                                                
                                float ballMomentum = 1.0 - COLLISION_BALL_FRICTION * deltaTime;
                                if ( ballMomentum < 0.0 ) { ballMomentum = 0.0;}
                                                                
                                             _bone[b].springyVelocity += ballPushForce;
                                otherAvatar->_bone[o].springyVelocity -= ballPushForce;
                                
                                             _bone[b].springyVelocity *= ballMomentum;
                                otherAvatar->_bone[o].springyVelocity *= ballMomentum;
                                
                                // accumulate forces and frictions to apply to the velocities of avatar bodies
                                bodyPushForce += directionVector * COLLISION_BODY_FORCE * deltaTime;                                
                                bodyMomentum -= COLLISION_BODY_FRICTION * deltaTime;
                                if ( bodyMomentum < 0.0 ) { bodyMomentum = 0.0;}
                                                                
                            }// check for collision
                        }   // to avoid divide by zero
                    }      // o loop
                }         // collidable
            }            // b loop
        }               // collidable
        
        
        //apply forces and frictions on the bodies of both avatars 
                     _velocity += bodyPushForce;
        otherAvatar->_velocity -= bodyPushForce;
                     _velocity *= bodyMomentum;
        otherAvatar->_velocity *= bodyMomentum;
        
    } // bounding sphere collision
}    //method


void Avatar::setDisplayingHead( bool displayingHead ) {
    _displayingHead = displayingHead;
}


static TextRenderer* textRenderer() {
    static TextRenderer* renderer = new TextRenderer(SANS_FONT_FAMILY, 24);
    return renderer;
}

void Avatar::render(bool lookingInMirror) {
    
    /*
	// show avatar position
    glColor4f( 0.5f, 0.5f, 0.5f, 0.6 );
	glPushMatrix();
    glTranslatef(_position.x, _position.y, _position.z);
    glScalef( 0.03, 0.03, 0.03 );
    glutSolidSphere( 1, 10, 10 );
	glPopMatrix();
    */
    
    if ( usingBigSphereCollisionTest ) {
        
        // show TEST big sphere
        glColor4f( 0.5f, 0.6f, 0.8f, 0.7 );
        glPushMatrix();
        glTranslatef(_TEST_bigSpherePosition.x, _TEST_bigSpherePosition.y, _TEST_bigSpherePosition.z);
        glScalef( _TEST_bigSphereRadius, _TEST_bigSphereRadius, _TEST_bigSphereRadius );
        glutSolidSphere( 1, 20, 20 );
        glPopMatrix();
    }
    
	// render body
	renderBody();
    
	// render head
    if (_displayingHead) {
        renderHead(lookingInMirror);
	}
    
	// if this is my avatar, then render my interactions with the other avatar
    if (( _isMine ) && ( _closeEnoughToHoldHands )) {					
        _avatarTouch.render();
    }
    
    //  Render the balls
    
    if (_balls) {
        glPushMatrix();
        glTranslatef(_position.x, _position.y, _position.z);
        _balls->render();
        glPopMatrix();
    }

    if (!_chatMessage.empty()) {
        int width = 0;
        int lastWidth;
        for (string::iterator it = _chatMessage.begin(); it != _chatMessage.end(); it++) {
            width += (lastWidth = textRenderer()->computeWidth(*it));
        }
        glPushMatrix();
        
        // extract the view direction from the modelview matrix: transform (0, 0, 1) by the
        // transpose of the modelview to get its direction in world space, then use the X/Z
        // components to determine the angle
        float modelview[16];
        glGetFloatv(GL_MODELVIEW_MATRIX, modelview);
        
        glTranslatef(_position.x, _position.y + chatMessageHeight, _position.z);
        glRotatef(atan2(-modelview[2], -modelview[10]) * 180 / PI, 0, 1, 0);
        
        glColor3f(0, 0.8, 0);
        glRotatef(180, 0, 0, 1);
        glScalef(chatMessageScale, chatMessageScale, 1.0f);

        glDisable(GL_LIGHTING);
        if (_keyState == NO_KEY_DOWN) {
            textRenderer()->draw(-width/2, 0, _chatMessage.c_str());
            
        } else {
            // rather than using substr and allocating a new string, just replace the last
            // character with a null, then restore it
            int lastIndex = _chatMessage.size() - 1;
            char lastChar = _chatMessage[lastIndex];
            _chatMessage[lastIndex] = '\0';
            textRenderer()->draw(-width/2, 0, _chatMessage.c_str());
            _chatMessage[lastIndex] = lastChar;
            glColor3f(0, 1, 0);
            textRenderer()->draw(width/2 - lastWidth, 0, _chatMessage.c_str() + lastIndex);                        
        }
        glEnable(GL_LIGHTING);
        
        glPopMatrix();
    }
}

void Avatar::renderHead(bool lookingInMirror) {
    int side = 0;
    
    glEnable(GL_DEPTH_TEST);
    glEnable(GL_RESCALE_NORMAL);
    
	// show head orientation
	//renderOrientationDirections( _bone[ AVATAR_BONE_HEAD ].springyPosition, _bone[ AVATAR_BONE_HEAD ].orientation, 0.2f );
    
    glPushMatrix();
    
	if (_usingBodySprings) {
		glTranslatef(_bone[ AVATAR_BONE_HEAD ].springyPosition.x,
                     _bone[ AVATAR_BONE_HEAD ].springyPosition.y,
                     _bone[ AVATAR_BONE_HEAD ].springyPosition.z);
	}
	else {
		glTranslatef(_bone[ AVATAR_BONE_HEAD ].position.x,
                     _bone[ AVATAR_BONE_HEAD ].position.y,
                     _bone[ AVATAR_BONE_HEAD ].position.z);
	}
	
	glScalef( 0.03, 0.03, 0.03 );
    
    if (lookingInMirror) {
        glRotatef(_bodyYaw   - _headYaw,   0, 1, 0);
        glRotatef(_bodyPitch + _headPitch, 1, 0, 0);
        glRotatef(_bodyRoll  - _headRoll,  0, 0, 1);
    } else {
        glRotatef(_bodyYaw   + _headYaw,   0, 1, 0);
        glRotatef(_bodyPitch + _headPitch, 1, 0, 0);
        glRotatef(_bodyRoll  + _headRoll,  0, 0, 1);
    }
    
    glScalef(2.0, 2.0, 2.0);
    glColor3fv(skinColor);
    
    glutSolidSphere(1, 30, 30);
    
    //  Ears
    glPushMatrix();
    glTranslatef(1.0, 0, 0);
    for(side = 0; side < 2; side++) {
        glPushMatrix();
        glScalef(0.3, 0.65, .65);
        glutSolidSphere(0.5, 30, 30);
        glPopMatrix();
        glTranslatef(-2.0, 0, 0);
    }
    glPopMatrix();
    
    
    //  Update audio attack data for facial animation (eyebrows and mouth)
    _head.audioAttack = 0.9 * _head.audioAttack + 0.1 * fabs(_audioLoudness - _head.lastLoudness);
    _head.lastLoudness = _audioLoudness;
    
    
    const float BROW_LIFT_THRESHOLD = 100;
    if (_head.audioAttack > BROW_LIFT_THRESHOLD)
        _head.browAudioLift += sqrt(_head.audioAttack) / 1000.0;
    
    _head.browAudioLift *= .90;
    
    
    //  Render Eyebrows
    glPushMatrix();
    glTranslatef(-_head.interBrowDistance / 2.0,0.4,0.45);
    for(side = 0; side < 2; side++) {
        glColor3fv(browColor);
        glPushMatrix();
        glTranslatef(0, 0.35 + _head.browAudioLift, 0);
        glRotatef(_head.eyebrowPitch[side]/2.0, 1, 0, 0);
        glRotatef(_head.eyebrowRoll[side]/2.0, 0, 0, 1);
        glScalef(browWidth, browThickness, 1);
        glutSolidCube(0.5);
        glPopMatrix();
        glTranslatef(_head.interBrowDistance, 0, 0);
    }
    glPopMatrix();
    
    // Mouth
    glPushMatrix();
    glTranslatef(0,-0.35,0.75);
    glColor3f(0,0,0);
    glRotatef(_head.mouthPitch, 1, 0, 0);
    glRotatef(_head.mouthYaw, 0, 0, 1);
    glScalef(_head.mouthWidth*(.7 + sqrt(_head.averageLoudness)/60.0), _head.mouthHeight*(1.0 + sqrt(_head.averageLoudness)/30.0), 1);
    glutSolidCube(0.5);
    glPopMatrix();
    
    glTranslatef(0, 1.0, 0);
    
    glTranslatef(-_head.interPupilDistance/2.0,-0.68,0.7);
    // Right Eye
    glRotatef(-10, 1, 0, 0);
    glColor3fv(eyeColor);
    glPushMatrix();
    {
        glTranslatef(_head.interPupilDistance/10.0, 0, 0.05);
        glRotatef(20, 0, 0, 1);
        glScalef(_head.eyeballScaleX, _head.eyeballScaleY, _head.eyeballScaleZ);
        glutSolidSphere(0.25, 30, 30);
    }
    glPopMatrix();
    
    // Right Pupil
    if (_sphere == NULL) {
        _sphere = gluNewQuadric();
        gluQuadricTexture(_sphere, GL_TRUE);
        glTexParameterf(GL_TEXTURE_2D, GL_TEXTURE_MIN_FILTER, GL_LINEAR);
        glTexParameterf(GL_TEXTURE_2D, GL_TEXTURE_MAG_FILTER, GL_LINEAR);
        gluQuadricOrientation(_sphere, GLU_OUTSIDE);
        glTexImage2D(GL_TEXTURE_2D, 0, GL_RGBA, iris_texture_width, iris_texture_height, 0, GL_RGBA, GL_UNSIGNED_BYTE, &iris_texture[0]);
    }
    
    glPushMatrix();
    {
        glRotatef(_head.eyeballPitch[1], 1, 0, 0);
        glRotatef(_head.eyeballYaw[1] + _headYaw + _head.pupilConverge, 0, 1, 0);
        glTranslatef(0,0,.35);
        glRotatef(-75,1,0,0);
        glScalef(1.0, 0.4, 1.0);
        
        glEnable(GL_TEXTURE_2D);
        gluSphere(_sphere, _head.pupilSize, 15, 15);
        glDisable(GL_TEXTURE_2D);
    }
    
    glPopMatrix();
    // Left Eye
    glColor3fv(eyeColor);
    glTranslatef(_head.interPupilDistance, 0, 0);
    glPushMatrix();
    {
        glTranslatef(-_head.interPupilDistance/10.0, 0, .05);
        glRotatef(-20, 0, 0, 1);
        glScalef(_head.eyeballScaleX, _head.eyeballScaleY, _head.eyeballScaleZ);
        glutSolidSphere(0.25, 30, 30);
    }
    glPopMatrix();
    // Left Pupil
    glPushMatrix();
    {
        glRotatef(_head.eyeballPitch[0], 1, 0, 0);
        glRotatef(_head.eyeballYaw[0] + _headYaw - _head.pupilConverge, 0, 1, 0);
        glTranslatef(0, 0, .35);
        glRotatef(-75, 1, 0, 0);
        glScalef(1.0, 0.4, 1.0);
        
        glEnable(GL_TEXTURE_2D);
        gluSphere(_sphere, _head.pupilSize, 15, 15);
        glDisable(GL_TEXTURE_2D);
    }
    
    glPopMatrix();
    
    
    glPopMatrix();
 }

void Avatar::setHandMovementValues( glm::vec3 handOffset ) {
	_movedHandOffset = handOffset;
}

AvatarMode Avatar::getMode() {
	return _mode;
}

void Avatar::initializeSkeleton() {
    
	for (int b=0; b<NUM_AVATAR_BONES; b++) {
        _bone[b].isCollidable        = true;
        _bone[b].parent              = AVATAR_BONE_NULL;
        _bone[b].position			 = glm::vec3( 0.0, 0.0, 0.0 );
        _bone[b].defaultPosePosition = glm::vec3( 0.0, 0.0, 0.0 );
        _bone[b].springyPosition     = glm::vec3( 0.0, 0.0, 0.0 );
        _bone[b].springyVelocity     = glm::vec3( 0.0, 0.0, 0.0 );
        _bone[b].rotation            = glm::quat( 0.0f, 0.0f, 0.0f, 0.0f );
        _bone[b].yaw                 = 0.0;
        _bone[b].pitch               = 0.0;
        _bone[b].roll                = 0.0;
        _bone[b].length              = 0.0;
        _bone[b].radius              = 0.0;
        _bone[b].springBodyTightness = BODY_SPRING_DEFAULT_TIGHTNESS;
        _bone[b].orientation.setToIdentity();
	}
    
	// specify the parental hierarchy
	_bone[ AVATAR_BONE_PELVIS_SPINE		].parent = AVATAR_BONE_NULL;
	_bone[ AVATAR_BONE_MID_SPINE        ].parent = AVATAR_BONE_PELVIS_SPINE;
	_bone[ AVATAR_BONE_CHEST_SPINE		].parent = AVATAR_BONE_MID_SPINE;
	_bone[ AVATAR_BONE_NECK				].parent = AVATAR_BONE_CHEST_SPINE;
	_bone[ AVATAR_BONE_HEAD				].parent = AVATAR_BONE_NECK;
	_bone[ AVATAR_BONE_LEFT_CHEST		].parent = AVATAR_BONE_MID_SPINE;
	_bone[ AVATAR_BONE_LEFT_SHOULDER    ].parent = AVATAR_BONE_LEFT_CHEST;
	_bone[ AVATAR_BONE_LEFT_UPPER_ARM	].parent = AVATAR_BONE_LEFT_SHOULDER;
	_bone[ AVATAR_BONE_LEFT_FOREARM		].parent = AVATAR_BONE_LEFT_UPPER_ARM;
	_bone[ AVATAR_BONE_LEFT_HAND		].parent = AVATAR_BONE_LEFT_FOREARM;
	_bone[ AVATAR_BONE_RIGHT_CHEST		].parent = AVATAR_BONE_MID_SPINE;
	_bone[ AVATAR_BONE_RIGHT_SHOULDER	].parent = AVATAR_BONE_RIGHT_CHEST;
	_bone[ AVATAR_BONE_RIGHT_UPPER_ARM	].parent = AVATAR_BONE_RIGHT_SHOULDER;
	_bone[ AVATAR_BONE_RIGHT_FOREARM	].parent = AVATAR_BONE_RIGHT_UPPER_ARM;
	_bone[ AVATAR_BONE_RIGHT_HAND		].parent = AVATAR_BONE_RIGHT_FOREARM;
	_bone[ AVATAR_BONE_LEFT_PELVIS		].parent = AVATAR_BONE_PELVIS_SPINE;
	_bone[ AVATAR_BONE_LEFT_THIGH		].parent = AVATAR_BONE_LEFT_PELVIS;
	_bone[ AVATAR_BONE_LEFT_SHIN		].parent = AVATAR_BONE_LEFT_THIGH;
	_bone[ AVATAR_BONE_LEFT_FOOT		].parent = AVATAR_BONE_LEFT_SHIN;
	_bone[ AVATAR_BONE_RIGHT_PELVIS		].parent = AVATAR_BONE_PELVIS_SPINE;
	_bone[ AVATAR_BONE_RIGHT_THIGH		].parent = AVATAR_BONE_RIGHT_PELVIS;
	_bone[ AVATAR_BONE_RIGHT_SHIN		].parent = AVATAR_BONE_RIGHT_THIGH;
	_bone[ AVATAR_BONE_RIGHT_FOOT		].parent = AVATAR_BONE_RIGHT_SHIN;
    
	// specify the default pose position
	_bone[ AVATAR_BONE_PELVIS_SPINE		].defaultPosePosition = glm::vec3(  0.0,   0.0,   0.0  );
	_bone[ AVATAR_BONE_MID_SPINE		].defaultPosePosition = glm::vec3(  0.0,   0.1,   0.0  );
	_bone[ AVATAR_BONE_CHEST_SPINE		].defaultPosePosition = glm::vec3(  0.0,   0.06,  0.0  );
	_bone[ AVATAR_BONE_NECK				].defaultPosePosition = glm::vec3(  0.0,   0.06,  0.0  );
	_bone[ AVATAR_BONE_HEAD				].defaultPosePosition = glm::vec3(  0.0,   0.06,  0.0  );
	_bone[ AVATAR_BONE_LEFT_CHEST		].defaultPosePosition = glm::vec3( -0.05,  0.05,  0.0  );
	_bone[ AVATAR_BONE_LEFT_SHOULDER	].defaultPosePosition = glm::vec3( -0.03,  0.0,   0.0  );
	_bone[ AVATAR_BONE_LEFT_UPPER_ARM	].defaultPosePosition = glm::vec3(  0.0,  -0.1,   0.0  );
	_bone[ AVATAR_BONE_LEFT_FOREARM		].defaultPosePosition = glm::vec3(  0.0,  -0.1,   0.0  );
	_bone[ AVATAR_BONE_LEFT_HAND		].defaultPosePosition = glm::vec3(  0.0,  -0.05,  0.0  );
	_bone[ AVATAR_BONE_RIGHT_CHEST		].defaultPosePosition = glm::vec3(  0.05,  0.05,  0.0  );
	_bone[ AVATAR_BONE_RIGHT_SHOULDER	].defaultPosePosition = glm::vec3(  0.03,  0.0,   0.0  );
    _bone[ AVATAR_BONE_RIGHT_UPPER_ARM	].defaultPosePosition = glm::vec3(  0.0,  -0.1,   0.0  );
    _bone[ AVATAR_BONE_RIGHT_FOREARM	].defaultPosePosition = glm::vec3(  0.0,  -0.1,   0.0  );
	_bone[ AVATAR_BONE_RIGHT_HAND		].defaultPosePosition = glm::vec3(  0.0,  -0.05,  0.0  );
	_bone[ AVATAR_BONE_LEFT_PELVIS		].defaultPosePosition = glm::vec3( -0.05,  0.0,   0.0  );
	_bone[ AVATAR_BONE_LEFT_THIGH		].defaultPosePosition = glm::vec3(  0.0,  -0.15,  0.0  );
	_bone[ AVATAR_BONE_LEFT_SHIN		].defaultPosePosition = glm::vec3(  0.0,  -0.15,  0.0  );
	_bone[ AVATAR_BONE_LEFT_FOOT		].defaultPosePosition = glm::vec3(  0.0,   0.0,   0.04 );
	_bone[ AVATAR_BONE_RIGHT_PELVIS		].defaultPosePosition = glm::vec3(  0.05,  0.0,   0.0  );
	_bone[ AVATAR_BONE_RIGHT_THIGH		].defaultPosePosition = glm::vec3(  0.0,  -0.15,  0.0  );
	_bone[ AVATAR_BONE_RIGHT_SHIN		].defaultPosePosition = glm::vec3(  0.0,  -0.15,  0.0  );
	_bone[ AVATAR_BONE_RIGHT_FOOT		].defaultPosePosition = glm::vec3(  0.0,   0.0,   0.04 );
    
	// specify the radii of the bone positions
	_bone[ AVATAR_BONE_PELVIS_SPINE		].radius = 0.05;
	_bone[ AVATAR_BONE_MID_SPINE		].radius = 0.06;
	_bone[ AVATAR_BONE_CHEST_SPINE		].radius = 0.03;
	_bone[ AVATAR_BONE_NECK				].radius = 0.02;
	_bone[ AVATAR_BONE_HEAD				].radius = 0.02;
	_bone[ AVATAR_BONE_LEFT_CHEST		].radius = 0.025;
	_bone[ AVATAR_BONE_LEFT_SHOULDER	].radius = 0.02;
	_bone[ AVATAR_BONE_LEFT_UPPER_ARM	].radius = 0.015;
	_bone[ AVATAR_BONE_LEFT_FOREARM		].radius = 0.015;
	_bone[ AVATAR_BONE_LEFT_HAND		].radius = 0.01;
	_bone[ AVATAR_BONE_RIGHT_CHEST		].radius = 0.025;
	_bone[ AVATAR_BONE_RIGHT_SHOULDER	].radius = 0.02;
	_bone[ AVATAR_BONE_RIGHT_UPPER_ARM	].radius = 0.015;
	_bone[ AVATAR_BONE_RIGHT_FOREARM	].radius = 0.015;
	_bone[ AVATAR_BONE_RIGHT_HAND		].radius = 0.01;
	_bone[ AVATAR_BONE_LEFT_PELVIS		].radius = 0.02;
	_bone[ AVATAR_BONE_LEFT_THIGH		].radius = 0.02;
	_bone[ AVATAR_BONE_LEFT_SHIN		].radius = 0.015;
	_bone[ AVATAR_BONE_LEFT_FOOT		].radius = 0.02;
	_bone[ AVATAR_BONE_RIGHT_PELVIS		].radius = 0.02;
	_bone[ AVATAR_BONE_RIGHT_THIGH		].radius = 0.02;
	_bone[ AVATAR_BONE_RIGHT_SHIN		].radius = 0.015;
	_bone[ AVATAR_BONE_RIGHT_FOOT		].radius = 0.02;
    
	// specify the tightness of the springy positions as far as attraction to rigid body
	_bone[ AVATAR_BONE_PELVIS_SPINE    ].springBodyTightness = BODY_SPRING_DEFAULT_TIGHTNESS * 1.0;
	_bone[ AVATAR_BONE_MID_SPINE       ].springBodyTightness = BODY_SPRING_DEFAULT_TIGHTNESS * 0.8;	
	_bone[ AVATAR_BONE_CHEST_SPINE     ].springBodyTightness = BODY_SPRING_DEFAULT_TIGHTNESS * 0.5;
	_bone[ AVATAR_BONE_NECK            ].springBodyTightness = BODY_SPRING_DEFAULT_TIGHTNESS * 0.4;
	_bone[ AVATAR_BONE_HEAD            ].springBodyTightness = BODY_SPRING_DEFAULT_TIGHTNESS * 0.3;
	
    _bone[ AVATAR_BONE_LEFT_CHEST      ].springBodyTightness = BODY_SPRING_DEFAULT_TIGHTNESS * 0.5;
	_bone[ AVATAR_BONE_LEFT_SHOULDER   ].springBodyTightness = BODY_SPRING_DEFAULT_TIGHTNESS * 0.5;
	_bone[ AVATAR_BONE_LEFT_UPPER_ARM  ].springBodyTightness = BODY_SPRING_DEFAULT_TIGHTNESS * 0.5;
	_bone[ AVATAR_BONE_LEFT_FOREARM    ].springBodyTightness = BODY_SPRING_DEFAULT_TIGHTNESS * 0.3;
	_bone[ AVATAR_BONE_LEFT_HAND       ].springBodyTightness = BODY_SPRING_DEFAULT_TIGHTNESS * 0.3;
	
    _bone[ AVATAR_BONE_RIGHT_CHEST     ].springBodyTightness = BODY_SPRING_DEFAULT_TIGHTNESS * 0.5;
	_bone[ AVATAR_BONE_RIGHT_SHOULDER  ].springBodyTightness = BODY_SPRING_DEFAULT_TIGHTNESS * 0.5;
	_bone[ AVATAR_BONE_RIGHT_UPPER_ARM ].springBodyTightness = BODY_SPRING_DEFAULT_TIGHTNESS * 0.5;
	_bone[ AVATAR_BONE_RIGHT_FOREARM   ].springBodyTightness = BODY_SPRING_DEFAULT_TIGHTNESS * 0.3;
	_bone[ AVATAR_BONE_RIGHT_HAND      ].springBodyTightness = BODY_SPRING_DEFAULT_TIGHTNESS * 0.3;
    
	_bone[ AVATAR_BONE_LEFT_PELVIS     ].springBodyTightness = BODY_SPRING_DEFAULT_TIGHTNESS;
	_bone[ AVATAR_BONE_LEFT_THIGH      ].springBodyTightness = BODY_SPRING_DEFAULT_TIGHTNESS;
	_bone[ AVATAR_BONE_LEFT_SHIN       ].springBodyTightness = BODY_SPRING_DEFAULT_TIGHTNESS;
	_bone[ AVATAR_BONE_LEFT_FOOT       ].springBodyTightness = BODY_SPRING_DEFAULT_TIGHTNESS;
	_bone[ AVATAR_BONE_RIGHT_PELVIS    ].springBodyTightness = BODY_SPRING_DEFAULT_TIGHTNESS;
	_bone[ AVATAR_BONE_RIGHT_THIGH     ].springBodyTightness = BODY_SPRING_DEFAULT_TIGHTNESS;
	_bone[ AVATAR_BONE_RIGHT_SHIN      ].springBodyTightness = BODY_SPRING_DEFAULT_TIGHTNESS;
	_bone[ AVATAR_BONE_RIGHT_FOOT      ].springBodyTightness = BODY_SPRING_DEFAULT_TIGHTNESS;
    
	// to aid in hand-shaking and hand-holding, the right hand is not collidable
	_bone[ AVATAR_BONE_RIGHT_UPPER_ARM	].isCollidable = false;
	_bone[ AVATAR_BONE_RIGHT_FOREARM	].isCollidable = false;
	_bone[ AVATAR_BONE_RIGHT_HAND		].isCollidable = false; 
       
	// calculate bone length
	calculateBoneLengths();
    
    _pelvisStandingHeight = 
	_bone[ AVATAR_BONE_LEFT_FOOT    ].radius +
	_bone[ AVATAR_BONE_LEFT_SHIN    ].length +
	_bone[ AVATAR_BONE_LEFT_THIGH   ].length +
    _bone[ AVATAR_BONE_PELVIS_SPINE ].length;
    //printf( "_pelvisStandingHeight = %f\n", _pelvisStandingHeight );
    
    _height = 
    (
        _pelvisStandingHeight +
        _bone[ AVATAR_BONE_MID_SPINE  ].length +
        _bone[ AVATAR_BONE_CHEST_SPINE].length +
        _bone[ AVATAR_BONE_NECK		  ].length +
        _bone[ AVATAR_BONE_HEAD		  ].length +
        _bone[ AVATAR_BONE_HEAD		  ].radius
    );
    
	// generate world positions
	updateSkeleton();
}

void Avatar::calculateBoneLengths() {
	for (int b = 0; b < NUM_AVATAR_BONES; b++) {
		_bone[b].length = glm::length( _bone[b].defaultPosePosition );
	}
    
	_maxArmLength
	= _bone[ AVATAR_BONE_RIGHT_UPPER_ARM ].length
	+ _bone[ AVATAR_BONE_RIGHT_FOREARM	 ].length
	+ _bone[ AVATAR_BONE_RIGHT_HAND		 ].length;
}

void Avatar::updateSkeleton() {
	// rotate body...
	_orientation.setToIdentity();
	_orientation.yaw( _bodyYaw );
    
	// calculate positions of all bones by traversing the skeleton tree:
	for (int b = 0; b < NUM_AVATAR_BONES; b++) {
		if ( _bone[b].parent == AVATAR_BONE_NULL ) {
            _bone[b].orientation.set( _orientation );
			_bone[b].position = _position;
		}
		else {
			_bone[b].orientation.set( _bone[ _bone[b].parent ].orientation );
			_bone[b].position = _bone[ _bone[b].parent ].position;
		}
        
        // if this is not my avatar, then hand position comes from transmitted data
        if ( ! _isMine ) {
            _bone[ AVATAR_BONE_RIGHT_HAND ].position = _handPosition;
        }
        
        // the following will be replaced by a proper rotation...
		float xx = glm::dot( _bone[b].defaultPosePosition, _bone[b].orientation.getRight() );
		float yy = glm::dot( _bone[b].defaultPosePosition, _bone[b].orientation.getUp	() );
		float zz = glm::dot( _bone[b].defaultPosePosition, _bone[b].orientation.getFront() );
        
		glm::vec3 rotatedBoneVector( xx, yy, zz );
        
        //glm::vec3 myEuler ( 0.0f, 0.0f, 0.0f );
        //glm::quat myQuat ( myEuler );
        
		_bone[b].position += rotatedBoneVector;
	}
}

void Avatar::initializeBodySprings() {
	for (int b = 0; b < NUM_AVATAR_BONES; b++) {
		_bone[b].springyPosition = _bone[b].position;
		_bone[b].springyVelocity = glm::vec3( 0.0f, 0.0f, 0.0f );
	}
}


void Avatar::updateBodySprings( float deltaTime ) {
	for (int b = 0; b < NUM_AVATAR_BONES; b++) {
		glm::vec3 springVector( _bone[b].springyPosition );
        
		if ( _bone[b].parent == AVATAR_BONE_NULL ) {
			springVector -= _position;
		}
		else {
			springVector -= _bone[ _bone[b].parent ].springyPosition;
		}
        
		float length = glm::length( springVector );
		
		if ( length > 0.0f ) {
			glm::vec3 springDirection = springVector / length;
			
			float force = (length - _bone[b].length) * BODY_SPRING_FORCE * deltaTime;
			
			_bone[b].springyVelocity -= springDirection * force;
            
            if ( _bone[b].parent != AVATAR_BONE_NULL ) {
                _bone[_bone[b].parent].springyVelocity += springDirection * force;
            }
		}
        
		_bone[b].springyVelocity += (_bone[b].position - _bone[b].springyPosition) * _bone[b].springBodyTightness * deltaTime;
        
		float decay = 1.0 - BODY_SPRING_DECAY * deltaTime;
		
		if (decay > 0.0) {
			_bone[b].springyVelocity *= decay;
		}
		else {
			_bone[b].springyVelocity = glm::vec3( 0.0f, 0.0f, 0.0f );
		}
        
		_bone[b].springyPosition += _bone[b].springyVelocity;
	}
}

const glm::vec3& Avatar::getHeadPosition() const {
    
    
    //if (_usingBodySprings) {
    //    return _bone[ AVATAR_BONE_HEAD ].springyPosition;
    //}
    
    return _bone[ AVATAR_BONE_HEAD ].position;
}


void Avatar::updateHandMovement( float deltaTime ) {
	glm::vec3 transformedHandMovement;
    
	transformedHandMovement
	= _orientation.getRight() *  _movedHandOffset.x * 2.0f
	+ _orientation.getUp()	  * -_movedHandOffset.y * 1.0f
	+ _orientation.getFront() * -_movedHandOffset.y * 1.0f;
    
	_bone[ AVATAR_BONE_RIGHT_HAND ].position += transformedHandMovement;
    
    if (_isMine) {
        _handState = _mousePressed;
    }
}


void Avatar::updateArmIKAndConstraints( float deltaTime ) {
    
	// determine the arm vector
	glm::vec3 armVector = _bone[ AVATAR_BONE_RIGHT_HAND ].position;
	armVector -= _bone[ AVATAR_BONE_RIGHT_SHOULDER ].position;
    
	// test to see if right hand is being dragged beyond maximum arm length
	float distance = glm::length( armVector );
	
	// don't let right hand get dragged beyond maximum arm length...
	if ( distance > _maxArmLength ) {
		// reset right hand to be constrained to maximum arm length
		_bone[ AVATAR_BONE_RIGHT_HAND ].position = _bone[ AVATAR_BONE_RIGHT_SHOULDER ].position;
		glm::vec3 armNormal = armVector / distance;
		armVector = armNormal * _maxArmLength;
		distance = _maxArmLength;
		glm::vec3 constrainedPosition = _bone[ AVATAR_BONE_RIGHT_SHOULDER ].position;
		constrainedPosition += armVector;
		_bone[ AVATAR_BONE_RIGHT_HAND ].position = constrainedPosition;
	}
    
	// set elbow position
	glm::vec3 newElbowPosition = _bone[ AVATAR_BONE_RIGHT_SHOULDER ].position;
	newElbowPosition += armVector * ONE_HALF;

	glm::vec3 perpendicular = glm::cross( _orientation.getFront(), armVector );

	newElbowPosition += perpendicular * ( 1.0f - ( _maxArmLength / distance ) ) * ONE_HALF;
	_bone[ AVATAR_BONE_RIGHT_UPPER_ARM ].position = newElbowPosition;
    
	// set wrist position
	glm::vec3 vv( _bone[ AVATAR_BONE_RIGHT_HAND ].position );
	vv -= _bone[ AVATAR_BONE_RIGHT_UPPER_ARM ].position;
	glm::vec3 newWristPosition = _bone[ AVATAR_BONE_RIGHT_UPPER_ARM ].position;
	newWristPosition += vv * 0.7f;
	_bone[ AVATAR_BONE_RIGHT_FOREARM ].position = newWristPosition;
}




void Avatar::renderBody() {
    
    //  Render bone positions as spheres
	for (int b = 0; b < NUM_AVATAR_BONES; b++) {
        
        if ( b != AVATAR_BONE_HEAD ) { // the head is rendered as a special case in "renderHead"
    
            //render bone orientation
            //renderOrientationDirections( _bone[b].springyPosition, _bone[b].orientation, _bone[b].radius * 2.0 );
            
            if ( _usingBodySprings ) {
                glColor3fv( skinColor );
                glPushMatrix();
                glTranslatef( _bone[b].springyPosition.x, _bone[b].springyPosition.y, _bone[b].springyPosition.z );
                glutSolidSphere( _bone[b].radius, 20.0f, 20.0f );
                glPopMatrix();
            }
            else {
                glColor3fv( skinColor );
                glPushMatrix();
                glTranslatef( _bone[b].position.x, _bone[b].position.y, _bone[b].position.z );
                glutSolidSphere( _bone[b].radius, 20.0f, 20.0f );
                glPopMatrix();
            }
        }
	}
    
    // Render lines connecting the bone positions
	if ( _usingBodySprings ) {
		glColor3f( 0.4f, 0.5f, 0.6f );
		glLineWidth(3.0);
        
		for (int b = 1; b < NUM_AVATAR_BONES; b++) {
            if ( _bone[b].parent != AVATAR_BONE_NULL ) {
                glBegin( GL_LINE_STRIP );
                glVertex3fv( &_bone[ _bone[ b ].parent ].springyPosition.x );
                glVertex3fv( &_bone[ b ].springyPosition.x );
                glEnd();
            }
		}
	}
	else {
		glColor3fv( skinColor );
		glLineWidth(3.0);
        
		for (int b = 1; b < NUM_AVATAR_BONES; b++) {
            if ( _bone[b].parent != AVATAR_BONE_NULL ) {
                glBegin( GL_LINE_STRIP );
                glVertex3fv( &_bone[ _bone[ b ].parent ].position.x );
                glVertex3fv( &_bone[ b ].position.x);
                glEnd();
            }
		}
	}
	
    /*
    // if the hand is grasping, show it...
	if (( _usingBodySprings ) && ( _handState == 1 )) {
		glPushMatrix();
        glTranslatef(_bone[ AVATAR_BONE_RIGHT_HAND ].springyPosition.x,
                     _bone[ AVATAR_BONE_RIGHT_HAND ].springyPosition.y,
                     _bone[ AVATAR_BONE_RIGHT_HAND ].springyPosition.z);
        glColor4f( 1.0, 1.0, 0.8, 0.3 ); glutSolidSphere( 0.020f, 10.0f, 10.0f );
        glColor4f( 1.0, 1.0, 0.4, 0.2 ); glutSolidSphere( 0.025f, 10.0f, 10.0f );
        glColor4f( 1.0, 1.0, 0.2, 0.1 ); glutSolidSphere( 0.030f, 10.0f, 10.0f );
        
		glPopMatrix();
	}
    */
}

void Avatar::SetNewHeadTarget(float pitch, float yaw) {
    _head.pitchTarget = pitch;
    _head.yawTarget   = yaw;
}

//
// Process UDP interface data from Android transmitter or Google Glass
//
void Avatar::processTransmitterData(unsigned char* packetData, int numBytes) {
    //  Read a packet from a transmitter app, process the data
    float
    accX, accY, accZ,           //  Measured acceleration
    graX, graY, graZ,           //  Gravity
    gyrX, gyrY, gyrZ,           //  Gyro velocity in radians/sec as (pitch, roll, yaw)
    linX, linY, linZ,           //  Linear Acceleration (less gravity)
    rot1, rot2, rot3, rot4;     //  Rotation of device:
                                //    rot1 = roll, ranges from -1 to 1, 0 = flat on table
                                //    rot2 = pitch, ranges from -1 to 1, 0 = flat on table
                                //    rot3 = yaw, ranges from -1 to 1
    char device[100];           //  Device ID
    
    enum deviceTypes            { DEVICE_GLASS, DEVICE_ANDROID, DEVICE_IPHONE, DEVICE_UNKNOWN };

    sscanf((char *)packetData,
           "tacc %f %f %f gra %f %f %f gyr %f %f %f lin %f %f %f rot %f %f %f %f dna \"%s",
           &accX, &accY, &accZ,
           &graX, &graY, &graZ,
           &gyrX, &gyrY, &gyrZ,
           &linX, &linY, &linZ,
           &rot1, &rot2, &rot3, &rot4, (char *)&device);
    
    // decode transmitter device type
    deviceTypes deviceType = DEVICE_UNKNOWN;
    if (strcmp(device, "ADR")) {
        deviceType = DEVICE_ANDROID;
    } else {
        deviceType = DEVICE_GLASS;
    }
    
    if (_transmitterPackets++ == 0) {
        // If first packet received, note time, turn head spring return OFF, get start rotation
        gettimeofday(&_transmitterTimer, NULL);
        if (deviceType == DEVICE_GLASS) {
            setHeadReturnToCenter(true);
            setHeadSpringScale(10.f);
            printLog("Using Google Glass to drive head, springs ON.\n");

        } else {
            setHeadReturnToCenter(false);
            printLog("Using Transmitter %s to drive head, springs OFF.\n", device);

        }
        printLog("Packet: [%s]\n", packetData);
        printLog("Version:  %s\n", device);
        
        _transmitterInitialReading = glm::vec3(     rot3,
                                                    rot2,
                                                    rot1 );
    }
    const int TRANSMITTER_COUNT = 100;
    if (_transmitterPackets % TRANSMITTER_COUNT == 0) {
        // Every 100 packets, record the observed Hz of the transmitter data
        timeval now;
        gettimeofday(&now, NULL);
        double msecsElapsed = diffclock(&_transmitterTimer, &now);
        _transmitterHz = static_cast<float>( (double)TRANSMITTER_COUNT / (msecsElapsed / 1000.0) );
        _transmitterTimer = now;
        printLog("Transmitter Hz: %3.1f\n", _transmitterHz);
    }
    //printLog("Gyr: %3.1f, %3.1f, %3.1f\n", glm::degrees(gyrZ), glm::degrees(-gyrX), glm::degrees(gyrY));
    //printLog("Rot: %3.1f, %3.1f, %3.1f, %3.1f\n", rot1, rot2, rot3, rot4);
    
    //  Update the head with the transmitter data
    glm::vec3 eulerAngles((rot3 - _transmitterInitialReading.x) * 180.f,
                          -(rot2 - _transmitterInitialReading.y) * 180.f,
                          (rot1 - _transmitterInitialReading.z) * 180.f);
    if (eulerAngles.x > 180.f) { eulerAngles.x -= 360.f; }
    if (eulerAngles.x < -180.f) { eulerAngles.x += 360.f; }
    
    glm::vec3 angularVelocity;
    if (!(deviceType == DEVICE_GLASS)) {
        angularVelocity = glm::vec3(glm::degrees(gyrZ), glm::degrees(-gyrX), glm::degrees(gyrY));
        setHeadFromGyros( &eulerAngles, &angularVelocity,
                         (_transmitterHz == 0.f) ? 0.f : 1.f / _transmitterHz, 1.0);

    } else {
        angularVelocity = glm::vec3(glm::degrees(gyrY), glm::degrees(-gyrX), glm::degrees(-gyrZ));
        setHeadFromGyros( &eulerAngles, &angularVelocity,
                         (_transmitterHz == 0.f) ? 0.f : 1.f / _transmitterHz, 1000.0);

    }
}

void Avatar::setHeadFromGyros(glm::vec3* eulerAngles, glm::vec3* angularVelocity, float deltaTime, float smoothingTime) {
    //
    //  Given absolute position and angular velocity information, update the avatar's head angles
    //  with the goal of fast instantaneous updates that gradually follow the absolute data.
    //
    //  Euler Angle format is (Yaw, Pitch, Roll) in degrees
    //
    //  Angular Velocity is (Yaw, Pitch, Roll) in degrees per second
    //
    //  SMOOTHING_TIME is the time is seconds over which the head should average to the
    //  absolute eulerAngles passed.
    //  
    //
    float const MAX_YAW = 90.f;
    float const MIN_YAW = -90.f;
    float const MAX_PITCH = 85.f;
    float const MIN_PITCH = -85.f;
    float const MAX_ROLL = 90.f;
    float const MIN_ROLL = -90.f;
    
    if (deltaTime == 0.f) {
        //  On first sample, set head to absolute position
        setHeadYaw(eulerAngles->x);
        setHeadPitch(eulerAngles->y);
        setHeadRoll(eulerAngles->z);
    } else { 
        glm::vec3 angles(getHeadYaw(), getHeadPitch(), getHeadRoll());
        //  Increment by detected velocity 
        angles += (*angularVelocity) * deltaTime;
        //  Smooth to slowly follow absolute values
        angles = ((1.f - deltaTime / smoothingTime) * angles) + (deltaTime / smoothingTime) * (*eulerAngles);
        setHeadYaw(fmin(fmax(angles.x, MIN_YAW), MAX_YAW));
        setHeadPitch(fmin(fmax(angles.y, MIN_PITCH), MAX_PITCH));
        setHeadRoll(fmin(fmax(angles.z, MIN_ROLL), MAX_ROLL));
        //printLog("Y/P/R: %3.1f, %3.1f, %3.1f\n", angles.x, angles.y, angles.z);
    }
}

//  Find and return the gravity vector at my location
glm::vec3 Avatar::getGravity(glm::vec3 pos) {
    //
    //  For now, we'll test this with a simple global lookup, but soon we will add getting this
    //  from the domain/voxelserver (or something similar)
    //
    if (glm::length(pos) < 5.f)  {
        //  If near the origin sphere, turn gravity ON
        return glm::vec3(0.f, -1.f, 0.f);
    } else {
        //  If flying in space, turn gravity OFF
        return glm::vec3(0.f, 0.f, 0.f);
    }
}<|MERGE_RESOLUTION|>--- conflicted
+++ resolved
@@ -323,20 +323,8 @@
 
 
 void Avatar::simulate(float deltaTime) {
-<<<<<<< HEAD
     
     float nearestAvatarDistance = 1000000.f;
-=======
-
-//keep this - I'm still using it to test things....
-/*
-//TEST    
-static float tt = 0.0f;
-tt += deltaTime * 2.0f;
-//_head.leanSideways = 0.01 * sin( tt );
-_head.leanForward  = 0.02 * sin( tt * 0.8 );
-*/
->>>>>>> f78f983e
 
     // update balls
     if (_balls) { _balls->simulate(deltaTime); }
@@ -358,13 +346,8 @@
     // all the other avatars for potential interactions...
     if ( _isMine )
     {    
-<<<<<<< HEAD
         float closestDistance = 10000.0f;
                 
-=======
-        //float closestDistance = 10000.0f;
-        
->>>>>>> f78f983e
         AgentList* agentList = AgentList::getInstance();
         for (AgentList::iterator agent = agentList->begin(); agent != agentList->end(); agent++) {
             if (agent->getLinkedData() != NULL && agent->getType() == AGENT_TYPE_AVATAR) {
