--- conflicted
+++ resolved
@@ -72,10 +72,6 @@
     _bodyYawDelta(0.0f),
     _bodyRollDelta(0.0f),
     _movedHandOffset(0.0f, 0.0f, 0.0f),
-<<<<<<< HEAD
-    _rotation(0.0f, 0.0f, 0.0f, 0.0f),
-=======
->>>>>>> c7921c4b
     _mode(AVATAR_MODE_STANDING),
     _cameraPosition(0.0f, 0.0f, 0.0f),
     _handHoldingPosition(0.0f, 0.0f, 0.0f),
