--- conflicted
+++ resolved
@@ -385,6 +385,15 @@
 	// decay velocity
     _velocity *= ( 1.0 - LIN_VEL_DECAY * deltaTime );
 	
+    // If someone is near, damp velocity as a function of closeness
+    const float AVATAR_BRAKING_RANGE = 1.2f;
+    const float AVATAR_BRAKING_STRENGTH = 25.f;
+    if (_isMine && (_distanceToNearestAvatar < AVATAR_BRAKING_RANGE)) {
+        _velocity *=
+        (1.f - deltaTime * AVATAR_BRAKING_STRENGTH *
+         (AVATAR_BRAKING_RANGE - _distanceToNearestAvatar));
+    }
+
     // update head information
     updateHead(deltaTime);
     
@@ -505,29 +514,7 @@
     }
 }
 
-<<<<<<< HEAD
-=======
-	// decay velocity
-    _velocity *= ( 1.0 - LIN_VEL_DECAY * deltaTime );
-    
-    // If someone is near, damp velocity as a function of closeness
-    const float AVATAR_BRAKING_RANGE = 1.2f;
-    const float AVATAR_BRAKING_STRENGTH = 25.f;
-    if (_isMine && (_distanceToNearestAvatar < AVATAR_BRAKING_RANGE)) {
-        _velocity *=
-        (1.f - deltaTime * AVATAR_BRAKING_STRENGTH *
-         (AVATAR_BRAKING_RANGE - _distanceToNearestAvatar));
-    }
 	
-    // update head information
-    updateHead(deltaTime);
-    
-    // calculate speed, and use that to determine walking vs. standing                                
-    _speed = glm::length( _velocity );
-	float rotationalSpeed = fabs( _bodyYawDelta );
->>>>>>> f37923f9
-
-
 void Avatar::updateHead(float deltaTime) {
 
     //apply the head lean values to the springy position...
