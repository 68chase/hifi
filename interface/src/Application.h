--- conflicted
+++ resolved
@@ -286,20 +286,15 @@
     virtual void endOverrideEnvironmentData() { _environment.endOverride(); }
     virtual qreal getDevicePixelRatio();
 
-<<<<<<< HEAD
     // Plugin container support
     virtual void addMenuItem(const QString& path, const QString& name, std::function<void()> onClicked, bool checkable, bool checked, const QString& groupName);
     virtual GlWindow* getVisibleWindow();
 
-    private:
+private:
     DisplayPlugin * getActiveDisplayPlugin();
     const DisplayPlugin * getActiveDisplayPlugin() const;
-    public:
-
-    NodeBounds& getNodeBoundsDisplay()  { return _nodeBoundsDisplay; }
-
-=======
->>>>>>> 62fca613
+public:
+
     FileLogger* getLogger() { return _logger; }
 
     glm::vec2 getViewportDimensions() const;
