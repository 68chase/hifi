--- conflicted
+++ resolved
@@ -16,15 +16,12 @@
 #include "world.h"
 #include "Util.h"
 
-<<<<<<< HEAD
 using namespace std;
 
 // no clue which versions are affected...
 #define WORKAROUND_BROKEN_GLUT_STROKES
 // see http://www.opengl.org/resources/libraries/glut/spec3/node78.html
 static float MONO_STROKE_WIDTH_GLUT = 104.76;
-=======
->>>>>>> a6f8d5dc
 
 //  Return the azimuth angle in degrees between two points.
 float azimuth_to(glm::vec3 head_pos, glm::vec3 source_pos) {
