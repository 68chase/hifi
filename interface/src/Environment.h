--- conflicted
+++ resolved
@@ -29,11 +29,7 @@
 
     void init();
     void resetToDefault();
-<<<<<<< HEAD
     void renderAtmospheres(const glm::vec3& camera);
-=======
-    void renderAtmospheres(ViewFrustum& camera);
->>>>>>> 73fce524
 
     void override(const EnvironmentData& overrideData) { _overrideData = overrideData; _environmentIsOverridden = true; }
     void endOverride() { _environmentIsOverridden = false; }
@@ -50,11 +46,7 @@
 
     ProgramObject* createSkyProgram(const char* from, int* locations);
 
-<<<<<<< HEAD
     void renderAtmosphere(const glm::vec3& position, const EnvironmentData& data);
-=======
-    void renderAtmosphere(ViewFrustum& camera, const EnvironmentData& data);
->>>>>>> 73fce524
 
     bool _initialized;
     ProgramObject* _skyFromAtmosphereProgram;
