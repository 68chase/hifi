--- conflicted
+++ resolved
@@ -24,11 +24,7 @@
     resizable: true
     destroyOnInvisible: true
     x: 40; y: 40
-<<<<<<< HEAD
-    implicitWidth: 400; implicitHeight: 691
-=======
     implicitWidth: 400; implicitHeight: 728
->>>>>>> c35ddccb
     minSize: Qt.vector2d(200, 300)
 
     HifiConstants { id: hifi }
