<RCC>
<<<<<<< HEAD
  <qresource prefix="/">
    <file>images/close.svg</file>
    <file>styles/search.svg</file>
  </qresource>
=======
    <qresource prefix="/">
        <file>images/close.svg</file>
        <file>images/kill-script.svg</file>
        <file>images/reload.svg</file>
        <file>images/stop.svg</file>
    </qresource>
>>>>>>> f25a8c59
</RCC><|MERGE_RESOLUTION|>--- conflicted
+++ resolved
@@ -1,15 +1,9 @@
 <RCC>
-<<<<<<< HEAD
   <qresource prefix="/">
-    <file>images/close.svg</file>
     <file>styles/search.svg</file>
-  </qresource>
-=======
-    <qresource prefix="/">
         <file>images/close.svg</file>
         <file>images/kill-script.svg</file>
         <file>images/reload.svg</file>
         <file>images/stop.svg</file>
     </qresource>
->>>>>>> f25a8c59
 </RCC>