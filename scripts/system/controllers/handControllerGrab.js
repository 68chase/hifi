"use strict";
//  handControllerGrab.js
//
//  Created by Eric Levin on  9/2/15
//  Additions by James B. Pollack @imgntn on 9/24/2015
//  Additions By Seth Alves on 10/20/2015
//  Copyright 2015 High Fidelity, Inc.
//
//  Grabs physically moveable entities with hydra-like controllers; it works for either near or far objects.
//
//  Distributed under the Apache License, Version 2.0.
//  See the accompanying file LICENSE or http://www.apache.org/licenses/LICENSE-2.0.html
/*global print, MyAvatar, Entities, AnimationCache, SoundCache, Scene, Camera, Overlays, Audio, HMD, AvatarList, AvatarManager, Controller, UndoStack, Window, Account, GlobalServices, Script, ScriptDiscoveryService, LODManager, Menu, Vec3, Quat, AudioDevice, Paths, Clipboard, Settings, XMLHttpRequest, Reticle, Messages, setEntityCustomData, getEntityCustomData, vec3toStr */

Script.include("/~/system/libraries/utils.js");

//
// add lines where the hand ray picking is happening
//
var WANT_DEBUG = false;
var WANT_DEBUG_STATE = false;
var WANT_DEBUG_SEARCH_NAME = null;

//
// these tune time-averaging and "on" value for analog trigger
//

var TRIGGER_SMOOTH_RATIO = 0.1; //  Time averaging of trigger - 0.0 disables smoothing
var TRIGGER_ON_VALUE = 0.4; //  Squeezed just enough to activate search or near grab
var TRIGGER_GRAB_VALUE = 0.75; //  Squeezed far enough to complete distant grab
var TRIGGER_OFF_VALUE = 0.15;

var BUMPER_ON_VALUE = 0.5;

var THUMB_ON_VALUE = 0.5;

var HAND_HEAD_MIX_RATIO = 0.0; //  0 = only use hands for search/move.  1 = only use head for search/move.

var PICK_WITH_HAND_RAY = true;

var DRAW_GRAB_BOXES = false;
var DRAW_HAND_SPHERES = false;
var DROP_WITHOUT_SHAKE = false;

//
// distant manipulation
//

var DISTANCE_HOLDING_RADIUS_FACTOR = 3.5; // multiplied by distance between hand and object
var DISTANCE_HOLDING_ACTION_TIMEFRAME = 0.1; // how quickly objects move to their new position
var DISTANCE_HOLDING_UNITY_MASS = 1200;  //  The mass at which the distance holding action timeframe is unmodified
var DISTANCE_HOLDING_UNITY_DISTANCE = 6;  //  The distance at which the distance holding action timeframe is unmodified
var MOVE_WITH_HEAD = true; // experimental head-control of distantly held objects

var NO_INTERSECT_COLOR = {
    red: 10,
    green: 10,
    blue: 255
}; // line color when pick misses
var INTERSECT_COLOR = {
    red: 250,
    green: 10,
    blue: 10
}; // line color when pick hits
var LINE_ENTITY_DIMENSIONS = {
    x: 1000,
    y: 1000,
    z: 1000
};

var LINE_LENGTH = 500;
var PICK_MAX_DISTANCE = 500; // max length of pick-ray

//
// near grabbing
//

var EQUIP_RADIUS = 0.1; // radius used for palm vs equip-hotspot for equipping.

var NEAR_GRABBING_ACTION_TIMEFRAME = 0.05; // how quickly objects move to their new position

var NEAR_GRAB_RADIUS = 0.15; // radius used for palm vs object for near grabbing.
var NEAR_GRAB_MAX_DISTANCE = 1.0;  // you cannot grab objects that are this far away from your hand

var NEAR_GRAB_PICK_RADIUS = 0.25; // radius used for search ray vs object for near grabbing.

var PICK_BACKOFF_DISTANCE = 0.2; // helps when hand is intersecting the grabble object
var NEAR_GRABBING_KINEMATIC = true; // force objects to be kinematic when near-grabbed
var CHECK_TOO_FAR_UNEQUIP_TIME = 1.0; // seconds

//
// other constants
//

var HOTSPOT_DRAW_DISTANCE = 10;
var RIGHT_HAND = 1;
var LEFT_HAND = 0;

var ZERO_VEC = {
    x: 0,
    y: 0,
    z: 0
};

var NULL_UUID = "{00000000-0000-0000-0000-000000000000}";

// these control how long an abandoned pointer line or action will hang around
var LIFETIME = 10;
var ACTION_TTL = 15; // seconds
var ACTION_TTL_REFRESH = 5;
var PICKS_PER_SECOND_PER_HAND = 60;
var MSECS_PER_SEC = 1000.0;
var GRABBABLE_PROPERTIES = [
    "position",
    "rotation",
    "gravity",
    "collidesWith",
    "dynamic",
    "collisionless",
    "locked",
    "name",
    "shapeType",
    "parentID",
    "parentJointIndex",
    "density",
    "dimensions",
    "userData"
];

var GRABBABLE_DATA_KEY = "grabbableKey"; // shared with grab.js
var GRAB_USER_DATA_KEY = "grabKey"; // shared with grab.js

var DEFAULT_GRABBABLE_DATA = {
    disableReleaseVelocity: false
};

// sometimes we want to exclude objects from being picked
var USE_BLACKLIST = true;
var blacklist = [];

//we've created various ways of visualizing looking for and moving distant objects
var USE_ENTITY_LINES_FOR_SEARCHING = false;
var USE_OVERLAY_LINES_FOR_SEARCHING = true;

var USE_ENTITY_LINES_FOR_MOVING = false;
var USE_OVERLAY_LINES_FOR_MOVING = false;
var USE_PARTICLE_BEAM_FOR_MOVING = true;

var USE_SPOTLIGHT = false;
var USE_POINTLIGHT = false;

var FORBIDDEN_GRAB_NAMES = ["Grab Debug Entity", "grab pointer"];
var FORBIDDEN_GRAB_TYPES = ['Unknown', 'Light', 'PolyLine', 'Zone'];

// states for the state machine
var STATE_OFF = 0;
var STATE_SEARCHING = 1;
var STATE_DISTANCE_HOLDING = 2;
var STATE_NEAR_GRABBING = 3;
var STATE_NEAR_TRIGGER = 4;
var STATE_FAR_TRIGGER = 5;
var STATE_HOLD = 6;

// "collidesWith" is specified by comma-separated list of group names
// the possible group names are:  static, dynamic, kinematic, myAvatar, otherAvatar
var COLLIDES_WITH_WHILE_GRABBED = "dynamic,otherAvatar";
var COLLIDES_WITH_WHILE_MULTI_GRABBED = "dynamic";

var HEART_BEAT_INTERVAL = 5 * MSECS_PER_SEC;
var HEART_BEAT_TIMEOUT = 15 * MSECS_PER_SEC;

var CONTROLLER_STATE_MACHINE = {};

CONTROLLER_STATE_MACHINE[STATE_OFF] = {
    name: "off",
    enterMethod: "offEnter",
    updateMethod: "off"
};
CONTROLLER_STATE_MACHINE[STATE_SEARCHING] = {
    name: "searching",
    updateMethod: "search",
    enterMethod: "searchEnter",
    exitMethod: "searchExit"
};
CONTROLLER_STATE_MACHINE[STATE_DISTANCE_HOLDING] = {
    name: "distance_holding",
    enterMethod: "distanceHoldingEnter",
    updateMethod: "distanceHolding"
};
CONTROLLER_STATE_MACHINE[STATE_NEAR_GRABBING] = {
    name: "near_grabbing",
    enterMethod: "nearGrabbingEnter",
    updateMethod: "nearGrabbing"
};
CONTROLLER_STATE_MACHINE[STATE_HOLD] = {
    name: "hold",
    enterMethod: "nearGrabbingEnter",
    updateMethod: "nearGrabbing"
};
CONTROLLER_STATE_MACHINE[STATE_NEAR_TRIGGER] = {
    name: "trigger",
    enterMethod: "nearTriggerEnter",
    updateMethod: "nearTrigger"
};
CONTROLLER_STATE_MACHINE[STATE_FAR_TRIGGER] = {
    name: "far_trigger",
    enterMethod: "farTriggerEnter",
    updateMethod: "farTrigger"
};

function stateToName(state) {
    return CONTROLLER_STATE_MACHINE[state] ? CONTROLLER_STATE_MACHINE[state].name : "???";
}

function getTag() {
    return "grab-" + MyAvatar.sessionUUID;
}

function entityHasActions(entityID) {
    return Entities.getActionIDs(entityID).length > 0;
}

function entityIsGrabbedByOther(entityID) {
    // by convention, a distance grab sets the tag of its action to be grab-*owner-session-id*.
    var actionIDs = Entities.getActionIDs(entityID);
    for (var actionIndex = 0; actionIndex < actionIDs.length; actionIndex++) {
        var actionID = actionIDs[actionIndex];
        var actionArguments = Entities.getActionArguments(entityID, actionID);
        var tag = actionArguments["tag"];
        if (tag == getTag()) {
            // we see a grab-*uuid* shaped tag, but it's our tag, so that's okay.
            continue;
        }
        if (tag.slice(0, 5) == "grab-") {
            // we see a grab-*uuid* shaped tag and it's not ours, so someone else is grabbing it.
            return true;
        }
    }
    return false;
}

function propsArePhysical(props) {
    if (!props.dynamic) {
        return false;
    }
    var isPhysical = (props.shapeType && props.shapeType != 'none');
    return isPhysical;
}

// If another script is managing the reticle (as is done by HandControllerPointer), we should not be setting it here,
// and we should not be showing lasers when someone else is using the Reticle to indicate a 2D minor mode.
var EXTERNALLY_MANAGED_2D_MINOR_MODE = true;
function isIn2DMode() {
    // In this version, we make our own determination of whether we're aimed a HUD element,
    // because other scripts (such as handControllerPointer) might be using some other visualization
    // instead of setting Reticle.visible.
    return EXTERNALLY_MANAGED_2D_MINOR_MODE && (Reticle.pointingAtSystemOverlay || Overlays.getOverlayAtPoint(Reticle.position));
}
function restore2DMode() {
    if (!EXTERNALLY_MANAGED_2D_MINOR_MODE) {
        Reticle.setVisible(true);
    }
}

// EntityPropertiesCache is a helper class that contains a cache of entity properties.
// the hope is to prevent excess calls to Entity.getEntityProperties()
function EntityPropertiesCache() {
    this.cache = {};
}
EntityPropertiesCache.prototype.clear = function() {
    this.cache = {};
};
EntityPropertiesCache.prototype.findEntities = function(position, radius) {
    var entities = Entities.findEntities(position, radius);
    var _this = this;
    entities.forEach(function (x) {
        _this.updateEntity(x);
    });
};
EntityPropertiesCache.prototype.updateEntity = function(entityID) {
    var props = Entities.getEntityProperties(entityID, GRABBABLE_PROPERTIES);

    // convert props.userData from a string to an object.
    var userData = {};
    if (props.userData) {
        try {
            userData = JSON.parse(props.userData);
        } catch(err) {
            print("WARNING: malformed userData on " + entityID + ", name = " + props.name + ", error = " + err);
        }
    }
    props.userData = userData;

    this.cache[entityID] = props;
};
EntityPropertiesCache.prototype.getEntities = function() {
    return Object.keys(this.cache);
}
EntityPropertiesCache.prototype.getProps = function(entityID) {
    var obj = this.cache[entityID]
    return obj ? obj : undefined;
};
EntityPropertiesCache.prototype.getGrabbableProps = function(entityID) {
    var props = this.cache[entityID];
    if (props) {
        return props.userData.grabbableKey ? props.userData.grabbableKey : DEFAULT_GRABBABLE_DATA;
    } else {
        return undefined;
    }
};
EntityPropertiesCache.prototype.getGrabProps = function(entityID) {
    var props = this.cache[entityID];
    if (props) {
        return props.userData.grabKey ? props.userData.grabKey : {};
    } else {
        return undefined;
    }
};
EntityPropertiesCache.prototype.getWearableProps = function(entityID) {
    var props = this.cache[entityID];
    if (props) {
        return props.userData.wearable ? props.userData.wearable : {};
    } else {
        return undefined;
    }
};

function MyController(hand) {
    this.hand = hand;
    if (this.hand === RIGHT_HAND) {
        this.getHandPosition = MyAvatar.getRightPalmPosition;
        // this.getHandRotation = MyAvatar.getRightPalmRotation;
    } else {
        this.getHandPosition = MyAvatar.getLeftPalmPosition;
        // this.getHandRotation = MyAvatar.getLeftPalmRotation;
    }
    this.getHandRotation = function() {
        var controllerHandInput = (this.hand === RIGHT_HAND) ? Controller.Standard.RightHand : Controller.Standard.LeftHand;
        return Quat.multiply(MyAvatar.orientation, Controller.getPoseValue(controllerHandInput).rotation);
    }

    this.actionID = null; // action this script created...
    this.grabbedEntity = null; // on this entity.
    this.state = STATE_OFF;
    this.pointer = null; // entity-id of line object
    this.entityActivated = false;

    this.triggerValue = 0; // rolling average of trigger value
    this.rawTriggerValue = 0;
    this.rawSecondaryValue = 0;
    this.rawThumbValue = 0;

    //for visualizations
    this.overlayLine = null;
    this.particleBeamObject = null;

    //for lights
    this.spotlight = null;
    this.pointlight = null;
    this.overlayLine = null;
    this.searchSphere = null;

    this.waitForTriggerRelease = false;

    // how far from camera to search intersection?
    var DEFAULT_SEARCH_SPHERE_DISTANCE = 1000;
    this.intersectionDistance = 0.0;
    this.searchSphereDistance = DEFAULT_SEARCH_SPHERE_DISTANCE;

    this.ignoreIK = false;
    this.offsetPosition = Vec3.ZERO;
    this.offsetRotation = Quat.IDENTITY;

    this.lastPickTime = 0;
    this.lastUnequipCheckTime = 0;

    this.entityPropertyCache = new EntityPropertiesCache();

    var _this = this;

    var suppressedIn2D = [STATE_OFF, STATE_SEARCHING];
    this.ignoreInput = function () {
        // We've made the decision to use 'this' for new code, even though it is fragile,
        // in order to keep/ the code uniform without making any no-op line changes.
        return (-1 !== suppressedIn2D.indexOf(this.state)) && isIn2DMode();
    };

    this.update = function(deltaTime) {

        this.updateSmoothedTrigger();

        if (this.ignoreInput()) {
            this.turnOffVisualizations();
            return;
        }

        if (CONTROLLER_STATE_MACHINE[this.state]) {
            var updateMethodName = CONTROLLER_STATE_MACHINE[this.state].updateMethod;
            var updateMethod = this[updateMethodName];
            if (updateMethod) {
                updateMethod.call(this, deltaTime);
            } else {
                print("WARNING: could not find updateMethod for state " + stateToName(this.state));
            }
        } else {
            print("WARNING: could not find state " + this.state + " in state machine");
        }
    };

    this.callEntityMethodOnGrabbed = function(entityMethodName) {
        var args = [this.hand === RIGHT_HAND ? "right" : "left", MyAvatar.sessionUUID];
        Entities.callEntityMethod(this.grabbedEntity, entityMethodName, args);
    }

    this.setState = function(newState, reason) {

        if (WANT_DEBUG || WANT_DEBUG_STATE) {
            var oldStateName = stateToName(this.state);
            var newStateName = stateToName(newState);
            print("STATE (" + this.hand + "): " + newStateName + " <-- " + oldStateName + ", reason = " + reason);
        }

        // exit the old state
        if (CONTROLLER_STATE_MACHINE[this.state]) {
            var exitMethodName = CONTROLLER_STATE_MACHINE[this.state].exitMethod;
            var exitMethod = this[exitMethodName];
            if (exitMethod) {
                exitMethod.call(this);
            }
        } else {
            print("WARNING: could not find state " + this.state + " in state machine");
        }

        this.state = newState;

        // enter the new state
        if (CONTROLLER_STATE_MACHINE[newState]) {
            var enterMethodName = CONTROLLER_STATE_MACHINE[newState].enterMethod;
            var enterMethod = this[enterMethodName];
            if (enterMethod) {
                enterMethod.call(this);
            }
        } else {
            print("WARNING: could not find newState " + newState + " in state machine");
        }
    };

    this.debugLine = function(closePoint, farPoint, color) {
        Entities.addEntity({
            type: "Line",
            name: "Grab Debug Entity",
            dimensions: LINE_ENTITY_DIMENSIONS,
            visible: true,
            position: closePoint,
            linePoints: [ZERO_VEC, farPoint],
            color: color,
            lifetime: 0.1,
            dynamic: false,
            ignoreForCollisions: true,
            userData: JSON.stringify({
                grabbableKey: {
                    grabbable: false
                }
            })
        });
    };

    this.lineOn = function(closePoint, farPoint, color) {
        // draw a line
        if (this.pointer === null) {
            this.pointer = Entities.addEntity({
                type: "Line",
                name: "grab pointer",
                dimensions: LINE_ENTITY_DIMENSIONS,
                visible: true,
                position: closePoint,
                linePoints: [ZERO_VEC, farPoint],
                color: color,
                lifetime: LIFETIME,
                dynamic: false,
                ignoreForCollisions: true,
                userData: JSON.stringify({
                    grabbableKey: {
                        grabbable: false
                    }
                })
            });
        } else {
            var age = Entities.getEntityProperties(this.pointer, "age").age;
            this.pointer = Entities.editEntity(this.pointer, {
                position: closePoint,
                linePoints: [ZERO_VEC, farPoint],
                color: color,
                lifetime: age + LIFETIME
            });
        }
    };

    var SEARCH_SPHERE_ALPHA = 0.5;
    this.searchSphereOn = function(location, size, color) {
        if (this.searchSphere === null) {
            var sphereProperties = {
                position: location,
                size: size,
                color: color,
                alpha: SEARCH_SPHERE_ALPHA,
                solid: true,
                ignoreRayIntersection: true,
                drawInFront: true, // Even when burried inside of something, show it.
                visible: true
            }
            this.searchSphere = Overlays.addOverlay("sphere", sphereProperties);
        } else {
            Overlays.editOverlay(this.searchSphere, {
                position: location,
                size: size,
                color: color,
                visible: true
            });
        }
    }

    this.overlayLineOn = function(closePoint, farPoint, color) {
        if (this.overlayLine === null) {
            var lineProperties = {
                lineWidth: 5,
                start: closePoint,
                end: farPoint,
                color: color,
                ignoreRayIntersection: true, // always ignore this
                drawInFront: true, // Even when burried inside of something, show it.
                visible: true,
                alpha: 1
            };
            this.overlayLine = Overlays.addOverlay("line3d", lineProperties);

        } else {
            Overlays.editOverlay(this.overlayLine, {
                lineWidth: 5,
                start: closePoint,
                end: farPoint,
                color: color,
                visible: true,
                ignoreRayIntersection: true, // always ignore this
                drawInFront: true, // Even when burried inside of something, show it.
                alpha: 1
            });
        }
    };

    this.searchIndicatorOn = function(distantPickRay) {
        var handPosition = distantPickRay.origin;
        var SEARCH_SPHERE_SIZE = 0.011;
        var SEARCH_SPHERE_FOLLOW_RATE = 0.50;

        if (this.intersectionDistance > 0) {
            //  If we hit something with our pick ray, move the search sphere toward that distance
            this.searchSphereDistance = this.searchSphereDistance * SEARCH_SPHERE_FOLLOW_RATE +
                this.intersectionDistance * (1.0 - SEARCH_SPHERE_FOLLOW_RATE);
        }

        var searchSphereLocation = Vec3.sum(distantPickRay.origin,
                                            Vec3.multiply(distantPickRay.direction, this.searchSphereDistance));
        this.searchSphereOn(searchSphereLocation, SEARCH_SPHERE_SIZE * this.searchSphereDistance,
                            (this.triggerSmoothedGrab() || this.secondarySqueezed()) ? INTERSECT_COLOR : NO_INTERSECT_COLOR);
        if ((USE_OVERLAY_LINES_FOR_SEARCHING === true) && PICK_WITH_HAND_RAY) {
            this.overlayLineOn(handPosition, searchSphereLocation,
                               (this.triggerSmoothedGrab() || this.secondarySqueezed()) ? INTERSECT_COLOR : NO_INTERSECT_COLOR);
        }
    }

    this.handleDistantParticleBeam = function(handPosition, objectPosition, color) {

        var handToObject = Vec3.subtract(objectPosition, handPosition);
        var finalRotationObject = Quat.rotationBetween(Vec3.multiply(-1, Vec3.UP), handToObject);
        var distance = Vec3.distance(handPosition, objectPosition);
        var speed = distance * 3;
        var spread = 0;
        var lifespan = distance / speed;

        if (this.particleBeamObject === null) {
            this.createParticleBeam(objectPosition, finalRotationObject, color, speed, spread, lifespan);
        } else {
            this.updateParticleBeam(objectPosition, finalRotationObject, color, speed, spread, lifespan);
        }
    };

    this.createParticleBeam = function(positionObject, orientationObject, color, speed, spread, lifespan) {

        var particleBeamPropertiesObject = {
            type: "ParticleEffect",
            isEmitting: true,
            position: positionObject,
            visible: false,
            lifetime: 60,
            "name": "Particle Beam",
            "color": color,
            "maxParticles": 2000,
            "lifespan": lifespan,
            "emitRate": 1000,
            "emitSpeed": speed,
            "speedSpread": spread,
            "emitOrientation": {
                "x": -1,
                "y": 0,
                "z": 0,
                "w": 1
            },
            "emitDimensions": {
                "x": 0,
                "y": 0,
                "z": 0
            },
            "emitRadiusStart": 0.5,
            "polarStart": 0,
            "polarFinish": 0,
            "azimuthStart": -3.1415927410125732,
            "azimuthFinish": 3.1415927410125732,
            "emitAcceleration": {
                x: 0,
                y: 0,
                z: 0
            },
            "accelerationSpread": {
                "x": 0,
                "y": 0,
                "z": 0
            },
            "particleRadius": 0.015,
            "radiusSpread": 0.005,
            "alpha": 1,
            "alphaSpread": 0,
            "alphaStart": 1,
            "alphaFinish": 1,
            "additiveBlending": 0,
            "textures": "https://hifi-content.s3.amazonaws.com/alan/dev/textures/grabsprite-3.png"
        }

        this.particleBeamObject = Entities.addEntity(particleBeamPropertiesObject);
    };

    this.updateParticleBeam = function(positionObject, orientationObject, color, speed, spread, lifespan) {
        Entities.editEntity(this.particleBeamObject, {
            rotation: orientationObject,
            position: positionObject,
            visible: true,
            color: color,
            emitSpeed: speed,
            speedSpread: spread,
            lifespan: lifespan
        })
    };

    this.evalLightWorldTransform = function(modelPos, modelRot) {

        var MODEL_LIGHT_POSITION = {
            x: 0,
            y: -0.3,
            z: 0
        };

        var MODEL_LIGHT_ROTATION = Quat.angleAxis(-90, {
            x: 1,
            y: 0,
            z: 0
        });

        return {
            p: Vec3.sum(modelPos, Vec3.multiplyQbyV(modelRot, MODEL_LIGHT_POSITION)),
            q: Quat.multiply(modelRot, MODEL_LIGHT_ROTATION)
        };
    };

    this.handleSpotlight = function(parentID) {
        var LIFETIME = 100;

        var modelProperties = Entities.getEntityProperties(parentID, ['position', 'rotation']);

        var lightTransform = this.evalLightWorldTransform(modelProperties.position, modelProperties.rotation);
        var lightProperties = {
            type: "Light",
            isSpotlight: true,
            dimensions: {
                x: 2,
                y: 2,
                z: 20
            },
            parentID: parentID,
            color: {
                red: 255,
                green: 255,
                blue: 255
            },
            intensity: 2,
            exponent: 0.3,
            cutoff: 20,
            lifetime: LIFETIME,
            position: lightTransform.p
        };

        if (this.spotlight === null) {
            this.spotlight = Entities.addEntity(lightProperties);
        } else {
            Entities.editEntity(this.spotlight, {
                //without this, this light would maintain rotation with its parent
                rotation: Quat.fromPitchYawRollDegrees(-90, 0, 0)
            })
        }
    };

    this.handlePointLight = function(parentID) {
        var LIFETIME = 100;

        var modelProperties = Entities.getEntityProperties(parentID, ['position', 'rotation']);
        var lightTransform = this.evalLightWorldTransform(modelProperties.position, modelProperties.rotation);

        var lightProperties = {
            type: "Light",
            isSpotlight: false,
            dimensions: {
                x: 2,
                y: 2,
                z: 20
            },
            parentID: parentID,
            color: {
                red: 255,
                green: 255,
                blue: 255
            },
            intensity: 2,
            exponent: 0.3,
            cutoff: 20,
            lifetime: LIFETIME,
            position: lightTransform.p
        };

        if (this.pointlight === null) {
            this.pointlight = Entities.addEntity(lightProperties);
        }
    };

    this.lineOff = function() {
        if (this.pointer !== null) {
            Entities.deleteEntity(this.pointer);
        }
        this.pointer = null;
    };

    this.overlayLineOff = function() {
        if (this.overlayLine !== null) {
            Overlays.deleteOverlay(this.overlayLine);
        }
        this.overlayLine = null;
    };

    this.searchSphereOff = function() {
        if (this.searchSphere !== null) {
            Overlays.deleteOverlay(this.searchSphere);
            this.searchSphere = null;
            this.searchSphereDistance = DEFAULT_SEARCH_SPHERE_DISTANCE;
            this.intersectionDistance = 0.0;
        }
    };

    this.particleBeamOff = function() {
        if (this.particleBeamObject !== null) {
            Entities.deleteEntity(this.particleBeamObject);
            this.particleBeamObject = null;
        }
    }

    this.turnLightsOff = function() {
        if (this.spotlight !== null) {
            Entities.deleteEntity(this.spotlight);
            this.spotlight = null;
        }

        if (this.pointlight !== null) {
            Entities.deleteEntity(this.pointlight);
            this.pointlight = null;
        }
    };

    this.turnOffVisualizations = function() {
        if (USE_ENTITY_LINES_FOR_SEARCHING === true || USE_ENTITY_LINES_FOR_MOVING === true) {
            this.lineOff();
        }

        if (USE_OVERLAY_LINES_FOR_SEARCHING === true || USE_OVERLAY_LINES_FOR_MOVING === true) {
            this.overlayLineOff();
        }

        if (USE_PARTICLE_BEAM_FOR_MOVING === true) {
            this.particleBeamOff();
        }
        this.searchSphereOff();
        restore2DMode();

    };

    this.triggerPress = function(value) {
        _this.rawTriggerValue = value;
    };

    this.secondaryPress = function(value) {
        _this.rawSecondaryValue = value;
    };

    this.updateSmoothedTrigger = function() {
        var triggerValue = this.rawTriggerValue;
        // smooth out trigger value
        this.triggerValue = (this.triggerValue * TRIGGER_SMOOTH_RATIO) +
            (triggerValue * (1.0 - TRIGGER_SMOOTH_RATIO));
    };

    this.triggerSmoothedGrab = function() {
        return this.triggerValue > TRIGGER_GRAB_VALUE;
    };

    this.triggerSmoothedSqueezed = function() {
        return this.triggerValue > TRIGGER_ON_VALUE;
    };

    this.triggerSmoothedReleased = function() {
        return this.triggerValue < TRIGGER_OFF_VALUE;
    };

    this.secondarySqueezed = function() {
        return _this.rawSecondaryValue > BUMPER_ON_VALUE;
    };

    this.secondaryReleased = function() {
        return _this.rawSecondaryValue < BUMPER_ON_VALUE;
    };

    // this.triggerOrsecondarySqueezed = function() {
    //     return triggerSmoothedSqueezed() || secondarySqueezed();
    // }

    // this.triggerAndSecondaryReleased = function() {
    //     return triggerSmoothedReleased() && secondaryReleased();
    // }

    this.thumbPress = function(value) {
        _this.rawThumbValue = value;
    }

    this.thumbPressed = function() {
        return _this.rawThumbValue > THUMB_ON_VALUE;
    };

    this.thumbReleased = function() {
        return _this.rawThumbValue < THUMB_ON_VALUE;
    };

    this.off = function() {

        if (this.triggerSmoothedReleased()) {
            this.waitForTriggerRelease = false;
        }
        if (!this.waitForTriggerRelease && this.triggerSmoothedSqueezed()) {
            this.lastPickTime = 0;
            var controllerHandInput = (this.hand === RIGHT_HAND) ? Controller.Standard.RightHand : Controller.Standard.LeftHand;
            this.startingHandRotation = Controller.getPoseValue(controllerHandInput).rotation;
            if (this.triggerSmoothedSqueezed()) {
                this.setState(STATE_SEARCHING, "trigger squeeze detected");
            }
        }
    };

    this.createHotspots = function () {
        var props, overlay;

        var HAND_EQUIP_SPHERE_COLOR = { red: 90, green: 255, blue: 90 };
        var HAND_EQUIP_SPHERE_ALPHA = 0.7;
        var HAND_EQUIP_SPHERE_RADIUS = 0.01;

        var HAND_GRAB_SPHERE_COLOR = { red: 90, green: 90, blue: 255 };
        var HAND_GRAB_SPHERE_ALPHA = 0.3;
        var HAND_GRAB_SPHERE_RADIUS = NEAR_GRAB_RADIUS;

        var EQUIP_SPHERE_COLOR = { red: 90, green: 255, blue: 90 };
        var EQUIP_SPHERE_ALPHA = 0.3;

        var GRAB_BOX_COLOR = { red: 90, green: 90, blue: 255 };
        var GRAB_BOX_ALPHA = 0.1;

        this.hotspotOverlays = [];

        if (DRAW_HAND_SPHERES) {
            // add tiny green sphere around the palm.
            var handPosition = this.getHandPosition();
            overlay = Overlays.addOverlay("sphere", {
                position: handPosition,
                size: HAND_EQUIP_SPHERE_RADIUS * 2,
                color: HAND_EQUIP_SPHERE_COLOR,
                alpha: HAND_EQUIP_SPHERE_ALPHA,
                solid: true,
                visible: true,
                ignoreRayIntersection: true,
                drawInFront: false
            });

            this.hotspotOverlays.push({
                entityID: undefined,
                overlay: overlay,
                type: "hand"
            });

            // add larger blue sphere around the palm.
            overlay = Overlays.addOverlay("sphere", {
                position: handPosition,
                size: HAND_GRAB_SPHERE_RADIUS * 2,
                color: HAND_GRAB_SPHERE_COLOR,
                alpha: HAND_GRAB_SPHERE_ALPHA,
                solid: true,
                visible: true,
                ignoreRayIntersection: true,
                drawInFront: false
            });

            this.hotspotOverlays.push({
                entityID: undefined,
                overlay: overlay,
                type: "hand"
            });
        }

        // find entities near the avatar that might be equipable.
        this.entityPropertyCache.clear();
        this.entityPropertyCache.findEntities(MyAvatar.position, HOTSPOT_DRAW_DISTANCE);

        var _this = this;
        this.entityPropertyCache.getEntities().forEach(function (entityID) {
            if (_this.entityIsEquippableWithoutDistanceCheck(entityID)) {
                props = _this.entityPropertyCache.getProps(entityID);

                overlay = Overlays.addOverlay("sphere", {
                    rotation: props.rotation,
                    position: props.position,
                    size: EQUIP_RADIUS * 2,
                    color: EQUIP_SPHERE_COLOR,
                    alpha: EQUIP_SPHERE_ALPHA,
                    solid: true,
                    visible: true,
                    ignoreRayIntersection: true,
                    drawInFront: false
                });

                _this.hotspotOverlays.push({
                    entityID: entityID,
                    overlay: overlay,
                    type: "equip"
                });
            }

            if (DRAW_GRAB_BOXES && _this.entityIsGrabbable(entityID)) {
                props = _this.entityPropertyCache.getProps(entityID);

                overlay = Overlays.addOverlay("cube", {
                    rotation: props.rotation,
                    position: props.position,
                    size: props.dimensions, //{x: props.dimensions.x, y: props.dimensions.y, z: props.dimensions.z},
                    color: GRAB_BOX_COLOR,
                    alpha: GRAB_BOX_ALPHA,
                    solid: true,
                    visible: true,
                    ignoreRayIntersection: true,
                    drawInFront: false
                });

                _this.hotspotOverlays.push({
                    entityID: entityID,
                    overlay: overlay,
                    type: "near"
                });
            }
        });
    };

    this.updateHotspots = function() {
        var _this = this;
        var props;
        this.hotspotOverlays.forEach(function (overlayInfo) {
            if (overlayInfo.type === "hand") {
                Overlays.editOverlay(overlayInfo.overlay, { position: _this.getHandPosition() });
            } else if (overlayInfo.type === "equip") {
                _this.entityPropertyCache.updateEntity(overlayInfo.entityID);
                props = _this.entityPropertyCache.getProps(overlayInfo.entityID);
                Overlays.editOverlay(overlayInfo.overlay, { position: props.position, rotation: props.rotation });
            } else if (overlayInfo.type === "near") {
                _this.entityPropertyCache.updateEntity(overlayInfo.entityID);
                props = _this.entityPropertyCache.getProps(overlayInfo.entityID);
                Overlays.editOverlay(overlayInfo.overlay, { position: props.position, rotation: props.rotation });
            }
        });
    };

    this.destroyHotspots = function() {
        this.hotspotOverlays.forEach(function (overlayInfo) {
            Overlays.deleteOverlay(overlayInfo.overlay);
        });
        this.hotspotOverlays = [];
    };

    this.searchEnter = function() {
        this.createHotspots();
    };

    this.searchExit = function() {
        this.destroyHotspots();
    };

    ///
    // Performs ray pick test from the hand controller into the world
    // @param {number} which hand to use, RIGHT_HAND or LEFT_HAND
    // @returns {object} returns object with two keys entityID and distance
    //
    this.calcRayPickInfo = function(hand) {

        var pose = Controller.getPoseValue((hand === RIGHT_HAND) ? Controller.Standard.RightHand : Controller.Standard.LeftHand);
        var worldHandPosition = Vec3.sum(Vec3.multiplyQbyV(MyAvatar.orientation, pose.translation), MyAvatar.position);
        var worldHandRotation = Quat.multiply(MyAvatar.orientation, pose.rotation);

        var pickRay = {
            origin: PICK_WITH_HAND_RAY ? worldHandPosition : Camera.position,
            direction: PICK_WITH_HAND_RAY ? Quat.getUp(worldHandRotation) : Vec3.mix(Quat.getUp(worldHandRotation),
                                                                                     Quat.getFront(Camera.orientation),
                                                                                     HAND_HEAD_MIX_RATIO),
            length: PICK_MAX_DISTANCE
        };

        var result = {
            entityID: null,
            searchRay: pickRay,
            distance: PICK_MAX_DISTANCE
        };

        var now = Date.now();
        if (now - this.lastPickTime < MSECS_PER_SEC / PICKS_PER_SECOND_PER_HAND) {
            return result;
        }
        this.lastPickTime = now;

        var directionNormalized = Vec3.normalize(pickRay.direction);
        var directionBacked = Vec3.multiply(directionNormalized, PICK_BACKOFF_DISTANCE);
        var pickRayBacked = {
            origin: Vec3.subtract(pickRay.origin, directionBacked),
            direction: pickRay.direction
        };

        var intersection;
        if (USE_BLACKLIST === true && blacklist.length !== 0) {
            intersection = Entities.findRayIntersection(pickRayBacked, true, [], blacklist);
        } else {
            intersection = Entities.findRayIntersection(pickRayBacked, true);
        }

        var overlayIntersection = Overlays.findRayIntersection(pickRayBacked);
        if (!intersection.intersects || (overlayIntersection.intersects && (intersection.distance > overlayIntersection.distance))) {
            intersection = overlayIntersection;
        }

        if (intersection.intersects) {
            return { entityID: intersection.entityID,
                     searchRay: pickRay,
                     distance: Vec3.distance(pickRay.origin, intersection.intersection) }
        } else {
            return result;
        }
    };

    this.entityWantsTrigger = function (entityID) {
        var grabbableProps = this.entityPropertyCache.getGrabbableProps(entityID);
        return grabbableProps && grabbableProps.wantsTrigger;
    };

    this.entityIsEquippableWithoutDistanceCheck = function (entityID) {
        var props = this.entityPropertyCache.getProps(entityID);
        var handPosition = props.position;
        return this.entityIsEquippableWithDistanceCheck(entityID, handPosition);
    };

    this.entityIsEquippableWithDistanceCheck = function (entityID, handPosition) {
        var props = this.entityPropertyCache.getProps(entityID);
        var distance = Vec3.distance(props.position, handPosition);
        var grabProps = this.entityPropertyCache.getGrabProps(entityID);
        var debug = (WANT_DEBUG_SEARCH_NAME && props.name === WANT_DEBUG_SEARCH_NAME);

        var refCount = ("refCount" in grabProps) ? grabProps.refCount : 0;
        if (refCount > 0) {
            if (debug) {
                print("equip is skipping '" + props.name + "': it is already grabbed");
            }
            return false;
        }

        if (distance > EQUIP_RADIUS) {
            if (debug) {
                print("equip is skipping '" + props.name + "': too far away, " + distance + " meters");
            }
            return false;
        }

        var wearableProps = this.entityPropertyCache.getWearableProps(entityID);
        if (!wearableProps || !wearableProps.joints) {
            if (debug) {
                print("equip is skipping '" + props.name + "': no wearable attach-point");
            }
            return false;
        }

        var handJointName = this.hand === RIGHT_HAND ? "RightHand" : "LeftHand";
        if (!wearableProps.joints[handJointName]) {
            if (debug) {
                print("equip is skipping '" + props.name + "': no wearable joint for " + handJointName);
            }
            return false;
        }

        return true;
    };

    this.entityIsGrabbable = function (entityID) {
        var grabbableProps = this.entityPropertyCache.getGrabbableProps(entityID);
        var grabProps = this.entityPropertyCache.getGrabProps(entityID);
        var props = this.entityPropertyCache.getProps(entityID);
        var physical = propsArePhysical(props);
        var grabbable = false;
        var debug = (WANT_DEBUG_SEARCH_NAME && props.name === WANT_DEBUG_SEARCH_NAME);

        if (physical) {
            // physical things default to grabbable
            grabbable = true;
        } else {
            // non-physical things default to non-grabbable unless they are already grabbed
            if ("refCount" in grabProps && grabProps.refCount > 0) {
                grabbable = true;
            } else {
                grabbable = false;
            }
        }

        if (grabbableProps.hasOwnProperty("grabbable")) {
            grabbable = grabbableProps.grabbable;
        }

        if (!grabbable && !grabbableProps.wantsTrigger) {
            if (debug) {
                print("grab is skipping '" + props.name + "': not grabbable.");
            }
            return false;
        }
        if (FORBIDDEN_GRAB_TYPES.indexOf(props.type) >= 0) {
            if (debug) {
                print("grab is skipping '" + props.name + "': forbidden entity type.");
            }
            return false;
        }
        if (props.locked && !grabbableProps.wantsTrigger) {
            if (debug) {
                print("grab is skipping '" + props.name + "': locked and not triggerable.");
            }
            return false;
        }
        if (FORBIDDEN_GRAB_NAMES.indexOf(props.name) >= 0) {
            if (debug) {
                print("grab is skipping '" + props.name + "': forbidden name.");
            }
            return false;
        }

        return true;
    };

    this.entityIsDistanceGrabbable = function(entityID, handPosition) {
        if (!this.entityIsGrabbable(entityID)) {
            return false;
        }

        var props = this.entityPropertyCache.getProps(entityID);
        var distance = Vec3.distance(props.position, handPosition);
        var debug = (WANT_DEBUG_SEARCH_NAME && props.name === WANT_DEBUG_SEARCH_NAME);

        // we can't distance-grab non-physical
        var isPhysical = propsArePhysical(props);
        if (!isPhysical) {
            if (debug) {
                print("distance grab is skipping '" + props.name + "': not physical");
            }
            return false;
        }

        if (distance > PICK_MAX_DISTANCE) {
            // too far away, don't grab
            if (debug) {
                print("distance grab is skipping '" + props.name + "': too far away.");
            }
            return false;
        }

        if (entityIsGrabbedByOther(entityID)) {
            // don't distance grab something that is already grabbed.
            if (debug) {
                print("distance grab is skipping '" + props.name + "': already grabbed by another.");
            }
            return false;
        }

        return true;
    };

    this.entityIsNearGrabbable = function(entityID, handPosition, maxDistance) {

        if (!this.entityIsGrabbable(entityID)) {
            return false;
        }

        var props = this.entityPropertyCache.getProps(entityID);
        var distance = Vec3.distance(props.position, handPosition);
        var debug = (WANT_DEBUG_SEARCH_NAME && props.name === WANT_DEBUG_SEARCH_NAME);

        if (distance > maxDistance) {
            // too far away, don't grab
            if (debug) {
                print(" grab is skipping '" + props.name + "': too far away.");
            }
            return false;
        }

        return true;
    };

    this.search = function() {
        var _this = this;
        var name;

        this.updateHotspots();

        this.grabbedEntity = null;
        this.isInitialGrab = false;
        this.shouldResetParentOnRelease = false;

        this.checkForStrayChildren();

        if (this.triggerSmoothedReleased()) {
            this.setState(STATE_OFF, "trigger released");
            return;
        }

        var handPosition = this.getHandPosition();

        this.entityPropertyCache.clear();
        this.entityPropertyCache.findEntities(handPosition, NEAR_GRAB_RADIUS);
        var candidateEntities = this.entityPropertyCache.getEntities();

        var equippableEntities = candidateEntities.filter(function (entity) {
            return _this.entityIsEquippableWithDistanceCheck(entity, handPosition);
        });

        var entity;
        if (equippableEntities.length > 0) {
            // sort by distance
            equippableEntities.sort(function (a, b) {
                var aDistance = Vec3.distance(_this.entityPropertyCache.getProps(a).position, handPosition);
                var bDistance = Vec3.distance(_this.entityPropertyCache.getProps(b).position, handPosition);
                return aDistance - bDistance;
            });
            entity = equippableEntities[0];
            if (this.triggerSmoothedGrab()) {
                this.grabbedEntity = entity;
                this.setState(STATE_HOLD, "eqipping '" + this.entityPropertyCache.getProps(entity).name + "'");
                return;
            } else {
                // TODO: highlight the equippable object?
            }
        }

        var grabbableEntities = candidateEntities.filter(function (entity) {
            return _this.entityIsNearGrabbable(entity, handPosition, NEAR_GRAB_MAX_DISTANCE);
        });

        var rayPickInfo = this.calcRayPickInfo(this.hand);
<<<<<<< HEAD
        this.intersectionDistance = rayPickInfo.distance;

        if (rayPickInfo.entityID) {
            this.entityPropertyCache.updateEntity(rayPickInfo.entityID);
            if (this.entityIsGrabbable(rayPickInfo.entityID) && rayPickInfo.distance < NEAR_GRAB_PICK_RADIUS) {
                grabbableEntities.push(rayPickInfo.entityID);
            }
=======
        if (rayPickInfo.entityID) {
            candidateEntities.push(rayPickInfo.entityID);
            this.entityPropertyCache.addEntity(rayPickInfo.entityID);
            this.intersectionDistance = rayPickInfo.distance;
        } else {
            this.intersectionDistance = 0;
>>>>>>> 6a1dd235
        }

        if (grabbableEntities.length > 0) {
            // sort by distance
            grabbableEntities.sort(function (a, b) {
                var aDistance = Vec3.distance(_this.entityPropertyCache.getProps(a).position, handPosition);
                var bDistance = Vec3.distance(_this.entityPropertyCache.getProps(b).position, handPosition);
                return aDistance - bDistance;
            });
            entity = grabbableEntities[0];
            name = this.entityPropertyCache.getProps(entity).name;
            this.grabbedEntity = entity;
            if (this.entityWantsTrigger(entity)) {
                if (this.triggerSmoothedGrab()) {
                    this.setState(STATE_NEAR_TRIGGER, "near trigger '" + name + "'");
                    return;
                } else {
                    // TODO: highlight the near-triggerable object?
                }
            } else {
                if (this.triggerSmoothedGrab()) {

                    var props = this.entityPropertyCache.getProps(entity);
                    var grabProps = this.entityPropertyCache.getGrabProps(entity);
                    var refCount = grabProps.refCount ? grabProps.refCount : 0;
                    if (refCount >= 1) {
                        // if another person is holding the object, remember to restore the
                        // parent info, when we are finished grabbing it.
                        this.shouldResetParentOnRelease = true;
                        this.previousParentID = props.parentID;
                        this.previousParentJointIndex = props.parentJointIndex;
                    }

                    this.setState(STATE_NEAR_GRABBING, "near grab '" + name + "'");
                    return;
                } else {
                    // TODO: highlight the grabbable object?
                }
            }
            return;
        }

        if (rayPickInfo.entityID) {
            entity = rayPickInfo.entityID;
            name = this.entityPropertyCache.getProps(entity).name;
            if (this.entityWantsTrigger(entity)) {
                if (this.triggerSmoothedGrab()) {
                    this.grabbedEntity = entity;
                    this.setState(STATE_FAR_TRIGGER, "far trigger '" + name + "'");
                    return;
                } else {
                    // TODO: highlight the far-triggerable object?
                }
            } else if (this.entityIsDistanceGrabbable(rayPickInfo.entityID, handPosition)) {
                if (this.triggerSmoothedGrab()) {
                    this.grabbedEntity = entity;
                    this.setState(STATE_DISTANCE_HOLDING, "distance hold '" + name + "'");
                    return;
                } else {
                    // TODO: highlight the far-grabbable object?
                }
            }
        }

        //search line visualizations
        if (USE_ENTITY_LINES_FOR_SEARCHING === true) {
            this.lineOn(rayPickInfo.searchRay.origin, Vec3.multiply(rayPickInfo.searchRay.direction, LINE_LENGTH), NO_INTERSECT_COLOR);
        }

        this.searchIndicatorOn(rayPickInfo.searchRay);
        Reticle.setVisible(false);
    };

    this.distanceGrabTimescale = function(mass, distance) {
        var timeScale = DISTANCE_HOLDING_ACTION_TIMEFRAME * mass /
            DISTANCE_HOLDING_UNITY_MASS * distance /
            DISTANCE_HOLDING_UNITY_DISTANCE;
        if (timeScale < DISTANCE_HOLDING_ACTION_TIMEFRAME) {
            timeScale = DISTANCE_HOLDING_ACTION_TIMEFRAME;
        }
        return timeScale;
    }

    this.getMass = function(dimensions, density) {
        return (dimensions.x * dimensions.y * dimensions.z) * density;
    }

    this.distanceHoldingEnter = function() {

        // controller pose is in avatar frame
        var avatarControllerPose =
            Controller.getPoseValue((this.hand === RIGHT_HAND) ? Controller.Standard.RightHand : Controller.Standard.LeftHand);

        // transform it into world frame
        var controllerPositionVSAvatar = Vec3.multiplyQbyV(MyAvatar.orientation, avatarControllerPose.translation);
        var controllerPosition = Vec3.sum(MyAvatar.position, controllerPositionVSAvatar);
        var controllerRotation = Quat.multiply(MyAvatar.orientation, avatarControllerPose.rotation);

        var grabbedProperties = Entities.getEntityProperties(this.grabbedEntity, GRABBABLE_PROPERTIES);
        var now = Date.now();

        // add the action and initialize some variables
        this.currentObjectPosition = grabbedProperties.position;
        this.currentObjectRotation = grabbedProperties.rotation;
        this.currentObjectTime = now;
        this.currentCameraOrientation = Camera.orientation;

        this.grabRadius = Vec3.distance(this.currentObjectPosition, controllerPosition);
        this.grabRadialVelocity = 0.0;

        // compute a constant based on the initial conditions which we use below to exagerate hand motion onto the held object
        this.radiusScalar = Math.log(this.grabRadius + 1.0);
        if (this.radiusScalar < 1.0) {
            this.radiusScalar = 1.0;
        }

        // compute the mass for the purpose of energy and how quickly to move object
        this.mass = this.getMass(grabbedProperties.dimensions, grabbedProperties.density);
        var distanceToObject = Vec3.length(Vec3.subtract(MyAvatar.position, grabbedProperties.position));
        var timeScale = this.distanceGrabTimescale(this.mass, distanceToObject);

        this.actionID = NULL_UUID;
        this.actionID = Entities.addAction("spring", this.grabbedEntity, {
            targetPosition: this.currentObjectPosition,
            linearTimeScale: timeScale,
            targetRotation: this.currentObjectRotation,
            angularTimeScale: timeScale,
            tag: getTag(),
            ttl: ACTION_TTL
        });
        if (this.actionID === NULL_UUID) {
            this.actionID = null;
        }
        this.actionTimeout = now + (ACTION_TTL * MSECS_PER_SEC);

        if (this.actionID !== null) {
            this.activateEntity(this.grabbedEntity, grabbedProperties, false);
            this.callEntityMethodOnGrabbed("startDistanceGrab");
        }

        this.turnOffVisualizations();

        this.previousControllerPositionVSAvatar = controllerPositionVSAvatar;
        this.previousControllerRotation = controllerRotation;
    };

    this.distanceHolding = function() {
        if (this.triggerSmoothedReleased()) {
            this.callEntityMethodOnGrabbed("releaseGrab");
            this.setState(STATE_OFF, "trigger released");
            return;
        }

        this.heartBeat(this.grabbedEntity);

        // controller pose is in avatar frame
        var avatarControllerPose = Controller.getPoseValue((this.hand === RIGHT_HAND) ?
                                                           Controller.Standard.RightHand : Controller.Standard.LeftHand);

        // transform it into world frame
        var controllerPositionVSAvatar = Vec3.multiplyQbyV(MyAvatar.orientation, avatarControllerPose.translation);
        var controllerPosition = Vec3.sum(MyAvatar.position, controllerPositionVSAvatar);
        var controllerRotation = Quat.multiply(MyAvatar.orientation, avatarControllerPose.rotation);

        var grabbedProperties = Entities.getEntityProperties(this.grabbedEntity, GRABBABLE_PROPERTIES);

        var now = Date.now();
        var deltaObjectTime = (now - this.currentObjectTime) / MSECS_PER_SEC; // convert to seconds
        this.currentObjectTime = now;

        // the action was set up when this.distanceHolding was called.  update the targets.
        var radius = Vec3.distance(this.currentObjectPosition, controllerPosition) *
            this.radiusScalar * DISTANCE_HOLDING_RADIUS_FACTOR;
        if (radius < 1.0) {
            radius = 1.0;
        }

        // scale delta controller hand movement by radius.
        var handMoved = Vec3.multiply(Vec3.subtract(controllerPositionVSAvatar, this.previousControllerPositionVSAvatar),
                                      radius);

        /// double delta controller rotation
        // var DISTANCE_HOLDING_ROTATION_EXAGGERATION_FACTOR = 2.0; // object rotates this much more than hand did
        // var handChange = Quat.multiply(Quat.slerp(this.previousControllerRotation,
        //                                           controllerRotation,
        //                                           DISTANCE_HOLDING_ROTATION_EXAGGERATION_FACTOR),
        //                                Quat.inverse(this.previousControllerRotation));

        // update the currentObject position and rotation.
        this.currentObjectPosition = Vec3.sum(this.currentObjectPosition, handMoved);
        // this.currentObjectRotation = Quat.multiply(handChange, this.currentObjectRotation);

        this.callEntityMethodOnGrabbed("continueDistantGrab");

        var defaultMoveWithHeadData = {
            disableMoveWithHead: false
        };

        var handControllerData = getEntityCustomData('handControllerKey', this.grabbedEntity, defaultMoveWithHeadData);

        //  Update radialVelocity
        var lastVelocity = Vec3.subtract(controllerPositionVSAvatar, this.previousControllerPositionVSAvatar);
        lastVelocity = Vec3.multiply(lastVelocity, 1.0 / deltaObjectTime);
        var newRadialVelocity = Vec3.dot(lastVelocity,
                                         Vec3.normalize(Vec3.subtract(grabbedProperties.position, controllerPosition)));

        var VELOCITY_AVERAGING_TIME = 0.016;
        this.grabRadialVelocity = (deltaObjectTime / VELOCITY_AVERAGING_TIME) * newRadialVelocity +
            (1.0 - (deltaObjectTime / VELOCITY_AVERAGING_TIME)) * this.grabRadialVelocity;

        var RADIAL_GRAB_AMPLIFIER = 10.0;
        if (Math.abs(this.grabRadialVelocity) > 0.0) {
            this.grabRadius = this.grabRadius + (this.grabRadialVelocity * deltaObjectTime * this.grabRadius * RADIAL_GRAB_AMPLIFIER);
        }

        var newTargetPosition = Vec3.multiply(this.grabRadius, Quat.getUp(controllerRotation));
        newTargetPosition = Vec3.sum(newTargetPosition, controllerPosition);


        var objectToAvatar = Vec3.subtract(this.currentObjectPosition, MyAvatar.position);
        if (handControllerData.disableMoveWithHead !== true) {
            // mix in head motion
            if (MOVE_WITH_HEAD) {
                var objDistance = Vec3.length(objectToAvatar);
                var before = Vec3.multiplyQbyV(this.currentCameraOrientation, {
                    x: 0.0,
                    y: 0.0,
                    z: objDistance
                });
                var after = Vec3.multiplyQbyV(Camera.orientation, {
                    x: 0.0,
                    y: 0.0,
                    z: objDistance
                });
                var change = Vec3.multiply(Vec3.subtract(before, after), HAND_HEAD_MIX_RATIO);
                this.currentCameraOrientation = Camera.orientation;
                this.currentObjectPosition = Vec3.sum(this.currentObjectPosition, change);
            }
        }

        // var defaultConstraintData = {
        //     axisStart: false,
        //     axisEnd: false
        // }
        //
        // var constraintData = getEntityCustomData('lightModifierKey', this.grabbedEntity, defaultConstraintData);
        // var clampedVector;
        // var targetPosition;
        // if (constraintData.axisStart !== false) {
        //     clampedVector = this.projectVectorAlongAxis(this.currentObjectPosition,
        //                                                 constraintData.axisStart,
        //                                                 constraintData.axisEnd);
        //     targetPosition = clampedVector;
        // } else {
        //     targetPosition = {
        //         x: this.currentObjectPosition.x,
        //         y: this.currentObjectPosition.y,
        //         z: this.currentObjectPosition.z
        //     }
        // }

        var handPosition = this.getHandPosition();

        //visualizations
        if (USE_ENTITY_LINES_FOR_MOVING === true) {
            this.lineOn(handPosition, Vec3.subtract(grabbedProperties.position, handPosition), INTERSECT_COLOR);
        }
        if (USE_OVERLAY_LINES_FOR_MOVING === true) {
            this.overlayLineOn(handPosition, grabbedProperties.position, INTERSECT_COLOR);
        }
        if (USE_PARTICLE_BEAM_FOR_MOVING === true) {
            this.handleDistantParticleBeam(handPosition, grabbedProperties.position, INTERSECT_COLOR)
        }
        if (USE_POINTLIGHT === true) {
            this.handlePointLight(this.grabbedEntity);
        }
        if (USE_SPOTLIGHT === true) {
            this.handleSpotlight(this.grabbedEntity);
        }

        var distanceToObject = Vec3.length(Vec3.subtract(MyAvatar.position, this.currentObjectPosition));
        var success = Entities.updateAction(this.grabbedEntity, this.actionID, {
            targetPosition: newTargetPosition,
            linearTimeScale: this.distanceGrabTimescale(this.mass, distanceToObject),
            targetRotation: this.currentObjectRotation,
            angularTimeScale: this.distanceGrabTimescale(this.mass, distanceToObject),
            ttl: ACTION_TTL
        });
        if (success) {
            this.actionTimeout = now + (ACTION_TTL * MSECS_PER_SEC);
        } else {
            print("continueDistanceHolding -- updateAction failed");
        }

        this.previousControllerPositionVSAvatar = controllerPositionVSAvatar;
        this.previousControllerRotation = controllerRotation;
    };

    this.setupHoldAction = function() {
        this.actionID = Entities.addAction("hold", this.grabbedEntity, {
            hand: this.hand === RIGHT_HAND ? "right" : "left",
            timeScale: NEAR_GRABBING_ACTION_TIMEFRAME,
            relativePosition: this.offsetPosition,
            relativeRotation: this.offsetRotation,
            ttl: ACTION_TTL,
            kinematic: NEAR_GRABBING_KINEMATIC,
            kinematicSetVelocity: true,
            ignoreIK: this.ignoreIK
        });
        if (this.actionID === NULL_UUID) {
            this.actionID = null;
            return false;
        }
        var now = Date.now();
        this.actionTimeout = now + (ACTION_TTL * MSECS_PER_SEC);
        return true;
    };

    this.projectVectorAlongAxis = function(position, axisStart, axisEnd) {
        var aPrime = Vec3.subtract(position, axisStart);
        var bPrime = Vec3.subtract(axisEnd, axisStart);
        var bPrimeMagnitude = Vec3.length(bPrime);
        var dotProduct = Vec3.dot(aPrime, bPrime);
        var scalar = dotProduct / bPrimeMagnitude;
        if (scalar < 0) {
            scalar = 0;
        }
        if (scalar > 1) {
            scalar = 1;
        }
        var projection = Vec3.sum(axisStart, Vec3.multiply(scalar, Vec3.normalize(bPrime)));
        return projection
    };

    this.hasPresetOffsets = function() {
        var wearableData = getEntityCustomData('wearable', this.grabbedEntity, {joints: {}});
        if ("joints" in wearableData) {
            var allowedJoints = wearableData.joints;
            var handJointName = this.hand === RIGHT_HAND ? "RightHand" : "LeftHand";
            if (handJointName in allowedJoints) {
                return true;
            }
        }
        return false;
    }

    this.getPresetPosition = function() {
        var wearableData = getEntityCustomData('wearable', this.grabbedEntity, {joints: {}});
        var allowedJoints = wearableData.joints;
        var handJointName = this.hand === RIGHT_HAND ? "RightHand" : "LeftHand";
        if (handJointName in allowedJoints) {
            return allowedJoints[handJointName][0];
        }
    }

    this.getPresetRotation = function() {
        var wearableData = getEntityCustomData('wearable', this.grabbedEntity, {joints: {}});
        var allowedJoints = wearableData.joints;
        var handJointName = this.hand === RIGHT_HAND ? "RightHand" : "LeftHand";
        if (handJointName in allowedJoints) {
            return allowedJoints[handJointName][1];
        }
    }

    this.dropGestureReset = function() {
        this.fastHandMoveDetected = false;
        this.fastHandMoveTimer = 0;
    };

    this.dropGestureProcess = function(deltaTime) {
        var pose = Controller.getPoseValue((this.hand === RIGHT_HAND) ? Controller.Standard.RightHand : Controller.Standard.LeftHand);
        var worldHandVelocity = Vec3.multiplyQbyV(MyAvatar.orientation, pose.velocity);
        var worldHandRotation = Quat.multiply(MyAvatar.orientation, pose.rotation);

        if (this.fastHandMoveDetected) {
            this.fastHandMoveTimer -= deltaTime;
        }
        if (this.fastHandMoveTimer < 0) {
            this.fastHandMoveDetected = false;
        }
        var FAST_HAND_SPEED_REST_TIME = 1;  // sec
        var FAST_HAND_SPEED_THRESHOLD = 0.4; // m/sec
        if (Vec3.length(worldHandVelocity) > FAST_HAND_SPEED_THRESHOLD) {
            this.fastHandMoveDetected = true;
            this.fastHandMoveTimer = FAST_HAND_SPEED_REST_TIME;
        }

        var localHandUpAxis = this.hand === RIGHT_HAND ? {x: 1, y: 0, z: 0} : {x: -1, y: 0, z: 0};
        var worldHandUpAxis = Vec3.multiplyQbyV(worldHandRotation, localHandUpAxis);
        var DOWN = {x: 0, y: -1, z: 0};
        var ROTATION_THRESHOLD = Math.cos(Math.PI / 8);

        var handIsUpsideDown = false;
        if (Vec3.dot(worldHandUpAxis, DOWN) > ROTATION_THRESHOLD) {
            handIsUpsideDown = true;
        }

        var WANT_DEBUG = false;
        if (WANT_DEBUG) {
            print("zAxis = " + worldHandUpAxis.x + ", " + worldHandUpAxis.y + ", " + worldHandUpAxis.z);
            print("dot = " + Vec3.dot(worldHandUpAxis, DOWN) + ", ROTATION_THRESHOLD = " + ROTATION_THRESHOLD);
            print("handMove = " + this.fastHandMoveDetected + ", handIsUpsideDown = " + handIsUpsideDown);
        }

        return (DROP_WITHOUT_SHAKE || this.fastHandMoveDetected) && handIsUpsideDown;
    };

    this.nearGrabbingEnter = function() {

        this.lineOff();
        this.overlayLineOff();

        this.dropGestureReset();

        if (this.entityActivated) {
            var saveGrabbedID = this.grabbedEntity;
            this.release();
            this.grabbedEntity = saveGrabbedID;
        }

        var grabbedProperties = Entities.getEntityProperties(this.grabbedEntity, GRABBABLE_PROPERTIES);
        this.activateEntity(this.grabbedEntity, grabbedProperties, false);

        // var handRotation = this.getHandRotation();
        var handRotation = (this.hand === RIGHT_HAND) ? MyAvatar.getRightPalmRotation() : MyAvatar.getLeftPalmRotation();
        var handPosition = this.getHandPosition();

        var hasPresetPosition = false;
        if (this.state == STATE_HOLD && this.hasPresetOffsets()) {
            var grabbableData = getEntityCustomData(GRABBABLE_DATA_KEY, this.grabbedEntity, DEFAULT_GRABBABLE_DATA);
            // if an object is "equipped" and has a predefined offset, use it.
            this.ignoreIK = grabbableData.ignoreIK ? grabbableData.ignoreIK : false;
            this.offsetPosition = this.getPresetPosition();
            this.offsetRotation = this.getPresetRotation();
            hasPresetPosition = true;
        } else {
            this.ignoreIK = false;

            var objectRotation = grabbedProperties.rotation;
            this.offsetRotation = Quat.multiply(Quat.inverse(handRotation), objectRotation);

            var currentObjectPosition = grabbedProperties.position;
            var offset = Vec3.subtract(currentObjectPosition, handPosition);
            this.offsetPosition = Vec3.multiplyQbyV(Quat.inverse(Quat.multiply(handRotation, this.offsetRotation)), offset);
            if (this.temporaryPositionOffset) {
                this.offsetPosition = this.temporaryPositionOffset;
                // hasPresetPosition = true;
            }
        }

        var isPhysical = propsArePhysical(grabbedProperties) || entityHasActions(this.grabbedEntity);
        if (isPhysical && this.state == STATE_NEAR_GRABBING) {
            // grab entity via action
            if (!this.setupHoldAction()) {
                return;
            }
            Messages.sendMessage('Hifi-Object-Manipulation', JSON.stringify({
                action: 'grab',
                grabbedEntity: this.grabbedEntity
            }));
        } else {
            // grab entity via parenting
            this.actionID = null;
            var handJointIndex = MyAvatar.getJointIndex(this.hand === RIGHT_HAND ? "RightHand" : "LeftHand");
            var reparentProps = {
                parentID: MyAvatar.sessionUUID,
                parentJointIndex: handJointIndex
            }
            if (hasPresetPosition) {
                reparentProps["localPosition"] = this.offsetPosition;
                reparentProps["localRotation"] = this.offsetRotation;
            }
            Entities.editEntity(this.grabbedEntity, reparentProps);

            Messages.sendMessage('Hifi-Object-Manipulation', JSON.stringify({
                action: 'equip',
                grabbedEntity: this.grabbedEntity
            }));
        }

        Entities.editEntity(this.grabbedEntity, {
            velocity: {x: 0, y: 0, z: 0},
            angularVelocity: {x: 0, y: 0, z: 0},
            dynamic: false
        });

        if (this.state == STATE_NEAR_GRABBING) {
            this.callEntityMethodOnGrabbed("startNearGrab");
        } else { // this.state == STATE_HOLD
            this.callEntityMethodOnGrabbed("startEquip");
        }

        this.currentHandControllerTipPosition =
            (this.hand === RIGHT_HAND) ? MyAvatar.rightHandTipPosition : MyAvatar.leftHandTipPosition;
        this.currentObjectTime = Date.now();

        this.currentObjectPosition = grabbedProperties.position;
        this.currentObjectRotation = grabbedProperties.rotation;
        this.currentVelocity = ZERO_VEC;
        this.currentAngularVelocity = ZERO_VEC;
    };

    this.nearGrabbing = function(deltaTime) {

        var dropDetected = this.dropGestureProcess(deltaTime);

        if (this.state == STATE_NEAR_GRABBING && this.triggerSmoothedReleased()) {
            this.callEntityMethodOnGrabbed("releaseGrab");
            this.setState(STATE_OFF, "trigger released");
            return;
        }

        if (this.state == STATE_HOLD) {
            if (dropDetected && this.triggerSmoothedGrab()) {
                this.callEntityMethodOnGrabbed("releaseEquip");
                this.setState(STATE_OFF, "drop gesture detected");
                return;
            }

            if (this.thumbPressed()) {
                this.callEntityMethodOnGrabbed("releaseEquip");
                this.setState(STATE_OFF, "drop via thumb press");
                return;
            }
        }

        this.heartBeat(this.grabbedEntity);

        var props = Entities.getEntityProperties(this.grabbedEntity, ["localPosition", "parentID", "position", "rotation"]);
        if (!props.position) {
            // server may have reset, taking our equipped entity with it.  move back to "off" stte
            this.callEntityMethodOnGrabbed("releaseGrab");
            this.setState(STATE_OFF, "entity has no position property");
            return;
        }


        var now = Date.now();
        if (now - this.lastUnequipCheckTime > MSECS_PER_SEC * CHECK_TOO_FAR_UNEQUIP_TIME) {
            this.lastUnequipCheckTime = now;

            if (props.parentID == MyAvatar.sessionUUID &&
                Vec3.length(props.localPosition) > NEAR_GRAB_MAX_DISTANCE) {
                var handPosition = this.getHandPosition();
                // the center of the equipped object being far from the hand isn't enough to autoequip -- we also
                // need to fail the findEntities test.
                var nearPickedCandidateEntities = Entities.findEntities(handPosition, NEAR_GRAB_RADIUS);
                if (nearPickedCandidateEntities.indexOf(this.grabbedEntity) == -1) {
                    // for whatever reason, the held/equipped entity has been pulled away.  ungrab or unequip.
                    print("handControllerGrab -- autoreleasing held or equipped item because it is far from hand." +
                          props.parentID + " " + vec3toStr(props.position));

                    if (this.state == STATE_NEAR_GRABBING) {
                        this.callEntityMethodOnGrabbed("releaseGrab");
                    } else { // this.state == STATE_HOLD
                        this.callEntityMethodOnGrabbed("releaseEquip");
                    }
                    this.setState(STATE_OFF, "held object too far away");
                    return;
                }
            }
        }

        // Keep track of the fingertip velocity to impart when we release the object.
        // Note that the idea of using a constant 'tip' velocity regardless of the
        // object's actual held offset is an idea intended to make it easier to throw things:
        // Because we might catch something or transfer it between hands without a good idea
        // of it's actual offset, let's try imparting a velocity which is at a fixed radius
        // from the palm.

        var handControllerPosition = (this.hand === RIGHT_HAND) ? MyAvatar.rightHandPosition : MyAvatar.leftHandPosition;

        var deltaObjectTime = (now - this.currentObjectTime) / MSECS_PER_SEC; // convert to seconds

        if (deltaObjectTime > 0.0) {
            var worldDeltaPosition = Vec3.subtract(props.position, this.currentObjectPosition);

            var previousEulers = Quat.safeEulerAngles(this.currentObjectRotation);
            var newEulers = Quat.safeEulerAngles(props.rotation);
            var worldDeltaRotation = Vec3.subtract(newEulers, previousEulers);

            this.currentVelocity = Vec3.multiply(worldDeltaPosition, 1.0 / deltaObjectTime);
            this.currentAngularVelocity = Vec3.multiply(worldDeltaRotation, Math.PI / (deltaObjectTime * 180.0));

            this.currentObjectPosition = props.position;
            this.currentObjectRotation = props.rotation;
        }

        this.currentHandControllerTipPosition = handControllerPosition;
        this.currentObjectTime = now;

        if (this.state === STATE_HOLD) {
            this.callEntityMethodOnGrabbed("continueEquip");
        }
        if (this.state == STATE_NEAR_GRABBING) {
            this.callEntityMethodOnGrabbed("continueNearGrab");
        }

        if (this.actionID && this.actionTimeout - now < ACTION_TTL_REFRESH * MSECS_PER_SEC) {
            // if less than a 5 seconds left, refresh the actions ttl
            var success = Entities.updateAction(this.grabbedEntity, this.actionID, {
                hand: this.hand === RIGHT_HAND ? "right" : "left",
                timeScale: NEAR_GRABBING_ACTION_TIMEFRAME,
                relativePosition: this.offsetPosition,
                relativeRotation: this.offsetRotation,
                ttl: ACTION_TTL,
                kinematic: NEAR_GRABBING_KINEMATIC,
                kinematicSetVelocity: true,
                ignoreIK: this.ignoreIK
            });
            if (success) {
                this.actionTimeout = now + (ACTION_TTL * MSECS_PER_SEC);
            } else {
                print("continueNearGrabbing -- updateAction failed");
                Entities.deleteAction(this.grabbedEntity, this.actionID);
                this.setupHoldAction();
            }
        }
    };

    this.nearTriggerEnter = function() {
        this.callEntityMethodOnGrabbed("startNearTrigger");
    };

    this.farTriggerEnter = function() {
        this.callEntityMethodOnGrabbed("startFarTrigger");
    };

    this.nearTrigger = function() {
        if (this.triggerSmoothedReleased()) {
            this.callEntityMethodOnGrabbed("stopNearTrigger");
            this.setState(STATE_OFF, "trigger released");
            return;
        }
        this.callEntityMethodOnGrabbed("continueNearTrigger");
    };

    this.farTrigger = function() {
        if (this.triggerSmoothedReleased()) {
            this.callEntityMethodOnGrabbed("stopFarTrigger");
            this.setState(STATE_OFF, "trigger released");
            return;
        }

        var handPosition = this.getHandPosition();
        var pickRay = {
            origin: handPosition,
            direction: Quat.getUp(this.getHandRotation())
        };

        var now = Date.now();
        if (now - this.lastPickTime > MSECS_PER_SEC / PICKS_PER_SECOND_PER_HAND) {
            var intersection = Entities.findRayIntersection(pickRay, true);
            if (intersection.accurate) {
                this.lastPickTime = now;
                if (intersection.entityID != this.grabbedEntity) {
                    this.callEntityMethodOnGrabbed("stopFarTrigger");
                    this.setState(STATE_OFF, "laser moved off of entity");
                    return;
                }
                if (intersection.intersects) {
                    this.intersectionDistance = Vec3.distance(pickRay.origin, intersection.intersection);
                }
                this.searchIndicatorOn(pickRay);
            }
        }

        this.callEntityMethodOnGrabbed("continueFarTrigger");
    };

    this.offEnter = function() {
        this.release();
    };

    this.release = function() {
        this.turnLightsOff();
        this.turnOffVisualizations();

        var noVelocity = false;
        if (this.grabbedEntity !== null) {
            if (this.actionID !== null) {
                Entities.deleteAction(this.grabbedEntity, this.actionID);
                // sometimes we want things to stay right where they are when we let go.
                var grabData = getEntityCustomData(GRAB_USER_DATA_KEY, this.grabbedEntity, {});
                var releaseVelocityData = getEntityCustomData(GRABBABLE_DATA_KEY, this.grabbedEntity, DEFAULT_GRABBABLE_DATA);
                if (releaseVelocityData.disableReleaseVelocity === true ||
                    // this next line allowed both:
                    // (1) far-grab, pull to self, near grab, then throw
                    // (2) equip something physical and adjust it with a other-hand grab without the thing drifting
                    grabData.refCount > 1) {
                    noVelocity = true;
                }
            }
        }

        this.deactivateEntity(this.grabbedEntity, noVelocity);
        this.actionID = null;

        Messages.sendMessage('Hifi-Object-Manipulation', JSON.stringify({
            action: 'release',
            grabbedEntity: this.grabbedEntity,
            joint: this.hand === RIGHT_HAND ? "RightHand" : "LeftHand"
        }));

        this.grabbedEntity = null;

        if (this.triggerSmoothedGrab()) {
            this.waitForTriggerRelease = true;
        }
    };

    this.cleanup = function() {
        this.release();
        Entities.deleteEntity(this.particleBeamObject);
        Entities.deleteEntity(this.spotLight);
        Entities.deleteEntity(this.pointLight);
    };

    this.heartBeat = function(entityID) {
        var now = Date.now();
        if (now - this.lastHeartBeat > HEART_BEAT_INTERVAL) {
            var data = getEntityCustomData(GRAB_USER_DATA_KEY, entityID, {});
            data["heartBeat"] = now;
            setEntityCustomData(GRAB_USER_DATA_KEY, entityID, data);
            this.lastHeartBeat = now;
        }
    };

    this.resetAbandonedGrab = function(entityID) {
        print("cleaning up abandoned grab on " + entityID);
        var data = getEntityCustomData(GRAB_USER_DATA_KEY, entityID, {});
        data["refCount"] = 1;
        setEntityCustomData(GRAB_USER_DATA_KEY, entityID, data);
        this.deactivateEntity(entityID, false);
    };

    this.activateEntity = function(entityID, grabbedProperties, wasLoaded) {
        if (this.entityActivated) {
            return;
        }
        this.entityActivated = true;

        var data = getEntityCustomData(GRAB_USER_DATA_KEY, entityID, {});
        var now = Date.now();

        if (wasLoaded) {
            data["refCount"] = 1;
        } else {
            data["refCount"] = data["refCount"] ? data["refCount"] + 1 : 1;

            // zero gravity and set ignoreForCollisions in a way that lets us put them back, after all grabs are done
            if (data["refCount"] == 1) {
                data["heartBeat"] = now;
                this.lastHeartBeat = now;

                this.isInitialGrab = true;
                data["gravity"] = grabbedProperties.gravity;
                data["collidesWith"] = grabbedProperties.collidesWith;
                data["collisionless"] = grabbedProperties.collisionless;
                data["dynamic"] = grabbedProperties.dynamic;
                data["parentID"] = wasLoaded ? NULL_UUID : grabbedProperties.parentID;
                data["parentJointIndex"] = grabbedProperties.parentJointIndex;

                var whileHeldProperties = {
                    gravity: {
                        x: 0,
                        y: 0,
                        z: 0
                    },
                    // bummer, it isn't easy to do bitwise collisionMask operations like this:
                    // "collisionMask": COLLISION_MASK_WHILE_GRABBED | grabbedProperties.collisionMask
                    // when using string values
                    "collidesWith": COLLIDES_WITH_WHILE_GRABBED
                };
                Entities.editEntity(entityID, whileHeldProperties);
            } else if (data["refCount"] > 1) {
                if (data["heartBeat"] === undefined ||
                    now - data["heartBeat"] > HEART_BEAT_TIMEOUT) {
                    // this entity has userData suggesting it is grabbed, but nobody is updating the hearbeat.
                    // deactivate it before grabbing.
                    this.resetAbandonedGrab(entityID);
                    grabbedProperties = Entities.getEntityProperties(this.grabbedEntity, GRABBABLE_PROPERTIES);
                    return this.activateEntity(entityID, grabbedProperties, wasLoaded);
                }

                this.isInitialGrab = false;
                // if an object is being grabbed by more than one person (or the same person twice, but nevermind), switch
                // the collision groups so that it wont collide with "other" avatars.  This avoids a situation where two
                // people are holding something and one of them will be able (if the other releases at the right time) to
                // bootstrap themselves with the held object.  This happens because the meaning of "otherAvatar" in
                // the collision mask hinges on who the physics simulation owner is.
                Entities.editEntity(entityID, {"collidesWith": COLLIDES_WITH_WHILE_MULTI_GRABBED});
            }
        }
        setEntityCustomData(GRAB_USER_DATA_KEY, entityID, data);
        return data;
    };

    this.checkForStrayChildren = function() {
        // sometimes things can get parented to a hand and this script is unaware.  Search for such entities and
        // unhook them.
        var handJointIndex = MyAvatar.getJointIndex(this.hand === RIGHT_HAND ? "RightHand" : "LeftHand");
        var children = Entities.getChildrenIDsOfJoint(MyAvatar.sessionUUID, handJointIndex);
        children.forEach(function(childID) {
            print("disconnecting stray child of hand: (" + _this.hand + ") " + childID);
            Entities.editEntity(childID, {parentID: NULL_UUID});
        });
    }

    this.deactivateEntity = function(entityID, noVelocity) {
        var deactiveProps;

        if (!this.entityActivated) {
            return;
        }
        this.entityActivated = false;

        var data = getEntityCustomData(GRAB_USER_DATA_KEY, entityID, {});
        if (data && data["refCount"]) {
            data["refCount"] = data["refCount"] - 1;
            if (data["refCount"] < 1) {
                deactiveProps = {
                    gravity: data["gravity"],
                    collidesWith: data["collidesWith"],
                    collisionless: data["collisionless"],
                    dynamic: data["dynamic"],
                    parentID: data["parentID"],
                    parentJointIndex: data["parentJointIndex"]
                };

                // things that are held by parenting and dropped with no velocity will end up as "static" in bullet.  If
                // it looks like the dropped thing should fall, give it a little velocity.
                var props = Entities.getEntityProperties(entityID, ["parentID", "velocity", "dynamic", "shapeType"])
                var parentID = props.parentID;

                var doSetVelocity = false;
                if (parentID != NULL_UUID && deactiveProps.parentID == NULL_UUID && propsArePhysical(props)) {
                    // TODO: EntityScriptingInterface::convertLocationToScriptSemantics should be setting up
                    // props.velocity to be a world-frame velocity and localVelocity to be vs parent.  Until that
                    // is done, we use a measured velocity here so that things held via a bumper-grab / parenting-grab
                    // can be thrown.
                    doSetVelocity = true;
                }

                if (!noVelocity &&
                    !doSetVelocity &&
                    parentID == MyAvatar.sessionUUID &&
                    Vec3.length(data["gravity"]) > 0.0 &&
                    data["dynamic"] &&
                    data["parentID"] == NULL_UUID &&
                    !data["collisionless"]) {
                    deactiveProps["velocity"] = {x: 0.0, y: 0.1, z: 0.0};
                    doSetVelocity = false;
                }
                if (noVelocity) {
                    deactiveProps["velocity"] = {x: 0.0, y: 0.0, z: 0.0};
                    deactiveProps["angularVelocity"] = {x: 0.0, y: 0.0, z: 0.0};
                    doSetVelocity = false;
                }

                Entities.editEntity(entityID, deactiveProps);

                if (doSetVelocity) {
                    // this is a continuation of the TODO above -- we shouldn't need to set this here.
                    // do this after the parent has been reset.  setting this at the same time as
                    // the parent causes it to go off in the wrong direction.  This is a bug that should
                    // be fixed.
                    Entities.editEntity(entityID, {
                        velocity: this.currentVelocity
                        // angularVelocity: this.currentAngularVelocity
                    });
                }

                data = null;
            } else if (this.shouldResetParentOnRelease) {
                // we parent-grabbed this from another parent grab.  try to put it back where we found it.
                deactiveProps = {
                    parentID: this.previousParentID,
                    parentJointIndex: this.previousParentJointIndex,
                    velocity: {x: 0.0, y: 0.0, z: 0.0},
                    angularVelocity: {x: 0.0, y: 0.0, z: 0.0}
                };
                Entities.editEntity(entityID, deactiveProps);
            } else if (noVelocity) {
                Entities.editEntity(entityID, {velocity: {x: 0.0, y: 0.0, z: 0.0},
                                               angularVelocity: {x: 0.0, y: 0.0, z: 0.0},
                                               dynamic: data["dynamic"]});
            }
        } else {
            data = null;
        }
        setEntityCustomData(GRAB_USER_DATA_KEY, entityID, data);
    };
}

var rightController = new MyController(RIGHT_HAND);
var leftController = new MyController(LEFT_HAND);

var MAPPING_NAME = "com.highfidelity.handControllerGrab";

var mapping = Controller.newMapping(MAPPING_NAME);
mapping.from([Controller.Standard.RT]).peek().to(rightController.triggerPress);
mapping.from([Controller.Standard.LT]).peek().to(leftController.triggerPress);

mapping.from([Controller.Standard.RB]).peek().to(rightController.secondaryPress);
mapping.from([Controller.Standard.LB]).peek().to(leftController.secondaryPress);
mapping.from([Controller.Standard.LeftGrip]).peek().to(leftController.secondaryPress);
mapping.from([Controller.Standard.RightGrip]).peek().to(rightController.secondaryPress);

mapping.from([Controller.Standard.LeftPrimaryThumb]).peek().to(leftController.thumbPress);
mapping.from([Controller.Standard.RightPrimaryThumb]).peek().to(rightController.thumbPress);

Controller.enableMapping(MAPPING_NAME);

//the section below allows the grab script to listen for messages that disable either one or both hands.  useful for two handed items
var handToDisable = 'none';

function update(deltaTime) {
    if (handToDisable !== LEFT_HAND && handToDisable !== 'both') {
        leftController.update(deltaTime);
    }
    if (handToDisable !== RIGHT_HAND && handToDisable !== 'both') {
        rightController.update(deltaTime);
    }
}

Messages.subscribe('Hifi-Hand-Disabler');
Messages.subscribe('Hifi-Hand-Grab');
Messages.subscribe('Hifi-Hand-RayPick-Blacklist');
Messages.subscribe('Hifi-Object-Manipulation');

var handleHandMessages = function(channel, message, sender) {
    var data;
    if (sender === MyAvatar.sessionUUID) {
        if (channel === 'Hifi-Hand-Disabler') {
            if (message === 'left') {
                handToDisable = LEFT_HAND;
            }
            if (message === 'right') {
                handToDisable = RIGHT_HAND;
            }
            if (message === 'both' || message === 'none') {
                handToDisable = message;
            }
        } else if (channel === 'Hifi-Hand-Grab') {
            try {
                data = JSON.parse(message);
                var selectedController = (data.hand === 'left') ? leftController : rightController;
                selectedController.release();
                selectedController.setState(STATE_HOLD, "Hifi-Hand-Grab msg received");
                selectedController.grabbedEntity = data.entityID;

            } catch (e) {
                print("WARNING: error parsing Hifi-Hand-Grab message");
            }

        } else if (channel === 'Hifi-Hand-RayPick-Blacklist') {
            try {
                data = JSON.parse(message);
                var action = data.action;
                var id = data.id;
                var index = blacklist.indexOf(id);

                if (action === 'add' && index === -1) {
                    blacklist.push(id);
                }
                if (action === 'remove') {
                    if (index > -1) {
                        blacklist.splice(index, 1);
                    }
                }

            } catch (e) {
                print("WARNING: error parsing Hifi-Hand-RayPick-Blacklist message");
            }
        }
    }
}

Messages.messageReceived.connect(handleHandMessages);

function cleanup() {
    rightController.cleanup();
    leftController.cleanup();
    Controller.disableMapping(MAPPING_NAME);
    Reticle.setVisible(true);
    Menu.removeMenuItem("Developer > Hands", "Drop Without Shake");
}

Script.scriptEnding.connect(cleanup);
Script.update.connect(update);

if (!Menu.menuExists("Developer > Grab Script")) {
    Menu.addMenu("Developer > Grab Script");
}

Menu.addMenuItem({
    menuName: "Developer > Grab Script",
    menuItemName: "Drop Without Shake",
    isCheckable: true,
    isChecked: DROP_WITHOUT_SHAKE
});

Menu.addMenuItem({
    menuName: "Developer > Grab Script",
    menuItemName: "Draw Grab Boxes",
    isCheckable: true,
    isChecked: DRAW_GRAB_BOXES
});

function handleMenuItemEvent(menuItem) {
    if (menuItem === "Drop Without Shake") {
        DROP_WITHOUT_SHAKE = Menu.isOptionChecked("Drop Without Shake");
    }
    if (menuItem === "Draw Grab Boxes") {
        DRAW_GRAB_BOXES = Menu.isOptionChecked("Draw Grab Boxes");
        DRAW_HAND_SPHERES = DRAW_GRAB_BOXES;
    }
}

Menu.menuItemEvent.connect(handleMenuItemEvent);
<|MERGE_RESOLUTION|>--- conflicted
+++ resolved
@@ -1282,22 +1282,14 @@
         });
 
         var rayPickInfo = this.calcRayPickInfo(this.hand);
-<<<<<<< HEAD
-        this.intersectionDistance = rayPickInfo.distance;
-
         if (rayPickInfo.entityID) {
+            this.intersectionDistance = rayPickInfo.distance;
             this.entityPropertyCache.updateEntity(rayPickInfo.entityID);
             if (this.entityIsGrabbable(rayPickInfo.entityID) && rayPickInfo.distance < NEAR_GRAB_PICK_RADIUS) {
                 grabbableEntities.push(rayPickInfo.entityID);
             }
-=======
-        if (rayPickInfo.entityID) {
-            candidateEntities.push(rayPickInfo.entityID);
-            this.entityPropertyCache.addEntity(rayPickInfo.entityID);
-            this.intersectionDistance = rayPickInfo.distance;
         } else {
             this.intersectionDistance = 0;
->>>>>>> 6a1dd235
         }
 
         if (grabbableEntities.length > 0) {
