"use strict";

//  handControllerGrab.js
//
//  Created by Eric Levin on  9/2/15
//  Additions by James B. Pollack @imgntn on 9/24/2015
//  Additions By Seth Alves on 10/20/2015
//  Copyright 2015 High Fidelity, Inc.
//
//  Grabs physically moveable entities with hydra-like controllers; it works for either near or far objects.
//
//  Distributed under the Apache License, Version 2.0.
//  See the accompanying file LICENSE or http://www.apache.org/licenses/LICENSE-2.0.html

/* global getEntityCustomData, flatten, Xform, Script, Quat, Vec3, MyAvatar, Entities, Overlays, Settings,
    Reticle, Controller, Camera, Messages, Mat4, getControllerWorldLocation, getGrabPointSphereOffset,
   setGrabCommunications, Menu, HMD, isInEditMode */
/* eslint indent: ["error", 4, { "outerIIFEBody": 0 }] */

(function() { // BEGIN LOCAL_SCOPE

Script.include("/~/system/libraries/utils.js");
Script.include("/~/system/libraries/Xform.js");
Script.include("/~/system/libraries/controllers.js");

//
// add lines where the hand ray picking is happening
//

var WANT_DEBUG = false;
var WANT_DEBUG_STATE = false;
var WANT_DEBUG_SEARCH_NAME = null;

var FORCE_IGNORE_IK = false;
var SHOW_GRAB_POINT_SPHERE = false;

//
// these tune time-averaging and "on" value for analog trigger
//

var TRIGGER_SMOOTH_RATIO = 0.1; //  Time averaging of trigger - 0.0 disables smoothing
var TRIGGER_OFF_VALUE = 0.1;
var TRIGGER_ON_VALUE = TRIGGER_OFF_VALUE + 0.05; //  Squeezed just enough to activate search or near grab

var BUMPER_ON_VALUE = 0.5;

var THUMB_ON_VALUE = 0.5;

var HAPTIC_PULSE_STRENGTH = 1.0;
var HAPTIC_PULSE_DURATION = 13.0;
var HAPTIC_TEXTURE_STRENGTH = 0.1;
var HAPTIC_TEXTURE_DURATION = 3.0;
var HAPTIC_TEXTURE_DISTANCE = 0.002;
var HAPTIC_DEQUIP_STRENGTH = 0.75;
var HAPTIC_DEQUIP_DURATION = 50.0;

// triggered when stylus presses a web overlay/entity
var HAPTIC_STYLUS_STRENGTH = 1.0;
var HAPTIC_STYLUS_DURATION = 20.0;

// triggerd when ui laser presses a web overlay/entity
var HAPTIC_LASER_UI_STRENGTH = 1.0;
var HAPTIC_LASER_UI_DURATION = 20.0;

var HAND_HEAD_MIX_RATIO = 0.0; //  0 = only use hands for search/move.  1 = only use head for search/move.

var PICK_WITH_HAND_RAY = true;

var EQUIP_SPHERE_SCALE_FACTOR = 0.65;

var WEB_DISPLAY_STYLUS_DISTANCE = 0.5;
var WEB_STYLUS_LENGTH = 0.2;
var WEB_TOUCH_Y_OFFSET = 0.05; // how far forward (or back with a negative number) to slide stylus in hand
var WEB_TOUCH_TOO_CLOSE = 0.03; // if the stylus is pushed far though the web surface, don't consider it touching
var WEB_TOUCH_Y_TOUCH_DEADZONE_SIZE = 0.01;

//
// distant manipulation
//

var DISTANCE_HOLDING_RADIUS_FACTOR = 3.5; // multiplied by distance between hand and object
var DISTANCE_HOLDING_ACTION_TIMEFRAME = 0.1; // how quickly objects move to their new position
var DISTANCE_HOLDING_UNITY_MASS = 1200; //  The mass at which the distance holding action timeframe is unmodified
var DISTANCE_HOLDING_UNITY_DISTANCE = 6; //  The distance at which the distance holding action timeframe is unmodified
var MOVE_WITH_HEAD = true; // experimental head-control of distantly held objects

var COLORS_GRAB_SEARCHING_HALF_SQUEEZE = {
    red: 10,
    green: 10,
    blue: 255
};

var COLORS_GRAB_SEARCHING_FULL_SQUEEZE = {
    red: 250,
    green: 10,
    blue: 10
};

var COLORS_GRAB_DISTANCE_HOLD = {
    red: 238,
    green: 75,
    blue: 214
};

var PICK_MAX_DISTANCE = 500; // max length of pick-ray

//
// near grabbing
//

var EQUIP_RADIUS = 0.2; // radius used for palm vs equip-hotspot for equipping.
// if EQUIP_HOTSPOT_RENDER_RADIUS is greater than zero, the hotspot will appear before the hand
// has reached the required position, and then grow larger once the hand is close enough to equip.
var EQUIP_HOTSPOT_RENDER_RADIUS = 0.0; // radius used for palm vs equip-hotspot for rendering hot-spots
var MAX_EQUIP_HOTSPOT_RADIUS = 1.0;

var NEAR_GRABBING_ACTION_TIMEFRAME = 0.05; // how quickly objects move to their new position

var NEAR_GRAB_RADIUS = 0.1; // radius used for palm vs object for near grabbing.
var NEAR_GRAB_MAX_DISTANCE = 1.0; // you cannot grab objects that are this far away from your hand

var NEAR_GRAB_PICK_RADIUS = 0.25; // radius used for search ray vs object for near grabbing.
var NEAR_GRABBING_KINEMATIC = true; // force objects to be kinematic when near-grabbed

// if an equipped item is "adjusted" to be too far from the hand it's in, it will be unequipped.
var CHECK_TOO_FAR_UNEQUIP_TIME = 0.3; // seconds, duration between checks


var GRAB_POINT_SPHERE_RADIUS = NEAR_GRAB_RADIUS;
var GRAB_POINT_SPHERE_COLOR = { red: 240, green: 240, blue: 240 };
var GRAB_POINT_SPHERE_ALPHA = 0.85;

//
// other constants
//

var RIGHT_HAND = 1;
var LEFT_HAND = 0;

var ZERO_VEC = {
    x: 0,
    y: 0,
    z: 0
};

var ONE_VEC = {
    x: 1,
    y: 1,
    z: 1
};

var NULL_UUID = "{00000000-0000-0000-0000-000000000000}";
var AVATAR_SELF_ID = "{00000000-0000-0000-0000-000000000001}";

var DEFAULT_REGISTRATION_POINT = { x: 0.5, y: 0.5, z: 0.5 };
var INCHES_TO_METERS = 1.0 / 39.3701;


// these control how long an abandoned pointer line or action will hang around
var ACTION_TTL = 15; // seconds
var ACTION_TTL_REFRESH = 5;
var PICKS_PER_SECOND_PER_HAND = 60;
var MSECS_PER_SEC = 1000.0;
var GRABBABLE_PROPERTIES = [
    "position",
    "registrationPoint",
    "rotation",
    "gravity",
    "collidesWith",
    "dynamic",
    "collisionless",
    "locked",
    "name",
    "shapeType",
    "parentID",
    "parentJointIndex",
    "density",
    "dimensions",
    "userData"
];

var GRABBABLE_DATA_KEY = "grabbableKey"; // shared with grab.js

var DEFAULT_GRABBABLE_DATA = {
    disableReleaseVelocity: false
};

// sometimes we want to exclude objects from being picked
var USE_BLACKLIST = true;
var blacklist = [];

var FORBIDDEN_GRAB_NAMES = ["Grab Debug Entity", "grab pointer"];
var FORBIDDEN_GRAB_TYPES = ["Unknown", "Light", "PolyLine", "Zone"];

var holdEnabled = true;
var nearGrabEnabled = true;
var farGrabEnabled = true;
var myAvatarScalingEnabled = true;
var objectScalingEnabled = true;
var mostRecentSearchingHand = RIGHT_HAND;
var DEFAULT_SPHERE_MODEL_URL = "http://hifi-content.s3.amazonaws.com/alan/dev/equip-Fresnel-3.fbx";
var HARDWARE_MOUSE_ID = 0;  // Value reserved for hardware mouse.

// states for the state machine
var STATE_OFF = 0;
var STATE_SEARCHING = 1;
var STATE_DISTANCE_HOLDING = 2;
var STATE_NEAR_GRABBING = 3;
var STATE_NEAR_TRIGGER = 4;
var STATE_FAR_TRIGGER = 5;
var STATE_HOLD = 6;
var STATE_ENTITY_STYLUS_TOUCHING = 7;
var STATE_ENTITY_LASER_TOUCHING = 8;
var STATE_OVERLAY_STYLUS_TOUCHING = 9;
var STATE_OVERLAY_LASER_TOUCHING = 10;

var CONTROLLER_STATE_MACHINE = {};

CONTROLLER_STATE_MACHINE[STATE_OFF] = {
    name: "off",
    enterMethod: "offEnter",
    updateMethod: "off"
};
CONTROLLER_STATE_MACHINE[STATE_SEARCHING] = {
    name: "searching",
    enterMethod: "searchEnter",
    updateMethod: "search"
};
CONTROLLER_STATE_MACHINE[STATE_DISTANCE_HOLDING] = {
    name: "distance_holding",
    enterMethod: "distanceHoldingEnter",
    updateMethod: "distanceHolding"
};
CONTROLLER_STATE_MACHINE[STATE_NEAR_GRABBING] = {
    name: "near_grabbing",
    enterMethod: "nearGrabbingEnter",
    updateMethod: "nearGrabbing"
};
CONTROLLER_STATE_MACHINE[STATE_HOLD] = {
    name: "hold",
    enterMethod: "nearGrabbingEnter",
    updateMethod: "nearGrabbing"
};
CONTROLLER_STATE_MACHINE[STATE_NEAR_TRIGGER] = {
    name: "trigger",
    enterMethod: "nearTriggerEnter",
    updateMethod: "nearTrigger"
};
CONTROLLER_STATE_MACHINE[STATE_FAR_TRIGGER] = {
    name: "far_trigger",
    enterMethod: "farTriggerEnter",
    updateMethod: "farTrigger"
};
CONTROLLER_STATE_MACHINE[STATE_ENTITY_STYLUS_TOUCHING] = {
    name: "entityTouching",
    enterMethod: "entityTouchingEnter",
    exitMethod: "entityTouchingExit",
    updateMethod: "entityTouching"
};
CONTROLLER_STATE_MACHINE[STATE_ENTITY_LASER_TOUCHING] = CONTROLLER_STATE_MACHINE[STATE_ENTITY_STYLUS_TOUCHING];
CONTROLLER_STATE_MACHINE[STATE_OVERLAY_STYLUS_TOUCHING] = {
    name: "overlayTouching",
    enterMethod: "overlayTouchingEnter",
    exitMethod: "overlayTouchingExit",
    updateMethod: "overlayTouching"
};
CONTROLLER_STATE_MACHINE[STATE_OVERLAY_LASER_TOUCHING] = CONTROLLER_STATE_MACHINE[STATE_OVERLAY_STYLUS_TOUCHING];

// Object assign  polyfill
if (typeof Object.assign != 'function') {
  Object.assign = function(target, varArgs) {
    'use strict';
    if (target == null) {
      throw new TypeError('Cannot convert undefined or null to object');
    }
    var to = Object(target);
    for (var index = 1; index < arguments.length; index++) {
      var nextSource = arguments[index];
      if (nextSource != null) {
        for (var nextKey in nextSource) {
          if (Object.prototype.hasOwnProperty.call(nextSource, nextKey)) {
            to[nextKey] = nextSource[nextKey];
          }
        }
      }
    }
    return to;
  };
}

function distanceBetweenPointAndEntityBoundingBox(point, entityProps) {
    var entityXform = new Xform(entityProps.rotation, entityProps.position);
    var localPoint = entityXform.inv().xformPoint(point);
    var minOffset = Vec3.multiplyVbyV(entityProps.registrationPoint, entityProps.dimensions);
    var maxOffset = Vec3.multiplyVbyV(Vec3.subtract(ONE_VEC, entityProps.registrationPoint), entityProps.dimensions);
    var localMin = Vec3.subtract(entityXform.trans, minOffset);
    var localMax = Vec3.sum(entityXform.trans, maxOffset);

    var v = {x: localPoint.x, y: localPoint.y, z: localPoint.z};
    v.x = Math.max(v.x, localMin.x);
    v.x = Math.min(v.x, localMax.x);
    v.y = Math.max(v.y, localMin.y);
    v.y = Math.min(v.y, localMax.y);
    v.z = Math.max(v.z, localMin.z);
    v.z = Math.min(v.z, localMax.z);

    return Vec3.distance(v, localPoint);
}

function projectOntoXYPlane(worldPos, position, rotation, dimensions, registrationPoint) {
    var invRot = Quat.inverse(rotation);
    var localPos = Vec3.multiplyQbyV(invRot, Vec3.subtract(worldPos, position));
    var invDimensions = { x: 1 / dimensions.x,
                          y: 1 / dimensions.y,
                          z: 1 / dimensions.z };
    var normalizedPos = Vec3.sum(Vec3.multiplyVbyV(localPos, invDimensions), registrationPoint);
    return { x: normalizedPos.x * dimensions.x,
             y: (1 - normalizedPos.y) * dimensions.y }; // flip y-axis
}

function projectOntoEntityXYPlane(entityID, worldPos) {
    var props = entityPropertiesCache.getProps(entityID);
    return projectOntoXYPlane(worldPos, props.position, props.rotation, props.dimensions, props.registrationPoint);
}

function projectOntoOverlayXYPlane(overlayID, worldPos) {
    var position = Overlays.getProperty(overlayID, "position");
    var rotation = Overlays.getProperty(overlayID, "rotation");
    var dimensions;

    var dpi = Overlays.getProperty(overlayID, "dpi");
    if (dpi) {
        // Calculate physical dimensions for web3d overlay from resolution and dpi; "dimensions" property is used as a scale.
        var resolution = Overlays.getProperty(overlayID, "resolution");
        resolution.z = 1;  // Circumvent divide-by-zero.
        var scale = Overlays.getProperty(overlayID, "dimensions");
        scale.z = 0.01;    // overlay dimensions are 2D, not 3D.
        dimensions = Vec3.multiplyVbyV(Vec3.multiply(resolution, INCHES_TO_METERS / dpi), scale);
    } else {
        dimensions = Overlays.getProperty(overlayID, "dimensions");
        dimensions.z = 0.01;    // overlay dimensions are 2D, not 3D.
    }

    return projectOntoXYPlane(worldPos, position, rotation, dimensions, DEFAULT_REGISTRATION_POINT);
}

function handLaserIntersectItem(position, rotation, start) {
    var worldHandPosition = start.position;
    var worldHandRotation = start.orientation;

    if (position) {
        var planePosition = position;
        var planeNormal = Vec3.multiplyQbyV(rotation, {x: 0, y: 0, z: 1.0});
        var rayStart = worldHandPosition;
        var rayDirection = Quat.getUp(worldHandRotation);
        var intersectionInfo = rayIntersectPlane(planePosition, planeNormal, rayStart, rayDirection);

        var intersectionPoint = planePosition;
        if (intersectionInfo.hit && intersectionInfo.distance > 0) {
            intersectionPoint = Vec3.sum(rayStart, Vec3.multiply(intersectionInfo.distance, rayDirection));
        } else {
            intersectionPoint = planePosition;
        }
        intersectionInfo.point = intersectionPoint;
        intersectionInfo.normal = planeNormal;
        intersectionInfo.searchRay = {
            origin: rayStart,
            direction: rayDirection,
            length: PICK_MAX_DISTANCE
        };
        return intersectionInfo;
    } else {
        // entity has been destroyed? or is no longer in cache
        return null;
    }
}

function handLaserIntersectEntity(entityID, start) {
    var props = entityPropertiesCache.getProps(entityID);
    return handLaserIntersectItem(props.position, props.rotation, start);
}

function handLaserIntersectOverlay(overlayID, start) {
    var position = Overlays.getProperty(overlayID, "position");
    var rotation = Overlays.getProperty(overlayID, "rotation");
    return handLaserIntersectItem(position, rotation, start);
}

function rayIntersectPlane(planePosition, planeNormal, rayStart, rayDirection) {
    var rayDirectionDotPlaneNormal = Vec3.dot(rayDirection, planeNormal);
    if (rayDirectionDotPlaneNormal > 0.00001 || rayDirectionDotPlaneNormal < -0.00001) {
        var rayStartDotPlaneNormal = Vec3.dot(Vec3.subtract(planePosition, rayStart), planeNormal);
        var distance = rayStartDotPlaneNormal / rayDirectionDotPlaneNormal;
        return {hit: true, distance: distance};
    } else {
        // ray is parallel to the plane
        return {hit: false, distance: 0};
    }
}

function stateToName(state) {
    return CONTROLLER_STATE_MACHINE[state] ? CONTROLLER_STATE_MACHINE[state].name : "???";
}

function getTag() {
    return "grab-" + MyAvatar.sessionUUID;
}

function colorPow(color, power) {
    return {
        red: Math.pow(color.red / 255.0, power) * 255,
        green: Math.pow(color.green / 255.0, power) * 255,
        blue: Math.pow(color.blue / 255.0, power) * 255
    };
}

function entityHasActions(entityID) {
    return Entities.getActionIDs(entityID).length > 0;
}

function findRayIntersection(pickRay, precise, include, exclude) {
    var entities = Entities.findRayIntersection(pickRay, precise, include, exclude, true);
    var overlays = Overlays.findRayIntersection(pickRay, precise, [], [HMD.tabletID]);
    if (!overlays.intersects || (entities.intersects && (entities.distance <= overlays.distance))) {
        return entities;
    }
    return overlays;
}

function entityIsGrabbedByOther(entityID) {
    // by convention, a distance grab sets the tag of its action to be grab-*owner-session-id*.
    var actionIDs = Entities.getActionIDs(entityID);
    for (var actionIndex = 0; actionIndex < actionIDs.length; actionIndex++) {
        var actionID = actionIDs[actionIndex];
        var actionArguments = Entities.getActionArguments(entityID, actionID);
        var tag = actionArguments.tag;
        if (tag == getTag()) {
            // we see a grab-*uuid* shaped tag, but it's our tag, so that's okay.
            continue;
        }
        if (tag.slice(0, 5) == "grab-") {
            // we see a grab-*uuid* shaped tag and it's not ours, so someone else is grabbing it.
            return true;
        }
    }
    return false;
}

function propsArePhysical(props) {
    if (!props.dynamic) {
        return false;
    }
    var isPhysical = (props.shapeType && props.shapeType != 'none');
    return isPhysical;
}

var USE_ATTACH_POINT_SETTINGS = true;

var ATTACH_POINT_SETTINGS = "io.highfidelity.attachPoints";

function getAttachPointSettings() {
    try {
        var str = Settings.getValue(ATTACH_POINT_SETTINGS);
        if (str === "false") {
            return {};
        } else {
            return JSON.parse(str);
        }
    } catch (err) {
        print("Error parsing attachPointSettings: " + err);
        return {};
    }
}

function setAttachPointSettings(attachPointSettings) {
    var str = JSON.stringify(attachPointSettings);
    Settings.setValue(ATTACH_POINT_SETTINGS, str);
}

function getAttachPointForHotspotFromSettings(hotspot, hand) {
    var attachPointSettings = getAttachPointSettings();
    var jointName = (hand === RIGHT_HAND) ? "RightHand" : "LeftHand";
    var joints = attachPointSettings[hotspot.key];
    if (joints) {
        return joints[jointName];
    } else {
        return undefined;
    }
}

function storeAttachPointForHotspotInSettings(hotspot, hand, offsetPosition, offsetRotation) {
    var attachPointSettings = getAttachPointSettings();
    var jointName = (hand === RIGHT_HAND) ? "RightHand" : "LeftHand";
    var joints = attachPointSettings[hotspot.key];
    if (!joints) {
        joints = {};
        attachPointSettings[hotspot.key] = joints;
    }
    joints[jointName] = [offsetPosition, offsetRotation];
    setAttachPointSettings(attachPointSettings);
}

// If another script is managing the reticle (as is done by HandControllerPointer), we should not be setting it here,
// and we should not be showing lasers when someone else is using the Reticle to indicate a 2D minor mode.
var EXTERNALLY_MANAGED_2D_MINOR_MODE = true;

function isEditing() {
    return EXTERNALLY_MANAGED_2D_MINOR_MODE && isInEditMode();
}

function isIn2DMode() {
    // In this version, we make our own determination of whether we're aimed a HUD element,
    // because other scripts (such as handControllerPointer) might be using some other visualization
    // instead of setting Reticle.visible.
    return (EXTERNALLY_MANAGED_2D_MINOR_MODE &&
        (Reticle.pointingAtSystemOverlay || Overlays.getOverlayAtPoint(Reticle.position)));
}

function restore2DMode() {
    if (!EXTERNALLY_MANAGED_2D_MINOR_MODE) {
        Reticle.setVisible(true);
    }
}

// EntityPropertiesCache is a helper class that contains a cache of entity properties.
// the hope is to prevent excess calls to Entity.getEntityProperties()
//
// usage:
//   call EntityPropertiesCache.addEntities with all the entities that you are interested in.
//   This will fetch their properties.  Then call EntityPropertiesCache.getProps to receive an object
//   containing a cache of all the properties previously fetched.
function EntityPropertiesCache() {
    this.cache = {};
}
EntityPropertiesCache.prototype.clear = function() {
    this.cache = {};
};
EntityPropertiesCache.prototype.addEntity = function(entityID) {
    var cacheEntry = this.cache[entityID];
    if (cacheEntry && cacheEntry.refCount) {
        cacheEntry.refCount += 1;
    } else {
        this._updateCacheEntry(entityID);
    }
};
EntityPropertiesCache.prototype.addEntities = function(entities) {
    var _this = this;
    entities.forEach(function(entityID) {
        _this.addEntity(entityID);
    });
};
EntityPropertiesCache.prototype._updateCacheEntry = function(entityID) {
    var props = Entities.getEntityProperties(entityID, GRABBABLE_PROPERTIES);

    // convert props.userData from a string to an object.
    var userData = {};
    if (props.userData) {
        try {
            userData = JSON.parse(props.userData);
        } catch (err) {
            print("WARNING: malformed userData on " + entityID + ", name = " + props.name + ", error = " + err);
        }
    }
    props.userData = userData;
    props.refCount = 1;

    this.cache[entityID] = props;
};
EntityPropertiesCache.prototype.update = function() {
    // delete any cacheEntries with zero refCounts.
    var entities = Object.keys(this.cache);
    for (var i = 0; i < entities.length; i++) {
        var props = this.cache[entities[i]];
        if (props.refCount === 0) {
            delete this.cache[entities[i]];
        } else {
            props.refCount = 0;
        }
    }
};
EntityPropertiesCache.prototype.getProps = function(entityID) {
    var obj = this.cache[entityID];
    return obj ? obj : undefined;
};
EntityPropertiesCache.prototype.getGrabbableProps = function(entityID) {
    var props = this.cache[entityID];
    if (props) {
        return props.userData.grabbableKey ? props.userData.grabbableKey : DEFAULT_GRABBABLE_DATA;
    } else {
        return undefined;
    }
};
EntityPropertiesCache.prototype.getGrabProps = function(entityID) {
    var props = this.cache[entityID];
    if (props) {
        return props.userData.grabKey ? props.userData.grabKey : {};
    } else {
        return undefined;
    }
};
EntityPropertiesCache.prototype.getWearableProps = function(entityID) {
    var props = this.cache[entityID];
    if (props) {
        return props.userData.wearable ? props.userData.wearable : {};
    } else {
        return undefined;
    }
};
EntityPropertiesCache.prototype.getEquipHotspotsProps = function(entityID) {
    var props = this.cache[entityID];
    if (props) {
        return props.userData.equipHotspots ? props.userData.equipHotspots : {};
    } else {
        return undefined;
    }
};

// global cache
var entityPropertiesCache = new EntityPropertiesCache();

// Each overlayInfoSet describes a single equip hotspot.
// It is an object with the following keys:
//   timestamp - last time this object was updated, used to delete stale hotspot overlays.
//   entityID - entity assosicated with this hotspot
//   localPosition - position relative to the entity
//   hotspot - hotspot object
//   overlays - array of overlay objects created by Overlay.addOverlay()
//   currentSize - current animated scale value
//   targetSize - the target of our scale animations
//   type - "sphere" or "model".
function EquipHotspotBuddy() {
    // holds map from {string} hotspot.key to {object} overlayInfoSet.
    this.map = {};

    // array of all hotspots that are highlighed.
    this.highlightedHotspots = [];
}
EquipHotspotBuddy.prototype.clear = function() {
    var keys = Object.keys(this.map);
    for (var i = 0; i < keys.length; i++) {
        var overlayInfoSet = this.map[keys[i]];
        this.deleteOverlayInfoSet(overlayInfoSet);
    }
    this.map = {};
    this.highlightedHotspots = [];
};
EquipHotspotBuddy.prototype.highlightHotspot = function(hotspot) {
    this.highlightedHotspots.push(hotspot.key);
};
EquipHotspotBuddy.prototype.updateHotspot = function(hotspot, timestamp) {
    var overlayInfoSet = this.map[hotspot.key];
    if (!overlayInfoSet) {
        // create a new overlayInfoSet
        overlayInfoSet = {
            timestamp: timestamp,
            entityID: hotspot.entityID,
            localPosition: hotspot.localPosition,
            hotspot: hotspot,
            currentSize: 0,
            targetSize: 1,
            overlays: []
        };

        var diameter = hotspot.radius * 2;

        // override default sphere with a user specified model, if it exists.
        overlayInfoSet.overlays.push(Overlays.addOverlay("model", {
            name: "hotspot overlay",
            url: hotspot.modelURL ? hotspot.modelURL : DEFAULT_SPHERE_MODEL_URL,
            position: hotspot.worldPosition,
            rotation: {
                x: 0,
                y: 0,
                z: 0,
                w: 1
            },
            dimensions: diameter * EQUIP_SPHERE_SCALE_FACTOR,
            scale: hotspot.modelScale,
            ignoreRayIntersection: true
        }));
        overlayInfoSet.type = "model";
        this.map[hotspot.key] = overlayInfoSet;
    } else {
        overlayInfoSet.timestamp = timestamp;
    }
};
EquipHotspotBuddy.prototype.updateHotspots = function(hotspots, timestamp) {
    var _this = this;
    hotspots.forEach(function(hotspot) {
        _this.updateHotspot(hotspot, timestamp);
    });
    this.highlightedHotspots = [];
};
EquipHotspotBuddy.prototype.update = function(deltaTime, timestamp) {

    var HIGHLIGHT_SIZE = 1.1;
    var NORMAL_SIZE = 1.0;

    var keys = Object.keys(this.map);
    for (var i = 0; i < keys.length; i++) {
        var overlayInfoSet = this.map[keys[i]];

        // this overlayInfo is highlighted.
        if (this.highlightedHotspots.indexOf(keys[i]) != -1) {
            overlayInfoSet.targetSize = HIGHLIGHT_SIZE;
        } else {
            overlayInfoSet.targetSize = NORMAL_SIZE;
        }

        // start to fade out this hotspot.
        if (overlayInfoSet.timestamp != timestamp) {
            // because this item timestamp has expired, it might not be in the cache anymore....
            entityPropertiesCache.addEntity(overlayInfoSet.entityID);
            overlayInfoSet.targetSize = 0;
        }

        // animate the size.
        var SIZE_TIMESCALE = 0.1;
        var tau = deltaTime / SIZE_TIMESCALE;
        if (tau > 1.0) {
            tau = 1.0;
        }
        overlayInfoSet.currentSize += (overlayInfoSet.targetSize - overlayInfoSet.currentSize) * tau;

        if (overlayInfoSet.timestamp != timestamp && overlayInfoSet.currentSize <= 0.05) {
            // this is an old overlay, that has finished fading out, delete it!
            overlayInfoSet.overlays.forEach(Overlays.deleteOverlay);
            delete this.map[keys[i]];
        } else {
            // update overlay position, rotation to follow the object it's attached to.

            var props = entityPropertiesCache.getProps(overlayInfoSet.entityID);
            var entityXform = new Xform(props.rotation, props.position);
            var position = entityXform.xformPoint(overlayInfoSet.localPosition);

            var dimensions;
            if (overlayInfoSet.type == "sphere") {
                dimensions = overlayInfoSet.hotspot.radius * 2 * overlayInfoSet.currentSize * EQUIP_SPHERE_SCALE_FACTOR;
            } else {
                dimensions = overlayInfoSet.hotspot.radius * 2 * overlayInfoSet.currentSize;
            }

            overlayInfoSet.overlays.forEach(function(overlay) {
                Overlays.editOverlay(overlay, {
                    position: position,
                    rotation: props.rotation,
                    dimensions: dimensions
                });
            });
        }
    }
};

// global EquipHotspotBuddy instance
var equipHotspotBuddy = new EquipHotspotBuddy();

function MyController(hand) {
    this.hand = hand;
    this.autoUnequipCounter = 0;
    this.grabPointIntersectsEntity = false;
    this.stylus = null;
    this.homeButtonTouched = false;
    this.editTriggered = false;
<<<<<<< HEAD
=======

    this.controllerJointIndex = MyAvatar.getJointIndex(this.hand === RIGHT_HAND ?
                                                       "_CONTROLLER_RIGHTHAND" :
                                                       "_CONTROLLER_LEFTHAND");
>>>>>>> f055711c

    // Until there is some reliable way to keep track of a "stack" of parentIDs, we'll have problems
    // when more than one avatar does parenting grabs on things.  This script tries to work
    // around this with two associative arrays: previousParentID and previousParentJointIndex.  If
    // (1) avatar-A does a parenting grab on something, and then (2) avatar-B takes it, and (3) avatar-A
    // releases it and then (4) avatar-B releases it, then avatar-B will set the parent back to
    // avatar-A's hand.  Avatar-A is no longer grabbing it, so it will end up triggering avatar-A's
    // checkForUnexpectedChildren which will put it back to wherever it was when avatar-A initially grabbed it.
    // this will work most of the time, unless avatar-A crashes or logs out while avatar-B is grabbing the
    // entity.  This can also happen when a single avatar passes something from hand to hand.
    this.previousParentID = {};
    this.previousParentJointIndex = {};
    this.previouslyUnhooked = {};

    this.shouldScale = false;
    this.isScalingAvatar = false;

    // handPosition is where the avatar's hand appears to be, in-world.
    this.getHandPosition = function () {
        if (this.hand === RIGHT_HAND) {
            return MyAvatar.getRightPalmPosition();
        } else {
            return MyAvatar.getLeftPalmPosition();
        }
    };
    this.getHandRotation = function () {
        if (this.hand === RIGHT_HAND) {
            return MyAvatar.getRightPalmRotation();
        } else {
            return MyAvatar.getLeftPalmRotation();
        }
    };

    this.handToController = function() {
        return (hand === RIGHT_HAND) ? Controller.Standard.RightHand : Controller.Standard.LeftHand;
    };

    this.actionID = null; // action this script created...
    this.grabbedThingID = null; // on this entity.
    this.grabbedOverlay = null;
    this.state = STATE_OFF;
    this.pointer = null; // entity-id of line object
    this.entityActivated = false;

    this.triggerValue = 0; // rolling average of trigger value
    this.triggerClicked = false;
    this.rawTriggerValue = 0;
    this.rawSecondaryValue = 0;
    this.rawThumbValue = 0;

    // for visualizations
    this.overlayLine = null;
    this.searchSphere = null;

    this.waitForTriggerRelease = false;

    // how far from camera to search intersection?
    var DEFAULT_SEARCH_SPHERE_DISTANCE = 1000;
    this.intersectionDistance = 0.0;
    this.searchSphereDistance = DEFAULT_SEARCH_SPHERE_DISTANCE;

    this.ignoreIK = false;
    this.offsetPosition = Vec3.ZERO;
    this.offsetRotation = Quat.IDENTITY;

    this.lastPickTime = 0;
    this.lastUnequipCheckTime = 0;

    this.equipOverlayInfoSetMap = {};

    this.tabletStabbed = false;
    this.tabletStabbedPos2D = null;
    this.tabletStabbedPos3D = null;

    var _this = this;

    var suppressedIn2D = [STATE_OFF, STATE_SEARCHING];
    this.ignoreInput = function() {
        // We've made the decision to use 'this' for new code, even though it is fragile,
        // in order to keep/ the code uniform without making any no-op line changes.
        return (-1 !== suppressedIn2D.indexOf(this.state)) && isIn2DMode();
    };

    this.update = function(deltaTime, timestamp) {
        this.updateSmoothedTrigger();
        this.maybeScaleMyAvatar();

        if (this.ignoreInput()) {

            // Most hand input is disabled, because we are interacting with the 2d hud.
            // However, we still should check for collisions of the stylus with the web overlay.
            var controllerLocation = getControllerWorldLocation(this.handToController(), true);
            this.processStylus(controllerLocation.position);

            this.turnOffVisualizations();
            return;
        }

        if (CONTROLLER_STATE_MACHINE[this.state]) {
            var updateMethodName = CONTROLLER_STATE_MACHINE[this.state].updateMethod;
            var updateMethod = this[updateMethodName];
            if (updateMethod) {
                updateMethod.call(this, deltaTime, timestamp);
            } else {
                print("WARNING: could not find updateMethod for state " + stateToName(this.state));
            }
        } else {
            print("WARNING: could not find state " + this.state + " in state machine");
        }
    };

    this.callEntityMethodOnGrabbed = function(entityMethodName) {
        if (this.grabbedIsOverlay) {
            return;
        }
        var args = [this.hand === RIGHT_HAND ? "right" : "left", MyAvatar.sessionUUID];
        Entities.callEntityMethod(this.grabbedThingID, entityMethodName, args);
    };

    this.setState = function(newState, reason) {
        if ((isInEditMode() && this.grabbedThingID !== HMD.tabletID) &&
            (newState !== STATE_OFF &&
             newState !== STATE_SEARCHING &&
             newState !== STATE_OVERLAY_STYLUS_TOUCHING &&
             newState !== STATE_OVERLAY_LASER_TOUCHING)) {
            return;
        }
        setGrabCommunications((newState === STATE_DISTANCE_HOLDING) || (newState === STATE_NEAR_GRABBING));
        if (WANT_DEBUG || WANT_DEBUG_STATE) {
            var oldStateName = stateToName(this.state);
            var newStateName = stateToName(newState);
            print("STATE (" + this.hand + "): " + this.state + "-" + newStateName +
                  " <-- " + oldStateName + ", reason = " + reason);
        }

        // exit the old state
        if (CONTROLLER_STATE_MACHINE[this.state]) {
            var exitMethodName = CONTROLLER_STATE_MACHINE[this.state].exitMethod;
            var exitMethod = this[exitMethodName];
            if (exitMethod) {
                exitMethod.call(this);
            }
        } else {
            print("WARNING: could not find state " + this.state + " in state machine");
        }

        this.state = newState;

        // enter the new state
        if (CONTROLLER_STATE_MACHINE[newState]) {
            var enterMethodName = CONTROLLER_STATE_MACHINE[newState].enterMethod;
            var enterMethod = this[enterMethodName];
            if (enterMethod) {
                enterMethod.call(this);
            }
        } else {
            print("WARNING: could not find newState " + newState + " in state machine");
        }
    };

    this.grabPointSphereOn = function() {
        if (!SHOW_GRAB_POINT_SPHERE) {
            return;
        }

        if (!this.grabPointSphere) {
            this.grabPointSphere = Overlays.addOverlay("sphere", {
                name: "grabPointSphere",
                localPosition: getGrabPointSphereOffset(this.handToController()),
                localRotation: { x: 0, y: 0, z: 0, w: 1 },
                dimensions: GRAB_POINT_SPHERE_RADIUS * 2,
                color: GRAB_POINT_SPHERE_COLOR,
                alpha: GRAB_POINT_SPHERE_ALPHA,
                solid: true,
                visible: true,
                ignoreRayIntersection: true,
                drawInFront: false,
                parentID: AVATAR_SELF_ID,
                parentJointIndex: this.controllerJointIndex
            });
        }
    };

    this.grabPointSphereOff = function() {
        if (this.grabPointSphere) {
            Overlays.deleteOverlay(this.grabPointSphere);
            this.grabPointSphere = null;
        }
    };

    this.searchSphereOn = function(location, size, color) {

        var rotation = Quat.lookAt(location, Camera.getPosition(), Vec3.UP);
        var brightColor = colorPow(color, 0.06);
        if (this.searchSphere === null) {
            var sphereProperties = {
                name: "searchSphere",
                position: location,
                rotation: rotation,
                outerRadius: size * 1.2,
                innerColor: brightColor,
                outerColor: color,
                innerAlpha: 0.9,
                outerAlpha: 0.0,
                solid: true,
                ignoreRayIntersection: true,
                drawInFront: true, // Even when burried inside of something, show it.
                visible: true
            };
            this.searchSphere = Overlays.addOverlay("circle3d", sphereProperties);
        } else {
            Overlays.editOverlay(this.searchSphere, {
                position: location,
                rotation: rotation,
                innerColor: brightColor,
                outerColor: color,
                innerAlpha: 1.0,
                outerAlpha: 0.0,
                outerRadius: size * 1.2,
                visible: true,
                ignoreRayIntersection: true
            });
        }
    };

    this.showStylus = function() {
        if (this.stylus) {
            return;
        }

        var stylusProperties = {
            name: "stylus",
            url: Script.resourcesPath() + "meshes/tablet-stylus-fat.fbx",
            localPosition: Vec3.sum({ x: 0.0,
                                      y: WEB_TOUCH_Y_OFFSET,
                                      z: 0.0 },
                                    getGrabPointSphereOffset(this.handToController())),
            localRotation: Quat.fromVec3Degrees({ x: -90, y: 0, z: 0 }),
            dimensions: { x: 0.01, y: 0.01, z: WEB_STYLUS_LENGTH },
            solid: true,
            visible: true,
            ignoreRayIntersection: true,
            drawInFront: false,
            parentID: AVATAR_SELF_ID,
            parentJointIndex: MyAvatar.getJointIndex(this.hand === RIGHT_HAND ?
                                                     "_CAMERA_RELATIVE_CONTROLLER_RIGHTHAND" :
                                                     "_CAMERA_RELATIVE_CONTROLLER_LEFTHAND")
        };
        this.stylus = Overlays.addOverlay("model", stylusProperties);
    };

    this.hideStylus = function() {
        if (!this.stylus) {
            return;
        }
        Overlays.deleteOverlay(this.stylus);
        this.stylus = null;
        if (this.stylusTip) {
            Overlays.deleteOverlay(this.stylusTip);
            this.stylusTip = null;
        }
    };

    this.overlayLineOn = function(closePoint, farPoint, color, farParentID) {
        if (this.overlayLine === null) {
            var lineProperties = {
                name: "line",
                glow: 1.0,
                lineWidth: 5,
                start: closePoint,
                end: farPoint,
                color: color,
                ignoreRayIntersection: true, // always ignore this
                drawInFront: true, // Even when burried inside of something, show it.
                visible: true,
                alpha: 1,
                parentID: AVATAR_SELF_ID,
                parentJointIndex: this.controllerJointIndex,
                endParentID: farParentID
            };
            this.overlayLine = Overlays.addOverlay("line3d", lineProperties);

        } else {
            if (farParentID && farParentID != NULL_UUID) {
                Overlays.editOverlay(this.overlayLine, {
                    color: color,
                    endParentID: farParentID
                });
            } else {
                Overlays.editOverlay(this.overlayLine, {
                    length: Vec3.distance(farPoint, closePoint),
                    color: color,
                    endParentID: farParentID
                });
            }
        }
    };

    this.searchIndicatorOn = function(distantPickRay) {
        var handPosition = distantPickRay.origin;
        var SEARCH_SPHERE_SIZE = 0.011;
        var SEARCH_SPHERE_FOLLOW_RATE = 0.50;

        if (this.intersectionDistance > 0) {
            //  If we hit something with our pick ray, move the search sphere toward that distance
            this.searchSphereDistance = this.searchSphereDistance * SEARCH_SPHERE_FOLLOW_RATE +
                this.intersectionDistance * (1.0 - SEARCH_SPHERE_FOLLOW_RATE);
        }

        var searchSphereLocation = Vec3.sum(distantPickRay.origin,
                                            Vec3.multiply(distantPickRay.direction, this.searchSphereDistance));
        this.searchSphereOn(searchSphereLocation, SEARCH_SPHERE_SIZE * this.searchSphereDistance,
                            (this.triggerSmoothedGrab() || this.secondarySqueezed()) ?
                            COLORS_GRAB_SEARCHING_FULL_SQUEEZE :
                            COLORS_GRAB_SEARCHING_HALF_SQUEEZE);
        if (PICK_WITH_HAND_RAY) {
            this.overlayLineOn(handPosition, searchSphereLocation,
                               (this.triggerSmoothedGrab() || this.secondarySqueezed()) ?
                               COLORS_GRAB_SEARCHING_FULL_SQUEEZE :
                               COLORS_GRAB_SEARCHING_HALF_SQUEEZE);
        }
    };

    this.evalLightWorldTransform = function(modelPos, modelRot) {

        var MODEL_LIGHT_POSITION = {
            x: 0,
            y: -0.3,
            z: 0
        };

        var MODEL_LIGHT_ROTATION = Quat.angleAxis(-90, {
            x: 1,
            y: 0,
            z: 0
        });

        return {
            p: Vec3.sum(modelPos, Vec3.multiplyQbyV(modelRot, MODEL_LIGHT_POSITION)),
            q: Quat.multiply(modelRot, MODEL_LIGHT_ROTATION)
        };
    };

    this.lineOff = function() {
        if (this.pointer !== null) {
            Entities.deleteEntity(this.pointer);
        }
        this.pointer = null;
    };

    this.overlayLineOff = function() {
        if (this.overlayLine !== null) {
            Overlays.deleteOverlay(this.overlayLine);
        }
        this.overlayLine = null;
    };

    this.searchSphereOff = function() {
        if (this.searchSphere !== null) {
            Overlays.deleteOverlay(this.searchSphere);
            this.searchSphere = null;
            this.searchSphereDistance = DEFAULT_SEARCH_SPHERE_DISTANCE;
            this.intersectionDistance = 0.0;
        }
    };

    this.turnOffVisualizations = function() {

        this.overlayLineOff();
        this.grabPointSphereOff();
        this.lineOff();
        this.searchSphereOff();
        restore2DMode();

    };

    this.triggerPress = function(value) {
        _this.rawTriggerValue = value;
    };

    this.triggerClick = function(value) {
        _this.triggerClicked = value;
    };

    this.secondaryPress = function(value) {
        _this.rawSecondaryValue = value;
    };

    this.updateSmoothedTrigger = function() {
        var triggerValue = this.rawTriggerValue;
        // smooth out trigger value
        this.triggerValue = (this.triggerValue * TRIGGER_SMOOTH_RATIO) +
            (triggerValue * (1.0 - TRIGGER_SMOOTH_RATIO));
    };

    this.triggerSmoothedGrab = function() {
        return this.triggerClicked;
    };

    this.triggerSmoothedSqueezed = function() {
        return this.triggerValue > TRIGGER_ON_VALUE;
    };

    this.triggerSmoothedReleased = function() {
        return this.triggerValue < TRIGGER_OFF_VALUE;
    };

    this.secondarySqueezed = function() {
        return _this.rawSecondaryValue > BUMPER_ON_VALUE;
    };

    this.secondaryReleased = function() {
        return _this.rawSecondaryValue < BUMPER_ON_VALUE;
    };

    // this.triggerOrsecondarySqueezed = function () {
    //     return triggerSmoothedSqueezed() || secondarySqueezed();
    // }

    // this.triggerAndSecondaryReleased = function () {
    //     return triggerSmoothedReleased() && secondaryReleased();
    // }

    this.thumbPress = function(value) {
        _this.rawThumbValue = value;
    };

    this.thumbPressed = function() {
        return _this.rawThumbValue > THUMB_ON_VALUE;
    };

    this.thumbReleased = function() {
        return _this.rawThumbValue < THUMB_ON_VALUE;
    };

    this.processStylus = function(worldHandPosition) {
        // see if the hand is near a tablet or web-entity
        var candidateEntities = Entities.findEntities(worldHandPosition, WEB_DISPLAY_STYLUS_DISTANCE);
        entityPropertiesCache.addEntities(candidateEntities);
        var nearWeb = false;
        for (var i = 0; i < candidateEntities.length; i++) {
            var props = entityPropertiesCache.getProps(candidateEntities[i]);
            if (props && (props.type == "Web" || this.isTablet(candidateEntities[i]))) {
                nearWeb = true;
                break;
            }
        }

        var candidateOverlays = Overlays.findOverlays(worldHandPosition, WEB_DISPLAY_STYLUS_DISTANCE);
        for (var j = 0; j < candidateOverlays.length; j++) {
            if (this.isTablet(candidateOverlays[j])) {
                nearWeb = true;
            }
        }

        if (nearWeb) {
            this.showStylus();
            var rayPickInfo = this.calcRayPickInfo(this.hand);
            if (rayPickInfo.distance < WEB_STYLUS_LENGTH / 2.0 + WEB_TOUCH_Y_OFFSET &&
                rayPickInfo.distance > WEB_STYLUS_LENGTH / 2.0 + WEB_TOUCH_TOO_CLOSE) {
                this.handleStylusOnHomeButton(rayPickInfo);
                if (this.handleStylusOnWebEntity(rayPickInfo)) {
                    return;
                }
                if (this.handleStylusOnWebOverlay(rayPickInfo)) {
                    return;
                }
            } else {
        this.homeButtonTouched = false;
        }
        } else {
            this.hideStylus();
        }
    };

    this.off = function(deltaTime, timestamp) {

        this.checkForUnexpectedChildren();

        if (this.editTriggered) {
            this.editTriggered = false;
        }

        if (this.triggerSmoothedReleased() && this.secondaryReleased()) {
            this.waitForTriggerRelease = false;
        }
        if (!this.waitForTriggerRelease && (this.triggerSmoothedSqueezed() || this.secondarySqueezed())) {
            this.lastPickTime = 0;
            this.startingHandRotation = getControllerWorldLocation(this.handToController(), true).orientation;
            this.searchStartTime = Date.now();
            this.setState(STATE_SEARCHING, "trigger squeeze detected");
            return;
        }

        var controllerLocation = getControllerWorldLocation(this.handToController(), true);
        var worldHandPosition = controllerLocation.position;

        var candidateEntities = Entities.findEntities(worldHandPosition, MAX_EQUIP_HOTSPOT_RADIUS);
        entityPropertiesCache.addEntities(candidateEntities);
        var potentialEquipHotspot = this.chooseBestEquipHotspot(candidateEntities);
        if (!this.waitForTriggerRelease) {
            this.updateEquipHaptics(potentialEquipHotspot, worldHandPosition);
        }

        var nearEquipHotspots = this.chooseNearEquipHotspots(candidateEntities, EQUIP_HOTSPOT_RENDER_RADIUS);
        equipHotspotBuddy.updateHotspots(nearEquipHotspots, timestamp);
        if (potentialEquipHotspot) {
            equipHotspotBuddy.highlightHotspot(potentialEquipHotspot);
        }

        // when the grab-point enters a grabable entity, give a haptic pulse
        candidateEntities = Entities.findEntities(worldHandPosition, NEAR_GRAB_RADIUS);
        var grabbableEntities = candidateEntities.filter(function(entity) {
            return _this.entityIsNearGrabbable(entity, worldHandPosition, NEAR_GRAB_MAX_DISTANCE);
        });
        if (grabbableEntities.length > 0) {
            if (!this.grabPointIntersectsEntity) {
                // don't do haptic pulse for tablet
                var nonTabletEntities = grabbableEntities.filter(function(entityID) {
                    return entityID != HMD.tabletID && entityID != HMD.homeButtonID;
                });
                if (nonTabletEntities.length > 0) {
                    Controller.triggerHapticPulse(1, 20, this.hand);
                }
                this.grabPointIntersectsEntity = true;
                this.grabPointSphereOn();
            }
        } else {
            this.grabPointIntersectsEntity = false;
            this.grabPointSphereOff();
        }

        this.processStylus(worldHandPosition);
    };

   this.handleStylusOnHomeButton = function(rayPickInfo) {
        if (rayPickInfo.overlayID) {
            var homeButton = rayPickInfo.overlayID;
            var hmdHomeButton = HMD.homeButtonID;
            if (homeButton === hmdHomeButton) {
                if (this.homeButtonTouched === false) {
                    this.homeButtonTouched = true;
                    Controller.triggerHapticPulse(HAPTIC_STYLUS_STRENGTH, HAPTIC_STYLUS_DURATION, this.hand);
                    Messages.sendLocalMessage("home", homeButton);
                }
            } else {
                this.homeButtonTouched = false;
            }
        } else {
            this.homeButtonTouched = false;
        }
    };

    this.handleLaserOnHomeButton = function(rayPickInfo) {
        if (rayPickInfo.overlayID && this.triggerSmoothedGrab()) {
            var homeButton = rayPickInfo.overlayID;
            var hmdHomeButton = HMD.homeButtonID;
            if (homeButton === hmdHomeButton) {
                if (this.homeButtonTouched === false) {
                    this.homeButtonTouched = true;
                    Controller.triggerHapticPulse(HAPTIC_LASER_UI_STRENGTH, HAPTIC_LASER_UI_DURATION, this.hand);
                    Messages.sendLocalMessage("home", homeButton);
                }
            } else {
                this.homeButtonTouched = false;
            }
        } else {
            this.homeButtonTouched = false;
        }
    };

    this.clearEquipHaptics = function() {
        this.prevPotentialEquipHotspot = null;
    };

    this.updateEquipHaptics = function(potentialEquipHotspot, currentLocation) {
        if (potentialEquipHotspot && !this.prevPotentialEquipHotspot ||
            !potentialEquipHotspot && this.prevPotentialEquipHotspot) {
            Controller.triggerHapticPulse(HAPTIC_TEXTURE_STRENGTH, HAPTIC_TEXTURE_DURATION, this.hand);
            this.lastHapticPulseLocation = currentLocation;
        } else if (potentialEquipHotspot &&
                   Vec3.distance(this.lastHapticPulseLocation, currentLocation) > HAPTIC_TEXTURE_DISTANCE) {
            Controller.triggerHapticPulse(HAPTIC_TEXTURE_STRENGTH, HAPTIC_TEXTURE_DURATION, this.hand);
            this.lastHapticPulseLocation = currentLocation;
        }
        this.prevPotentialEquipHotspot = potentialEquipHotspot;
    };

    // Performs ray pick test from the hand controller into the world
    // @param {number} which hand to use, RIGHT_HAND or LEFT_HAND
    // @returns {object} returns object with two keys entityID and distance
    //
    this.calcRayPickInfo = function(hand) {
        var controllerLocation = getControllerWorldLocation(this.handToController(), true);
        var worldHandPosition = controllerLocation.position;
        var worldHandRotation = controllerLocation.orientation;

        var pickRay = {
            origin: PICK_WITH_HAND_RAY ? worldHandPosition : Camera.position,
            direction: PICK_WITH_HAND_RAY ? Quat.getUp(worldHandRotation) : Vec3.mix(Quat.getUp(worldHandRotation),
                Quat.getFront(Camera.orientation),
                HAND_HEAD_MIX_RATIO),
            length: PICK_MAX_DISTANCE
        };

        var result = {
            entityID: null,
            overlayID: null,
            searchRay: pickRay,
            distance: PICK_MAX_DISTANCE
        };

        var now = Date.now();
        if (now - this.lastPickTime < MSECS_PER_SEC / PICKS_PER_SECOND_PER_HAND) {
            return result;
        }
        this.lastPickTime = now;

        var intersection;
        if (USE_BLACKLIST === true && blacklist.length !== 0) {
            intersection = findRayIntersection(pickRay, true, [], blacklist, true);
        } else {
            intersection = findRayIntersection(pickRay, true, [], [], true);
        }

        if (intersection.intersects) {
            return {
                entityID: intersection.entityID,
                overlayID: intersection.overlayID,
                searchRay: pickRay,
                distance: Vec3.distance(pickRay.origin, intersection.intersection),
                intersection: intersection.intersection,
                normal: intersection.surfaceNormal,
                properties: intersection.properties
            };
        } else {
            return result;
        }
    };

    this.entityWantsTrigger = function(entityID) {
        var grabbableProps = entityPropertiesCache.getGrabbableProps(entityID);
        return grabbableProps && grabbableProps.wantsTrigger;
    };

    // returns a list of all equip-hotspots assosiated with this entity.
    // @param {UUID} entityID
    // @returns {Object[]} array of objects with the following fields.
    //      * key {string} a string that can be used to uniquely identify this hotspot
    //      * entityID {UUID}
    //      * localPosition {Vec3} position of the hotspot in object space.
    //      * worldPosition {vec3} position of the hotspot in world space.
    //      * radius {number} radius of equip hotspot
    //      * joints {Object} keys are joint names values are arrays of two elements:
    //        offset position {Vec3} and offset rotation {Quat}, both are in the coordinate system of the joint.
    //      * modelURL {string} url for model to use instead of default sphere.
    //      * modelScale {Vec3} scale factor for model
    this.collectEquipHotspots = function(entityID) {
        var result = [];
        var props = entityPropertiesCache.getProps(entityID);
        var entityXform = new Xform(props.rotation, props.position);
        var equipHotspotsProps = entityPropertiesCache.getEquipHotspotsProps(entityID);
        if (equipHotspotsProps && equipHotspotsProps.length > 0) {
            var i, length = equipHotspotsProps.length;
            for (i = 0; i < length; i++) {
                var hotspot = equipHotspotsProps[i];
                if (hotspot.position && hotspot.radius && hotspot.joints) {
                    result.push({
                        key: entityID.toString() + i.toString(),
                        entityID: entityID,
                        localPosition: hotspot.position,
                        worldPosition: entityXform.xformPoint(hotspot.position),
                        radius: hotspot.radius,
                        joints: hotspot.joints,
                        modelURL: hotspot.modelURL,
                        modelScale: hotspot.modelScale
                    });
                }
            }
        } else {
            var wearableProps = entityPropertiesCache.getWearableProps(entityID);
            if (wearableProps && wearableProps.joints) {
                result.push({
                    key: entityID.toString() + "0",
                    entityID: entityID,
                    localPosition: {
                        x: 0,
                        y: 0,
                        z: 0
                    },
                    worldPosition: entityXform.pos,
                    radius: EQUIP_RADIUS,
                    joints: wearableProps.joints,
                    modelURL: null,
                    modelScale: null
                });
            }
        }
        return result;
    };

    this.hotspotIsEquippable = function(hotspot) {
        var props = entityPropertiesCache.getProps(hotspot.entityID);
        var debug = (WANT_DEBUG_SEARCH_NAME && props.name === WANT_DEBUG_SEARCH_NAME);

        var okToEquipFromOtherHand = ((this.getOtherHandController().state == STATE_NEAR_GRABBING ||
                                       this.getOtherHandController().state == STATE_DISTANCE_HOLDING) &&
                                      this.getOtherHandController().grabbedThingID == hotspot.entityID);
        var hasParent = true;
        if (props.parentID === NULL_UUID) {
            hasParent = false;
        }
        if ((hasParent || entityHasActions(hotspot.entityID)) && !okToEquipFromOtherHand) {
            if (debug) {
                print("equip is skipping '" + props.name + "': grabbed by someone else");
            }
            return false;
        }

        return true;
    };
    this.entityIsCloneable = function(entityID) {
      var entityProps = entityPropertiesCache.getGrabbableProps(entityID);
      var props = entityPropertiesCache.getProps(entityID);
      if (!props) {
          return false;
      }

      if (entityProps.hasOwnProperty("cloneable")) {
          return entityProps.cloneable;
      }
      return false;
    }
    this.entityIsGrabbable = function(entityID) {
        var grabbableProps = entityPropertiesCache.getGrabbableProps(entityID);
        var props = entityPropertiesCache.getProps(entityID);
        if (!props) {
            return false;
        }
        var debug = (WANT_DEBUG_SEARCH_NAME && props.name === WANT_DEBUG_SEARCH_NAME);
        var grabbable = propsArePhysical(props);
        if (grabbableProps.hasOwnProperty("grabbable")) {
            grabbable = grabbableProps.grabbable;
        }

        if (!grabbable && !grabbableProps.wantsTrigger) {
            if (debug) {
                print("grab is skipping '" + props.name + "': not grabbable.");
            }
            return false;
        }
        if (FORBIDDEN_GRAB_TYPES.indexOf(props.type) >= 0) {
            if (debug) {
                print("grab is skipping '" + props.name + "': forbidden entity type.");
            }
            return false;
        }
        if (props.locked && !grabbableProps.wantsTrigger) {
            if (debug) {
                print("grab is skipping '" + props.name + "': locked and not triggerable.");
            }
            return false;
        }
        if (FORBIDDEN_GRAB_NAMES.indexOf(props.name) >= 0) {
            if (debug) {
                print("grab is skipping '" + props.name + "': forbidden name.");
            }
            return false;
        }

        return true;
    };

    this.entityIsDistanceGrabbable = function(entityID, handPosition) {
        if (!this.entityIsGrabbable(entityID)) {
            return false;
        }

        var props = entityPropertiesCache.getProps(entityID);
        var distance = Vec3.distance(props.position, handPosition);
        var debug = (WANT_DEBUG_SEARCH_NAME && props.name === WANT_DEBUG_SEARCH_NAME);

        // we can't distance-grab non-physical
        var isPhysical = propsArePhysical(props);
        if (!isPhysical) {
            if (debug) {
                print("distance grab is skipping '" + props.name + "': not physical");
            }
            return false;
        }

        if (distance > PICK_MAX_DISTANCE) {
            // too far away, don't grab
            if (debug) {
                print("distance grab is skipping '" + props.name + "': too far away.");
            }
            return false;
        }

        if (entityIsGrabbedByOther(entityID)) {
            // don't distance grab something that is already grabbed.
            if (debug) {
                print("distance grab is skipping '" + props.name + "': already grabbed by another.");
            }
            return false;
        }

        return true;
    };

    this.entityIsNearGrabbable = function(entityID, handPosition, maxDistance) {

        if (!this.entityIsCloneable(entityID) && !this.entityIsGrabbable(entityID)) {
            return false;
        }

        var props = entityPropertiesCache.getProps(entityID);
        var distance = Vec3.distance(props.position, handPosition);
        var debug = (WANT_DEBUG_SEARCH_NAME && props.name === WANT_DEBUG_SEARCH_NAME);

        if (distance > maxDistance) {
            // too far away, don't grab
            if (debug) {
                print(" grab is skipping '" + props.name + "': too far away.");
            }
            return false;
        }

        return true;
    };

    this.chooseNearEquipHotspots = function(candidateEntities, distance) {
        var equippableHotspots = flatten(candidateEntities.map(function(entityID) {
            return _this.collectEquipHotspots(entityID);
        })).filter(function(hotspot) {
            return (_this.hotspotIsEquippable(hotspot) &&
                    Vec3.distance(hotspot.worldPosition, getControllerWorldLocation(_this.handToController(), true).position) <
                    hotspot.radius + distance);
        });
        return equippableHotspots;
    };

    this.chooseBestEquipHotspot = function(candidateEntities) {
        var DISTANCE = 0;
        var equippableHotspots = this.chooseNearEquipHotspots(candidateEntities, DISTANCE);
        var _this = this;
        if (equippableHotspots.length > 0) {
            // sort by distance
            equippableHotspots.sort(function(a, b) {
                var handControllerLocation = getControllerWorldLocation(_this.handToController(), true);
                var aDistance = Vec3.distance(a.worldPosition, handControllerLocation.position);
                var bDistance = Vec3.distance(b.worldPosition, handControllerLocation.position);
                return aDistance - bDistance;
            });
            return equippableHotspots[0];
        } else {
            return null;
        }
    };

    this.searchEnter = function() {
        mostRecentSearchingHand = this.hand;
        var rayPickInfo = this.calcRayPickInfo(this.hand);
        if (rayPickInfo.entityID || rayPickInfo.overlayID) {
            this.intersectionDistance = rayPickInfo.distance;
            this.searchSphereDistance = this.intersectionDistance;
        }
    };

    this.search = function(deltaTime, timestamp) {
        var _this = this;
        var name;
        var FAR_SEARCH_DELAY = 0;  //  msecs before search beam appears

        var farSearching =  this.triggerSmoothedSqueezed() && (Date.now() - this.searchStartTime > FAR_SEARCH_DELAY);

        this.grabbedThingID = null;
        this.grabbedOverlay = null;
        this.isInitialGrab = false;
        this.preparingHoldRelease = false;

        this.checkForUnexpectedChildren();

        if ((this.triggerSmoothedReleased() && this.secondaryReleased())) {
            this.grabbedThingID = null;
            this.setState(STATE_OFF, "trigger released");
            return;
        }

        var controllerLocation = getControllerWorldLocation(this.handToController(), true);
        var handPosition = controllerLocation.position;

        var rayPickInfo = this.calcRayPickInfo(this.hand);

        if (rayPickInfo.entityID) {
            entityPropertiesCache.addEntity(rayPickInfo.entityID);
        }

        var candidateHotSpotEntities = Entities.findEntities(handPosition, MAX_EQUIP_HOTSPOT_RADIUS);
        entityPropertiesCache.addEntities(candidateHotSpotEntities);

        var potentialEquipHotspot = this.chooseBestEquipHotspot(candidateHotSpotEntities);
        if (potentialEquipHotspot) {
            if ((this.triggerSmoothedGrab() || this.secondarySqueezed()) && holdEnabled) {
                this.grabbedHotspot = potentialEquipHotspot;
                this.grabbedThingID = potentialEquipHotspot.entityID;
                this.grabbedIsOverlay = false;
                this.setState(STATE_HOLD, "equipping '" + entityPropertiesCache.getProps(this.grabbedThingID).name + "'");

                return;
            }
        }

        var candidateEntities = Entities.findEntities(handPosition, NEAR_GRAB_RADIUS);
        var grabbableEntities = candidateEntities.filter(function(entity) {
            return _this.entityIsNearGrabbable(entity, handPosition, NEAR_GRAB_MAX_DISTANCE);
        });

        var candidateOverlays = Overlays.findOverlays(handPosition, NEAR_GRAB_RADIUS);
        var grabbableOverlays = candidateOverlays.filter(function(overlayID) {
            return Overlays.getProperty(overlayID, "grabbable");
        });

        if (rayPickInfo.entityID) {
            this.intersectionDistance = rayPickInfo.distance;
            if (this.entityIsGrabbable(rayPickInfo.entityID) && rayPickInfo.distance < NEAR_GRAB_PICK_RADIUS) {
                grabbableEntities.push(rayPickInfo.entityID);
            }
        } else if (rayPickInfo.overlayID) {
            this.intersectionDistance = rayPickInfo.distance;
        } else {
            this.intersectionDistance = 0;
        }

        if (grabbableOverlays.length > 0) {
            grabbableOverlays.sort(function(a, b) {
                var aPosition = Overlays.getProperty(a, "position");
                var aDistance = Vec3.distance(aPosition, handPosition);
                var bPosition = Overlays.getProperty(b, "position");
                var bDistance = Vec3.distance(bPosition, handPosition);
                return aDistance - bDistance;
            });
            this.grabbedThingID = grabbableOverlays[0];
            this.grabbedIsOverlay = true;
            if ((this.triggerSmoothedGrab() || this.secondarySqueezed()) && nearGrabEnabled) {
                this.setState(STATE_NEAR_GRABBING, "near grab overlay '" +
                              Overlays.getProperty(this.grabbedThingID, "name") + "'");
                return;
            }
        }

        var entity;
        if (grabbableEntities.length > 0) {
            // sort by distance
            grabbableEntities.sort(function(a, b) {
                var aDistance = Vec3.distance(entityPropertiesCache.getProps(a).position, handPosition);
                var bDistance = Vec3.distance(entityPropertiesCache.getProps(b).position, handPosition);
                return aDistance - bDistance;
            });
            entity = grabbableEntities[0];
            if (!isInEditMode() || entity == HMD.tabletID) { // tablet is grabbable, even when editing
                name = entityPropertiesCache.getProps(entity).name;
                this.grabbedThingID = entity;
                this.grabbedIsOverlay = false;
                if (this.entityWantsTrigger(entity)) {
                    if (this.triggerSmoothedGrab()) {
                        this.setState(STATE_NEAR_TRIGGER, "near trigger '" + name + "'");
                        return;
                    }
                } else {
                    //  If near something grabbable, grab it!
                    if ((this.triggerSmoothedGrab() || this.secondarySqueezed()) && nearGrabEnabled) {
                        this.setState(STATE_NEAR_GRABBING, "near grab entity '" + name + "'");
                        return;
                    }
                }
            }
        }

        if (rayPickInfo.distance >= WEB_STYLUS_LENGTH / 2.0 + WEB_TOUCH_Y_OFFSET) {
            this.handleLaserOnHomeButton(rayPickInfo);
            if (this.handleLaserOnWebEntity(rayPickInfo)) {
                return;
            }
            if (this.handleLaserOnWebOverlay(rayPickInfo)) {
                return;
            }
        }

        if (isInEditMode()) {
            this.searchIndicatorOn(rayPickInfo.searchRay);
            if (this.triggerSmoothedGrab()) {
                if (!this.editTriggered && rayPickInfo.entityID) {
                    Messages.sendLocalMessage("entityToolUpdates", JSON.stringify({
                        method: "selectEntity",
                        entityID: rayPickInfo.entityID
                    }));
                }
                this.editTriggered = true;
            }
            Reticle.setVisible(false);
            return;
        }

        if (rayPickInfo.entityID) {
            entity = rayPickInfo.entityID;
            name = entityPropertiesCache.getProps(entity).name;
            if (this.entityWantsTrigger(entity)) {
                if (this.triggerSmoothedGrab()) {
                    this.grabbedThingID = entity;
                    this.grabbedIsOverlay = false;
                    this.setState(STATE_FAR_TRIGGER, "far trigger '" + name + "'");
                    return;
                } else {
                    // potentialFarTriggerEntity = entity;
                }
            } else if (this.entityIsDistanceGrabbable(rayPickInfo.entityID, handPosition)) {
                if (this.triggerSmoothedGrab() && !isEditing() && farGrabEnabled && farSearching) {
                    this.grabbedThingID = entity;
                    this.grabbedIsOverlay = false;
                    this.grabbedDistance = rayPickInfo.distance;
                    this.setState(STATE_DISTANCE_HOLDING, "distance hold '" + name + "'");
                    return;
                } else {
                    // potentialFarGrabEntity = entity;
                }
            }
        }

        this.updateEquipHaptics(potentialEquipHotspot, handPosition);

        var nearEquipHotspots = this.chooseNearEquipHotspots(candidateEntities, EQUIP_HOTSPOT_RENDER_RADIUS);
        equipHotspotBuddy.updateHotspots(nearEquipHotspots, timestamp);
        if (potentialEquipHotspot) {
            equipHotspotBuddy.highlightHotspot(potentialEquipHotspot);
        }

        if (farGrabEnabled && farSearching) {
            this.searchIndicatorOn(rayPickInfo.searchRay);
        }
        Reticle.setVisible(false);
    };

    this.isTablet = function (entityID) {
        if (entityID === HMD.tabletID) {
            return true;
        }
        return false;
    };

    this.handleStylusOnWebEntity = function (rayPickInfo) {
        var pointerEvent;

        if (rayPickInfo.entityID && Entities.wantsHandControllerPointerEvents(rayPickInfo.entityID)) {
            var entity = rayPickInfo.entityID;
            var name = entityPropertiesCache.getProps(entity).name;

            if (Entities.keyboardFocusEntity != entity) {
                Overlays.keyboardFocusOverlay = 0;
                Entities.keyboardFocusEntity = entity;

                pointerEvent = {
                    type: "Move",
                    id: this.hand + 1, // 0 is reserved for hardware mouse
                    pos2D: projectOntoEntityXYPlane(entity, rayPickInfo.intersection),
                    pos3D: rayPickInfo.intersection,
                     normal: rayPickInfo.normal,
                    direction: rayPickInfo.searchRay.direction,
                    button: "None"
                };

                this.hoverEntity = entity;
                Entities.sendHoverEnterEntity(entity, pointerEvent);
            }

            // send mouse events for button highlights and tooltips.
            if (this.hand == mostRecentSearchingHand ||
                (this.hand !== mostRecentSearchingHand &&
                 this.getOtherHandController().state !== STATE_SEARCHING &&
                 this.getOtherHandController().state !== STATE_ENTITY_STYLUS_TOUCHING &&
                 this.getOtherHandController().state !== STATE_ENTITY_LASER_TOUCHING &&
                 this.getOtherHandController().state !== STATE_OVERLAY_STYLUS_TOUCHING &&
                 this.getOtherHandController().state !== STATE_OVERLAY_LASER_TOUCHING)) {

                // most recently searching hand has priority over other hand, for the purposes of button highlighting.
                pointerEvent = {
                    type: "Move",
                    id: this.hand + 1, // 0 is reserved for hardware mouse
                    pos2D: projectOntoEntityXYPlane(entity, rayPickInfo.intersection),
                    pos3D: rayPickInfo.intersection,
                    normal: rayPickInfo.normal,
                    direction: rayPickInfo.searchRay.direction,
                    button: "None"
                };

                Entities.sendMouseMoveOnEntity(entity, pointerEvent);
                Entities.sendHoverOverEntity(entity, pointerEvent);
            }

            this.grabbedThingID = entity;
            this.grabbedIsOverlay = false;
            this.setState(STATE_ENTITY_STYLUS_TOUCHING, "begin touching entity '" + name + "'");
            return true;

        } else if (this.hoverEntity) {
            pointerEvent = {
                type: "Move",
                id: this.hand + 1
            };
            Entities.sendHoverLeaveEntity(this.hoverEntity, pointerEvent);
            this.hoverEntity = null;
        }

        return false;
    };

    this.handleStylusOnWebOverlay = function (rayPickInfo) {
        var pointerEvent;
        if (rayPickInfo.overlayID) {
            var overlay = rayPickInfo.overlayID;
            if (Overlays.keyboardFocusOverlay != overlay) {
                Entities.keyboardFocusEntity = null;
                Overlays.keyboardFocusOverlay = overlay;

                pointerEvent = {
                    type: "Move",
                    id: HARDWARE_MOUSE_ID,
                    pos2D: projectOntoOverlayXYPlane(overlay, rayPickInfo.intersection),
                    pos3D: rayPickInfo.intersection,
                    normal: rayPickInfo.normal,
                    direction: rayPickInfo.searchRay.direction,
                    button: "None"
                };

                this.hoverOverlay = overlay;
                Overlays.sendHoverEnterOverlay(overlay, pointerEvent);
            }

            // Send mouse events for button highlights and tooltips.
            if (this.hand == mostRecentSearchingHand ||
                (this.hand !== mostRecentSearchingHand &&
                 this.getOtherHandController().state !== STATE_SEARCHING &&
                 this.getOtherHandController().state !== STATE_ENTITY_STYLUS_TOUCHING &&
                 this.getOtherHandController().state !== STATE_ENTITY_LASER_TOUCHING &&
                 this.getOtherHandController().state !== STATE_OVERLAY_STYLUS_TOUCHING &&
                 this.getOtherHandController().state !== STATE_OVERLAY_LASER_TOUCHING)) {

                // most recently searching hand has priority over other hand, for the purposes of button highlighting.
                pointerEvent = {
                    type: "Move",
                    id: HARDWARE_MOUSE_ID,
                    pos2D: projectOntoOverlayXYPlane(overlay, rayPickInfo.intersection),
                    pos3D: rayPickInfo.intersection,
                    normal: rayPickInfo.normal,
                    direction: rayPickInfo.searchRay.direction,
                    button: "None"
                };

                Overlays.sendMouseMoveOnOverlay(overlay, pointerEvent);
                Overlays.sendHoverOverOverlay(overlay, pointerEvent);
            }

            this.grabbedOverlay = overlay;
            this.setState(STATE_OVERLAY_STYLUS_TOUCHING, "begin touching overlay '" + overlay + "'");
            return true;

        } else if (this.hoverOverlay) {
            pointerEvent = {
                type: "Move",
                id: HARDWARE_MOUSE_ID
            };
            Overlays.sendHoverLeaveOverlay(this.hoverOverlay, pointerEvent);
            this.hoverOverlay = null;
        }

        return false;
    };

    this.handleLaserOnWebEntity = function(rayPickInfo) {
        var pointerEvent;
        if (rayPickInfo.entityID && Entities.wantsHandControllerPointerEvents(rayPickInfo.entityID)) {
            var entity = rayPickInfo.entityID;
            var props = entityPropertiesCache.getProps(entity);
            var name = props.name;

            if (Entities.keyboardFocusEntity != entity) {
                Overlays.keyboardFocusOverlay = 0;
                Entities.keyboardFocusEntity = entity;

                pointerEvent = {
                    type: "Move",
                    id: this.hand + 1, // 0 is reserved for hardware mouse
                    pos2D: projectOntoEntityXYPlane(entity, rayPickInfo.intersection),
                    pos3D: rayPickInfo.intersection,
                    normal: rayPickInfo.normal,
                    direction: rayPickInfo.searchRay.direction,
                    button: "None"
                };

                this.hoverEntity = entity;
                Entities.sendHoverEnterEntity(entity, pointerEvent);
            }

            // send mouse events for button highlights and tooltips.
            if (this.hand == mostRecentSearchingHand ||
                (this.hand !== mostRecentSearchingHand &&
                 this.getOtherHandController().state !== STATE_SEARCHING &&
                 this.getOtherHandController().state !== STATE_ENTITY_STYLUS_TOUCHING &&
                 this.getOtherHandController().state !== STATE_ENTITY_LASER_TOUCHING &&
                 this.getOtherHandController().state !== STATE_OVERLAY_STYLUS_TOUCHING &&
                 this.getOtherHandController().state !== STATE_OVERLAY_LASER_TOUCHING)) {

                // most recently searching hand has priority over other hand, for the purposes of button highlighting.
                pointerEvent = {
                    type: "Move",
                    id: this.hand + 1, // 0 is reserved for hardware mouse
                    pos2D: projectOntoEntityXYPlane(entity, rayPickInfo.intersection),
                    pos3D: rayPickInfo.intersection,
                    normal: rayPickInfo.normal,
                    direction: rayPickInfo.searchRay.direction,
                    button: "None"
                };

                Entities.sendMouseMoveOnEntity(entity, pointerEvent);
                Entities.sendHoverOverEntity(entity, pointerEvent);
            }

            if (this.triggerSmoothedGrab() && (!isEditing() || this.isTablet(entity))) {
                this.grabbedThingID = entity;
                this.grabbedIsOverlay = false;
                this.setState(STATE_ENTITY_LASER_TOUCHING, "begin touching entity '" + name + "'");
                return true;
            }
        } else if (this.hoverEntity) {
            pointerEvent = {
                type: "Move",
                id: this.hand + 1
            };
            Entities.sendHoverLeaveEntity(this.hoverEntity, pointerEvent);
            this.hoverEntity = null;
        }

        return false;
    };

    this.handleLaserOnWebOverlay = function(rayPickInfo) {
        var pointerEvent;
        var overlay;

        if (rayPickInfo.overlayID) {
            overlay = rayPickInfo.overlayID;

            if (Overlays.keyboardFocusOverlay != overlay) {
                Entities.keyboardFocusEntity = null;
                Overlays.keyboardFocusOverlay = overlay;

                pointerEvent = {
                    type: "Move",
                    id: HARDWARE_MOUSE_ID,
                    pos2D: projectOntoOverlayXYPlane(overlay, rayPickInfo.intersection),
                    pos3D: rayPickInfo.intersection,
                    normal: rayPickInfo.normal,
                    direction: rayPickInfo.searchRay.direction,
                    button: "None"
                };

                this.hoverOverlay = overlay;
                Overlays.sendHoverEnterOverlay(overlay, pointerEvent);
            }

            // Send mouse events for button highlights and tooltips.
            if (this.hand == mostRecentSearchingHand ||
                (this.hand !== mostRecentSearchingHand &&
                 this.getOtherHandController().state !== STATE_SEARCHING &&
                 this.getOtherHandController().state !== STATE_ENTITY_STYLUS_TOUCHING &&
                 this.getOtherHandController().state !== STATE_ENTITY_LASER_TOUCHING &&
                 this.getOtherHandController().state !== STATE_OVERLAY_STYLUS_TOUCHING &&
                 this.getOtherHandController().state !== STATE_OVERLAY_LASER_TOUCHING)) {

                // most recently searching hand has priority over other hand, for the purposes of button highlighting.
                pointerEvent = {
                    type: "Move",
                    id: HARDWARE_MOUSE_ID,
                    pos2D: projectOntoOverlayXYPlane(overlay, rayPickInfo.intersection),
                    pos3D: rayPickInfo.intersection,
                    normal: rayPickInfo.normal,
                    direction: rayPickInfo.searchRay.direction,
                    button: "None"
                };

                Overlays.sendMouseMoveOnOverlay(overlay, pointerEvent);
                Overlays.sendHoverOverOverlay(overlay, pointerEvent);
            }

            if (this.triggerSmoothedGrab()) {
                this.grabbedOverlay = overlay;
                this.setState(STATE_OVERLAY_LASER_TOUCHING, "begin touching overlay '" + overlay + "'");
                return true;
            }

        } else if (this.hoverOverlay) {
            pointerEvent = {
                type: "Move",
                id: HARDWARE_MOUSE_ID
            };
            Overlays.sendHoverLeaveOverlay(this.hoverOverlay, pointerEvent);
            this.hoverOverlay = null;
        }

        return false;
    };

    this.distanceGrabTimescale = function(mass, distance) {
        var timeScale = DISTANCE_HOLDING_ACTION_TIMEFRAME * mass /
            DISTANCE_HOLDING_UNITY_MASS * distance /
            DISTANCE_HOLDING_UNITY_DISTANCE;
        if (timeScale < DISTANCE_HOLDING_ACTION_TIMEFRAME) {
            timeScale = DISTANCE_HOLDING_ACTION_TIMEFRAME;
        }
        return timeScale;
    };

    this.getMass = function(dimensions, density) {
        return (dimensions.x * dimensions.y * dimensions.z) * density;
    };

    this.distanceHoldingEnter = function() {
        this.clearEquipHaptics();
        this.grabPointSphereOff();

        this.shouldScale = false;

        var controllerLocation = getControllerWorldLocation(this.handToController(), true);
        var worldControllerPosition = controllerLocation.position;
        var worldControllerRotation = controllerLocation.orientation;

        // transform the position into room space
        var worldToSensorMat = Mat4.inverse(MyAvatar.getSensorToWorldMatrix());
        var roomControllerPosition = Mat4.transformPoint(worldToSensorMat, worldControllerPosition);

        var grabbedProperties = Entities.getEntityProperties(this.grabbedThingID, GRABBABLE_PROPERTIES);
        var now = Date.now();

        // add the action and initialize some variables
        this.currentObjectPosition = grabbedProperties.position;
        this.currentObjectRotation = grabbedProperties.rotation;
        this.currentObjectTime = now;
        this.currentCameraOrientation = Camera.orientation;

        this.grabRadius = this.grabbedDistance;
        this.grabRadialVelocity = 0.0;

        // offset between controller vector at the grab radius and the entity position
        var targetPosition = Vec3.multiply(this.grabRadius, Quat.getUp(worldControllerRotation));
        targetPosition = Vec3.sum(targetPosition, worldControllerPosition);
        this.offsetPosition = Vec3.subtract(this.currentObjectPosition, targetPosition);

        // compute a constant based on the initial conditions which we use below to exaggerate hand motion
        // onto the held object
        this.radiusScalar = Math.log(this.grabRadius + 1.0);
        if (this.radiusScalar < 1.0) {
            this.radiusScalar = 1.0;
        }

        // compute the mass for the purpose of energy and how quickly to move object
        this.mass = this.getMass(grabbedProperties.dimensions, grabbedProperties.density);
        var distanceToObject = Vec3.length(Vec3.subtract(MyAvatar.position, grabbedProperties.position));
        var timeScale = this.distanceGrabTimescale(this.mass, distanceToObject);

        this.actionID = NULL_UUID;
        this.actionID = Entities.addAction("spring", this.grabbedThingID, {
            targetPosition: this.currentObjectPosition,
            linearTimeScale: timeScale,
            targetRotation: this.currentObjectRotation,
            angularTimeScale: timeScale,
            tag: getTag(),
            ttl: ACTION_TTL
        });
        if (this.actionID === NULL_UUID) {
            this.actionID = null;
        }
        this.actionTimeout = now + (ACTION_TTL * MSECS_PER_SEC);

        if (this.actionID !== null) {
            this.callEntityMethodOnGrabbed("startDistanceGrab");
        }

        Controller.triggerHapticPulse(HAPTIC_PULSE_STRENGTH, HAPTIC_PULSE_DURATION, this.hand);
        this.turnOffVisualizations();
        this.previousRoomControllerPosition = roomControllerPosition;
    };

    this.ensureDynamic = function() {
        // if we distance hold something and keep it very still before releasing it, it ends up
        // non-dynamic in bullet.  If it's too still, give it a little bounce so it will fall.
        var props = Entities.getEntityProperties(this.grabbedThingID, ["velocity", "dynamic", "parentID"]);
        if (props.dynamic && props.parentID == NULL_UUID) {
            var velocity = props.velocity;
            if (Vec3.length(velocity) < 0.05) { // see EntityMotionState.cpp DYNAMIC_LINEAR_VELOCITY_THRESHOLD
                velocity = { x: 0.0, y: 0.2, z:0.0 };
                Entities.editEntity(this.grabbedThingID, { velocity: velocity });
            }
        }
    };

    this.distanceHolding = function(deltaTime, timestamp) {

        if (!this.triggerClicked) {
            this.callEntityMethodOnGrabbed("releaseGrab");
            this.ensureDynamic();
            this.setState(STATE_OFF, "trigger released");
            return;
        }

        var controllerLocation = getControllerWorldLocation(this.handToController(), true);
        var worldControllerPosition = controllerLocation.position;
        var worldControllerRotation = controllerLocation.orientation;

        // also transform the position into room space
        var worldToSensorMat = Mat4.inverse(MyAvatar.getSensorToWorldMatrix());
        var roomControllerPosition = Mat4.transformPoint(worldToSensorMat, worldControllerPosition);

        var grabbedProperties = Entities.getEntityProperties(this.grabbedThingID, GRABBABLE_PROPERTIES);

        var now = Date.now();
        var deltaObjectTime = (now - this.currentObjectTime) / MSECS_PER_SEC; // convert to seconds
        this.currentObjectTime = now;

        // the action was set up when this.distanceHolding was called.  update the targets.
        var radius = Vec3.distance(this.currentObjectPosition, worldControllerPosition) *
            this.radiusScalar * DISTANCE_HOLDING_RADIUS_FACTOR;
        if (radius < 1.0) {
            radius = 1.0;
        }

        var roomHandDelta = Vec3.subtract(roomControllerPosition, this.previousRoomControllerPosition);
        var worldHandDelta = Mat4.transformVector(MyAvatar.getSensorToWorldMatrix(), roomHandDelta);
        var handMoved = Vec3.multiply(worldHandDelta, radius);
        this.currentObjectPosition = Vec3.sum(this.currentObjectPosition, handMoved);

        this.callEntityMethodOnGrabbed("continueDistantGrab");

        var defaultMoveWithHeadData = {
            disableMoveWithHead: false
        };

        //  Update radialVelocity
        var lastVelocity = Vec3.multiply(worldHandDelta, 1.0 / deltaObjectTime);
        var delta = Vec3.normalize(Vec3.subtract(grabbedProperties.position, worldControllerPosition));
        var newRadialVelocity = Vec3.dot(lastVelocity, delta);

        var VELOCITY_AVERAGING_TIME = 0.016;
        var blendFactor = deltaObjectTime / VELOCITY_AVERAGING_TIME;
        if (blendFactor < 0.0) {
            blendFactor = 0.0;
        } else if (blendFactor > 1.0) {
            blendFactor = 1.0;
        }
        this.grabRadialVelocity = blendFactor * newRadialVelocity + (1.0 - blendFactor) * this.grabRadialVelocity;

        var RADIAL_GRAB_AMPLIFIER = 10.0;
        if (Math.abs(this.grabRadialVelocity) > 0.0) {
            this.grabRadius = this.grabRadius + (this.grabRadialVelocity * deltaObjectTime *
                                                 this.grabRadius * RADIAL_GRAB_AMPLIFIER);
        }

        // don't let grabRadius go all the way to zero, because it can't come back from that
        var MINIMUM_GRAB_RADIUS = 0.1;
        if (this.grabRadius < MINIMUM_GRAB_RADIUS) {
            this.grabRadius = MINIMUM_GRAB_RADIUS;
        }

        var newTargetPosition = Vec3.multiply(this.grabRadius, Quat.getUp(worldControllerRotation));
        newTargetPosition = Vec3.sum(newTargetPosition, worldControllerPosition);
        newTargetPosition = Vec3.sum(newTargetPosition, this.offsetPosition);

        var objectToAvatar = Vec3.subtract(this.currentObjectPosition, MyAvatar.position);
        var handControllerData = getEntityCustomData('handControllerKey', this.grabbedThingID, defaultMoveWithHeadData);
        if (handControllerData.disableMoveWithHead !== true) {
            // mix in head motion
            if (MOVE_WITH_HEAD) {
                var objDistance = Vec3.length(objectToAvatar);
                var before = Vec3.multiplyQbyV(this.currentCameraOrientation, {
                    x: 0.0,
                    y: 0.0,
                    z: objDistance
                });
                var after = Vec3.multiplyQbyV(Camera.orientation, {
                    x: 0.0,
                    y: 0.0,
                    z: objDistance
                });
                var change = Vec3.multiply(Vec3.subtract(before, after), HAND_HEAD_MIX_RATIO);
                this.currentCameraOrientation = Camera.orientation;
                this.currentObjectPosition = Vec3.sum(this.currentObjectPosition, change);
            }
        }

        this.maybeScale(grabbedProperties);
        // visualizations

        var rayPickInfo = this.calcRayPickInfo(this.hand);

        this.overlayLineOn(rayPickInfo.searchRay.origin,
                           Vec3.subtract(grabbedProperties.position, this.offsetPosition),
                           COLORS_GRAB_DISTANCE_HOLD,
                           this.grabbedThingID);

        var distanceToObject = Vec3.length(Vec3.subtract(MyAvatar.position, this.currentObjectPosition));
        var success = Entities.updateAction(this.grabbedThingID, this.actionID, {
            targetPosition: newTargetPosition,
            linearTimeScale: this.distanceGrabTimescale(this.mass, distanceToObject),
            targetRotation: this.currentObjectRotation,
            angularTimeScale: this.distanceGrabTimescale(this.mass, distanceToObject),
            ttl: ACTION_TTL
        });
        if (success) {
            this.actionTimeout = now + (ACTION_TTL * MSECS_PER_SEC);
        } else {
            print("continueDistanceHolding -- updateAction failed");
        }

        this.previousRoomControllerPosition = roomControllerPosition;
    };

    this.setupHoldAction = function() {
        this.actionID = Entities.addAction("hold", this.grabbedThingID, {
            hand: this.hand === RIGHT_HAND ? "right" : "left",
            timeScale: NEAR_GRABBING_ACTION_TIMEFRAME,
            relativePosition: this.offsetPosition,
            relativeRotation: this.offsetRotation,
            ttl: ACTION_TTL,
            kinematic: NEAR_GRABBING_KINEMATIC,
            kinematicSetVelocity: true,
            ignoreIK: this.ignoreIK
        });
        if (this.actionID === NULL_UUID) {
            this.actionID = null;
            return false;
        }
        var now = Date.now();
        this.actionTimeout = now + (ACTION_TTL * MSECS_PER_SEC);
        return true;
    };

    this.projectVectorAlongAxis = function(position, axisStart, axisEnd) {
        var aPrime = Vec3.subtract(position, axisStart);
        var bPrime = Vec3.subtract(axisEnd, axisStart);
        var bPrimeMagnitude = Vec3.length(bPrime);
        var dotProduct = Vec3.dot(aPrime, bPrime);
        var scalar = dotProduct / bPrimeMagnitude;
        if (scalar < 0) {
            scalar = 0;
        }
        if (scalar > 1) {
            scalar = 1;
        }
        var projection = Vec3.sum(axisStart, Vec3.multiply(scalar, Vec3.normalize(bPrime)));
        return projection;
    };

    this.dropGestureReset = function() {
        this.prevHandIsUpsideDown = false;
    };

    this.dropGestureProcess = function(deltaTime) {
        var worldHandRotation = getControllerWorldLocation(this.handToController(), true).orientation;
        var localHandUpAxis = this.hand === RIGHT_HAND ? {
            x: 1,
            y: 0,
            z: 0
        } : {
            x: -1,
            y: 0,
            z: 0
        };
        var worldHandUpAxis = Vec3.multiplyQbyV(worldHandRotation, localHandUpAxis);
        var DOWN = {
            x: 0,
            y: -1,
            z: 0
        };

        var DROP_ANGLE = Math.PI / 3;
        var HYSTERESIS_FACTOR = 1.1;
        var ROTATION_ENTER_THRESHOLD = Math.cos(DROP_ANGLE);
        var ROTATION_EXIT_THRESHOLD = Math.cos(DROP_ANGLE * HYSTERESIS_FACTOR);
        var rotationThreshold = this.prevHandIsUpsideDown ? ROTATION_EXIT_THRESHOLD : ROTATION_ENTER_THRESHOLD;

        var handIsUpsideDown = false;
        if (Vec3.dot(worldHandUpAxis, DOWN) > rotationThreshold) {
            handIsUpsideDown = true;
        }

        if (handIsUpsideDown != this.prevHandIsUpsideDown) {
            this.prevHandIsUpsideDown = handIsUpsideDown;
            Controller.triggerHapticPulse(HAPTIC_DEQUIP_STRENGTH, HAPTIC_DEQUIP_DURATION, this.hand);
        }

        return handIsUpsideDown;
    };

    this.nearGrabbingEnter = function() {
        this.grabPointSphereOff();
        this.lineOff();
        this.overlayLineOff();
        this.searchSphereOff();

        this.dropGestureReset();
        this.clearEquipHaptics();

        this.shouldScale = false;

        Controller.triggerHapticPulse(HAPTIC_PULSE_STRENGTH, HAPTIC_PULSE_DURATION, this.hand);

        if (this.entityActivated) {
            var saveGrabbedID = this.grabbedThingID;
            this.release();
            this.grabbedThingID = saveGrabbedID;
        }

        var grabbedProperties;
        if (this.grabbedIsOverlay) {
            grabbedProperties = {
                position: Overlays.getProperty(this.grabbedThingID, "position"),
                rotation: Overlays.getProperty(this.grabbedThingID, "rotation"),
                parentID: Overlays.getProperty(this.grabbedThingID, "parentID"),
                parentJointIndex: Overlays.getProperty(this.grabbedThingID, "parentJointIndex"),
                dynamic: false,
                shapeType: "none"
            };
            this.ignoreIK = true;
        } else {
            grabbedProperties = Entities.getEntityProperties(this.grabbedThingID, GRABBABLE_PROPERTIES);
            if (FORCE_IGNORE_IK) {
                this.ignoreIK = true;
            } else {
                var grabbableData = getEntityCustomData(GRABBABLE_DATA_KEY, this.grabbedThingID, DEFAULT_GRABBABLE_DATA);
                this.ignoreIK = (grabbableData.ignoreIK !== undefined) ? grabbableData.ignoreIK : true;
            }
        }

        var handRotation;
        var handPosition;
        if (this.ignoreIK) {
            var controllerLocation = getControllerWorldLocation(this.handToController(), false);
            handRotation = controllerLocation.orientation;
            handPosition = controllerLocation.position;
        } else {
            handRotation = this.getHandRotation();
            handPosition = this.getHandPosition();
        }

        var hasPresetPosition = false;
        if (this.state == STATE_HOLD && this.grabbedHotspot) {
            // if an object is "equipped" and has a predefined offset, use it.
            var offsets = USE_ATTACH_POINT_SETTINGS && getAttachPointForHotspotFromSettings(this.grabbedHotspot, this.hand);
            if (offsets) {
                this.offsetPosition = offsets[0];
                this.offsetRotation = offsets[1];
                hasPresetPosition = true;
            } else {
                var handJointName = this.hand === RIGHT_HAND ? "RightHand" : "LeftHand";
                if (this.grabbedHotspot.joints[handJointName]) {
                    this.offsetPosition = this.grabbedHotspot.joints[handJointName][0];
                    this.offsetRotation = this.grabbedHotspot.joints[handJointName][1];
                    hasPresetPosition = true;
                }
            }
        } else {
            var objectRotation = grabbedProperties.rotation;
            this.offsetRotation = Quat.multiply(Quat.inverse(handRotation), objectRotation);

            var currentObjectPosition = grabbedProperties.position;
            var offset = Vec3.subtract(currentObjectPosition, handPosition);
            this.offsetPosition = Vec3.multiplyQbyV(Quat.inverse(Quat.multiply(handRotation, this.offsetRotation)), offset);
        }

        // This boolean is used to check if the object that is grabbed has just been cloned
        // It is only set true, if the object that is grabbed creates a new clone.
        var isClone = false;
        var isPhysical = propsArePhysical(grabbedProperties) ||
            (!this.grabbedIsOverlay && entityHasActions(this.grabbedThingID));
        if (isPhysical && this.state == STATE_NEAR_GRABBING && grabbedProperties.parentID === NULL_UUID) {
            // grab entity via action
            if (!this.setupHoldAction()) {
                return;
            }
            Messages.sendMessage('Hifi-Object-Manipulation', JSON.stringify({
                action: 'grab',
                grabbedEntity: this.grabbedThingID,
                joint: this.hand === RIGHT_HAND ? "RightHand" : "LeftHand"
            }));
        } else {
            // grab entity via parenting
            this.actionID = null;
            var handJointIndex;
            if (this.ignoreIK) {
                handJointIndex = this.controllerJointIndex;
            } else {
                handJointIndex = MyAvatar.getJointIndex(this.hand === RIGHT_HAND ? "RightHand" : "LeftHand");
            }

            var reparentProps = {
                parentID: AVATAR_SELF_ID,
                parentJointIndex: handJointIndex,
                velocity: {x: 0, y: 0, z: 0},
                angularVelocity: {x: 0, y: 0, z: 0}
            };
            if (hasPresetPosition) {
                reparentProps.localPosition = this.offsetPosition;
                reparentProps.localRotation = this.offsetRotation;
            }

            if (this.grabbedIsOverlay) {
                Overlays.editOverlay(this.grabbedThingID, reparentProps);
            } else {
                if (grabbedProperties.userData.length > 0) {
                    try{
                        var userData = JSON.parse(grabbedProperties.userData);
                        var grabInfo = userData.grabbableKey;
                        if (grabInfo && grabInfo.cloneable) {
                            // Check if
                            var worldEntities = Entities.findEntitiesInBox(Vec3.subtract(MyAvatar.position, {x:25,y:25, z:25}), {x:50, y: 50, z: 50})
                            var count = 0;
                            worldEntities.forEach(function(item) {
                                var item = Entities.getEntityProperties(item, ["name"]);
                                if (item.name === grabbedProperties.name) {
                                    count++;
                                }
                            })
                            var cloneableProps = Entities.getEntityProperties(grabbedProperties.id);
                            var lifetime = grabInfo.cloneLifetime ? grabInfo.cloneLifetime : 300;
                            var limit = grabInfo.cloneLimit ? grabInfo.cloneLimit : 10;
                            var dynamic = grabInfo.cloneDynamic ? grabInfo.cloneDynamic : false;
                            var cUserData = Object.assign({}, userData);
                            var cProperties = Object.assign({}, cloneableProps);
                            isClone = true;

                            if (count > limit) {
                                delete cloneableProps;
                                delete lifetime;
                                delete cUserData;
                                delete cProperties;
                                return;
                            }

                            delete cUserData.grabbableKey.cloneLifetime;
                            delete cUserData.grabbableKey.cloneable;
                            delete cUserData.grabbableKey.cloneDynamic;
                            delete cUserData.grabbableKey.cloneLimit;
                            delete cProperties.id

                            cProperties.dynamic = dynamic;
                            cProperties.locked = false;
                            cUserData.grabbableKey.triggerable = true;
                            cUserData.grabbableKey.grabbable = true;
                            cProperties.lifetime = lifetime;
                            cProperties.userData = JSON.stringify(cUserData);
                            var cloneID = Entities.addEntity(cProperties);
                            this.grabbedThingID = cloneID;
                            grabbedProperties = Entities.getEntityProperties(cloneID);
                        }
                    }catch(e) {}
                }
                Entities.editEntity(this.grabbedThingID, reparentProps);
            }

            if (this.thisHandIsParent(grabbedProperties)) {
                // this should never happen, but if it does, don't set previous parent to be this hand.
                // this.previousParentID[this.grabbedThingID] = NULL;
                // this.previousParentJointIndex[this.grabbedThingID] = -1;
            } else {
                this.previousParentID[this.grabbedThingID] = grabbedProperties.parentID;
                this.previousParentJointIndex[this.grabbedThingID] = grabbedProperties.parentJointIndex;
            }
            Messages.sendMessage('Hifi-Object-Manipulation', JSON.stringify({
                action: 'equip',
                grabbedEntity: this.grabbedThingID,
                joint: this.hand === RIGHT_HAND ? "RightHand" : "LeftHand"
            }));
        }

        if (!this.grabbedIsOverlay) {
            Entities.editEntity(this.grabbedThingID, {
                velocity: { x: 0, y: 0, z: 0 },
                angularVelocity: { x: 0, y: 0, z: 0 },
                // dynamic: false
            });
        }

        var _this = this;
        /*
         * Setting context for function that is either called via timer or directly, depending if
         * if the object in question is a clone. If it is a clone, we need to make sure that the intial equipment event
         * is called correctly, as these just freshly created entity may not have completely initialized.
        */
        var grabEquipCheck = function () {
          if (_this.state == STATE_NEAR_GRABBING) {
              _this.callEntityMethodOnGrabbed("startNearGrab");
          } else { // this.state == STATE_HOLD
              _this.callEntityMethodOnGrabbed("startEquip");
          }

          _this.currentHandControllerTipPosition =
              (_this.hand === RIGHT_HAND) ? MyAvatar.rightHandTipPosition : MyAvatar.leftHandTipPosition;
          _this.currentObjectTime = Date.now();

          _this.currentObjectPosition = grabbedProperties.position;
          _this.currentObjectRotation = grabbedProperties.rotation;
          _this.currentVelocity = ZERO_VEC;
          _this.currentAngularVelocity = ZERO_VEC;

          _this.prevDropDetected = false;
        }

        if (isClone) {
            // 100 ms seems to be sufficient time to force the check even occur after the object has been initialized.
            Script.setTimeout(grabEquipCheck, 100);
        } else {
            grabEquipCheck();
        }
    };

    this.nearGrabbing = function(deltaTime, timestamp) {
        this.grabPointSphereOff();

        if (this.state == STATE_NEAR_GRABBING && (!this.triggerClicked && this.secondaryReleased())) {
            this.callEntityMethodOnGrabbed("releaseGrab");
            this.setState(STATE_OFF, "trigger released");
            return;
        }

        if (this.state == STATE_HOLD) {

            if (this.secondarySqueezed()) {
                // this.secondaryReleased() will always be true when not depressed
                // so we cannot simply rely on that for release - ensure that the
                // trigger was first "prepared" by being pushed in before the release
                this.preparingHoldRelease = true;
            }

            if (this.preparingHoldRelease && this.secondaryReleased()) {
                // we have an equipped object and the secondary trigger was released
                // short-circuit the other checks and release it
                this.preparingHoldRelease = false;
                this.callEntityMethodOnGrabbed("releaseEquip");
                this.setState(STATE_OFF, "equipping ended via secondary press");
                return;
            }

            var dropDetected = this.dropGestureProcess(deltaTime);

            if (this.triggerSmoothedReleased()) {
                this.waitForTriggerRelease = false;
            }

            if (dropDetected && this.prevDropDetected != dropDetected) {
                this.waitForTriggerRelease = true;
            }

            // highlight the grabbed hotspot when the dropGesture is detected.
            if (dropDetected) {
                entityPropertiesCache.addEntity(this.grabbedHotspot.entityID);
                equipHotspotBuddy.updateHotspot(this.grabbedHotspot, timestamp);
                equipHotspotBuddy.highlightHotspot(this.grabbedHotspot);
            }

            if (dropDetected && !this.waitForTriggerRelease && this.triggerSmoothedGrab()) {
                // store the offset attach points into preferences.
                if (USE_ATTACH_POINT_SETTINGS && this.grabbedHotspot && this.grabbedThingID) {
                    var prefprops = Entities.getEntityProperties(this.grabbedThingID, ["localPosition", "localRotation"]);
                    if (prefprops && prefprops.localPosition && prefprops.localRotation) {
                        storeAttachPointForHotspotInSettings(this.grabbedHotspot, this.hand,
                                                             prefprops.localPosition, prefprops.localRotation);
                    }
                }

                var grabbedEntity = this.grabbedThingID;
                this.release();
                this.grabbedThingID = grabbedEntity;
                this.setState(STATE_NEAR_GRABBING, "drop gesture detected");
                return;
            }
            this.prevDropDetected = dropDetected;
        }

        var props;
        if (this.grabbedIsOverlay) {
            props = {
                localPosition: Overlays.getProperty(this.grabbedThingID, "localPosition"),
                parentID: Overlays.getProperty(this.grabbedThingID, "parentID"),
                parentJointIndex: Overlays.getProperty(this.grabbedThingID, "parentJointIndex"),
                position: Overlays.getProperty(this.grabbedThingID, "position"),
                rotation: Overlays.getProperty(this.grabbedThingID, "rotation"),
                dimensions: Overlays.getProperty(this.grabbedThingID, "dimensions"),
                registrationPoint: { x: 0.5, y: 0.5, z: 0.5 }
            };
        } else {
            props = Entities.getEntityProperties(this.grabbedThingID, ["localPosition", "parentID", "parentJointIndex",
                                                                      "position", "rotation", "dimensions",
                                                                      "registrationPoint"]);
        }
        if (!props.position) {
            // server may have reset, taking our equipped entity with it.  move back to "off" state
            this.callEntityMethodOnGrabbed("releaseGrab");
            this.setState(STATE_OFF, "entity has no position property");
            return;
        }

        if (this.state == STATE_NEAR_GRABBING && this.actionID === null && !this.thisHandIsParent(props)) {
            // someone took it from us or otherwise edited the parentID.  end the grab.  We don't do this
            // for equipped things so that they can be adjusted while equipped.
            this.callEntityMethodOnGrabbed("releaseGrab");
            this.grabbedThingID = null;
            this.setState(STATE_OFF, "someone took it");
            return;
        }

        var now = Date.now();
        if (this.state == STATE_HOLD && now - this.lastUnequipCheckTime > MSECS_PER_SEC * CHECK_TOO_FAR_UNEQUIP_TIME) {
            this.lastUnequipCheckTime = now;

            if (props.parentID == AVATAR_SELF_ID) {
                var handPosition;
                if (this.ignoreIK) {
                    handPosition = getControllerWorldLocation(this.handToController(), false).position;
                } else {
                    handPosition = this.getHandPosition();
                }

                var TEAR_AWAY_DISTANCE = 0.1;
                var dist = distanceBetweenPointAndEntityBoundingBox(handPosition, props);
                if (dist > TEAR_AWAY_DISTANCE) {
                    this.autoUnequipCounter += deltaTime;
                } else {
                    this.autoUnequipCounter = 0;
                }

                if (this.autoUnequipCounter > 0.25) {
                        // for whatever reason, the held/equipped entity has been pulled away.  ungrab or unequip.
                    print("handControllerGrab -- autoreleasing held or equipped item because it is far from hand." +
                        props.parentID + ", dist = " + dist);

                    if (this.state == STATE_NEAR_GRABBING) {
                        this.callEntityMethodOnGrabbed("releaseGrab");
                    } else { // this.state == STATE_HOLD
                        this.callEntityMethodOnGrabbed("releaseEquip");
                    }
                    this.setState(STATE_OFF, "held object too far away");
                    return;
                }
            }
        }

        // Keep track of the fingertip velocity to impart when we release the object.
        // Note that the idea of using a constant 'tip' velocity regardless of the
        // object's actual held offset is an idea intended to make it easier to throw things:
        // Because we might catch something or transfer it between hands without a good idea
        // of it's actual offset, let's try imparting a velocity which is at a fixed radius
        // from the palm.

        var handControllerPosition = (this.hand === RIGHT_HAND) ? MyAvatar.rightHandPosition : MyAvatar.leftHandPosition;

        var deltaObjectTime = (now - this.currentObjectTime) / MSECS_PER_SEC; // convert to seconds

        if (deltaObjectTime > 0.0) {
            var worldDeltaPosition = Vec3.subtract(props.position, this.currentObjectPosition);

            var previousEulers = Quat.safeEulerAngles(this.currentObjectRotation);
            var newEulers = Quat.safeEulerAngles(props.rotation);
            var worldDeltaRotation = Vec3.subtract(newEulers, previousEulers);

            this.currentVelocity = Vec3.multiply(worldDeltaPosition, 1.0 / deltaObjectTime);
            this.currentAngularVelocity = Vec3.multiply(worldDeltaRotation, Math.PI / (deltaObjectTime * 180.0));

            this.currentObjectPosition = props.position;
            this.currentObjectRotation = props.rotation;
        }

        this.currentHandControllerTipPosition = handControllerPosition;
        this.currentObjectTime = now;

        if (this.state === STATE_HOLD) {
            this.callEntityMethodOnGrabbed("continueEquip");
        }
        if (this.state == STATE_NEAR_GRABBING) {
            this.callEntityMethodOnGrabbed("continueNearGrab");
        }

        if (this.state == STATE_NEAR_GRABBING) {
            this.maybeScale(props);
        }

        if (this.actionID && this.actionTimeout - now < ACTION_TTL_REFRESH * MSECS_PER_SEC) {
            // if less than a 5 seconds left, refresh the actions ttl
            var success = Entities.updateAction(this.grabbedThingID, this.actionID, {
                hand: this.hand === RIGHT_HAND ? "right" : "left",
                timeScale: NEAR_GRABBING_ACTION_TIMEFRAME,
                relativePosition: this.offsetPosition,
                relativeRotation: this.offsetRotation,
                ttl: ACTION_TTL,
                kinematic: NEAR_GRABBING_KINEMATIC,
                kinematicSetVelocity: true,
                ignoreIK: this.ignoreIK
            });
            if (success) {
                this.actionTimeout = now + (ACTION_TTL * MSECS_PER_SEC);
            } else {
                print("continueNearGrabbing -- updateAction failed");
                Entities.deleteAction(this.grabbedThingID, this.actionID);
                this.setupHoldAction();
            }
        }
    };

    this.maybeScale = function(props) {
        if (!objectScalingEnabled || this.isTablet(this.grabbedThingID) || this.grabbedIsOverlay) {
            return;
        }

        if (!this.shouldScale) {
            //  If both secondary triggers squeezed, and the non-holding hand is empty, start scaling
            if (this.secondarySqueezed() &&
                this.getOtherHandController().secondarySqueezed() &&
                this.getOtherHandController().state === STATE_OFF) {
                this.scalingStartDistance = Vec3.length(Vec3.subtract(this.getHandPosition(),
                                                                      this.getOtherHandController().getHandPosition()));
                this.scalingStartDimensions = props.dimensions;
                this.shouldScale = true;
            }
        } else if (!this.secondarySqueezed() || !this.getOtherHandController().secondarySqueezed()) {
            this.shouldScale = false;
        }
        if (this.shouldScale) {
            var scalingCurrentDistance = Vec3.length(Vec3.subtract(this.getHandPosition(),
                                                                   this.getOtherHandController().getHandPosition()));
            var currentRescale = scalingCurrentDistance / this.scalingStartDistance;
            var newDimensions = Vec3.multiply(currentRescale, this.scalingStartDimensions);
            Entities.editEntity(this.grabbedThingID, { dimensions: newDimensions });
        }
    };

    this.maybeScaleMyAvatar = function() {
        if (!myAvatarScalingEnabled || this.shouldScale || this.hand === LEFT_HAND) {
            //  If scaling disabled, or if we are currently scaling an entity, don't scale avatar
            //  and only rescale avatar for one hand (so we're not doing it twice)
            return;
        }

        // Only scale avatar if both triggers and grips are squeezed
        var tryingToScale = this.secondarySqueezed() && this.getOtherHandController().secondarySqueezed() &&
                            this.triggerSmoothedSqueezed() && this.getOtherHandController().triggerSmoothedSqueezed();


        if (!this.isScalingAvatar) {
            //  If both secondary triggers squeezed, start scaling
            if (tryingToScale) {
                this.scalingStartDistance = Vec3.length(Vec3.subtract(this.getHandPosition(),
                                                                      this.getOtherHandController().getHandPosition()));
                this.scalingStartAvatarScale = MyAvatar.scale;
                this.isScalingAvatar = true;
            }
        } else if (!tryingToScale) {
            this.isScalingAvatar = false;
        }
        if (this.isScalingAvatar) {
            var scalingCurrentDistance = Vec3.length(Vec3.subtract(this.getHandPosition(),
                                                                   this.getOtherHandController().getHandPosition()));
            var newAvatarScale = (scalingCurrentDistance / this.scalingStartDistance) * this.scalingStartAvatarScale;
            MyAvatar.scale = newAvatarScale;
        }
    };

    this.nearTriggerEnter = function() {
        this.clearEquipHaptics();
        this.grabPointSphereOff();
        Controller.triggerShortHapticPulse(1.0, this.hand);
        this.callEntityMethodOnGrabbed("startNearTrigger");
    };

    this.farTriggerEnter = function() {
        this.clearEquipHaptics();
        this.grabPointSphereOff();
        this.callEntityMethodOnGrabbed("startFarTrigger");
    };

    this.nearTrigger = function(deltaTime, timestamp) {
        if (this.triggerSmoothedReleased()) {
            this.callEntityMethodOnGrabbed("stopNearTrigger");
            this.grabbedThingID = null;
            this.setState(STATE_OFF, "trigger released");
            return;
        }
        this.callEntityMethodOnGrabbed("continueNearTrigger");
    };

    this.farTrigger = function(deltaTime, timestamp) {
        if (this.triggerSmoothedReleased()) {
            this.callEntityMethodOnGrabbed("stopFarTrigger");
            this.grabbedThingID = null;
            this.setState(STATE_OFF, "trigger released");
            return;
        }

        var pickRay = {
            origin: getControllerWorldLocation(this.handToController(), false).position,
            direction: Quat.getUp(getControllerWorldLocation(this.handToController(), false).orientation)
        };

        var now = Date.now();
        if (now - this.lastPickTime > MSECS_PER_SEC / PICKS_PER_SECOND_PER_HAND) {
            var intersection = findRayIntersection(pickRay, true, [], [], true);
            if (intersection.accurate || intersection.overlayID) {
                this.lastPickTime = now;
                if (intersection.entityID != this.grabbedThingID) {
                    this.callEntityMethodOnGrabbed("stopFarTrigger");
                    this.grabbedThingID = null;
                    this.setState(STATE_OFF, "laser moved off of entity");
                    return;
                }
                if (intersection.intersects) {
                    this.intersectionDistance = Vec3.distance(pickRay.origin, intersection.intersection);
                }
                if (farGrabEnabled) {
                    this.searchIndicatorOn(pickRay);
                }
            }
        }

        this.callEntityMethodOnGrabbed("continueFarTrigger");
    };

    this.offEnter = function() {
        this.release();
    };

    this.entityTouchingEnter = function() {
        // test for intersection between controller laser and web entity plane.
        var intersectInfo = handLaserIntersectEntity(this.grabbedThingID,
                                                     getControllerWorldLocation(this.handToController(), true));
        if (intersectInfo) {
            var pointerEvent = {
                type: "Press",
                id: this.hand + 1, // 0 is reserved for hardware mouse
                pos2D: projectOntoEntityXYPlane(this.grabbedThingID, intersectInfo.point),
                pos3D: intersectInfo.point,
                normal: intersectInfo.normal,
                direction: intersectInfo.searchRay.direction,
                button: "Primary",
                isPrimaryHeld: true
            };

            Entities.sendMousePressOnEntity(this.grabbedThingID, pointerEvent);
            Entities.sendClickDownOnEntity(this.grabbedThingID, pointerEvent);

            this.touchingEnterTimer = 0;
            this.touchingEnterPointerEvent = pointerEvent;
            this.touchingEnterPointerEvent.button = "None";
            this.deadspotExpired = false;

            var LASER_PRESS_TO_MOVE_DEADSPOT_ANGLE = 0.026; // radians ~ 1.2 degrees
            var STYLUS_PRESS_TO_MOVE_DEADSPOT_ANGLE = 0.314; // radians ~ 18 degrees
            var theta = this.state === STATE_ENTITY_STYLUS_TOUCHING ? STYLUS_PRESS_TO_MOVE_DEADSPOT_ANGLE : LASER_PRESS_TO_MOVE_DEADSPOT_ANGLE;
            this.deadspotRadius = Math.tan(theta) * intersectInfo.distance;  // dead spot radius in meters
        }

        if (this.state == STATE_ENTITY_STYLUS_TOUCHING) {
            Controller.triggerHapticPulse(HAPTIC_STYLUS_STRENGTH, HAPTIC_STYLUS_DURATION, this.hand);
        } else if (this.state == STATE_ENTITY_LASER_TOUCHING) {
            Controller.triggerHapticPulse(HAPTIC_LASER_UI_STRENGTH, HAPTIC_LASER_UI_DURATION, this.hand);
        }
    };

    this.entityTouchingExit = function() {
        // test for intersection between controller laser and web entity plane.
        var intersectInfo = handLaserIntersectEntity(this.grabbedThingID,
                                                     getControllerWorldLocation(this.handToController(), true));
        if (intersectInfo) {
            var pointerEvent;
            if (this.deadspotExpired) {
                pointerEvent = {
                    type: "Release",
                    id: this.hand + 1, // 0 is reserved for hardware mouse
                    pos2D: projectOntoEntityXYPlane(this.grabbedThingID, intersectInfo.point),
                    pos3D: intersectInfo.point,
                    normal: intersectInfo.normal,
                    direction: intersectInfo.searchRay.direction,
                    button: "Primary"
                };
            } else {
                pointerEvent = this.touchingEnterPointerEvent;
                pointerEvent.type = "Release";
                pointerEvent.button = "Primary";
                pointerEvent.isPrimaryHeld = false;
            }

            Entities.sendMouseReleaseOnEntity(this.grabbedThingID, pointerEvent);
            Entities.sendClickReleaseOnEntity(this.grabbedThingID, pointerEvent);
            Entities.sendHoverLeaveEntity(this.grabbedThingID, pointerEvent);
        }
        this.grabbedThingID = null;
        this.grabbedOverlay = null;
    };

    this.entityTouching = function(dt) {

        this.touchingEnterTimer += dt;

        entityPropertiesCache.addEntity(this.grabbedThingID);

        if (this.state == STATE_ENTITY_LASER_TOUCHING && !this.triggerSmoothedGrab()) {
            this.setState(STATE_OFF, "released trigger");
            return;
        }

        // test for intersection between controller laser and web entity plane.
        var intersectInfo = handLaserIntersectEntity(this.grabbedThingID,
                                                     getControllerWorldLocation(this.handToController(), true));
        if (intersectInfo) {

            if (this.state == STATE_ENTITY_STYLUS_TOUCHING &&
                intersectInfo.distance > WEB_STYLUS_LENGTH / 2.0 + WEB_TOUCH_Y_OFFSET) {
                this.setState(STATE_OFF, "pulled away from web entity");
                return;
            }

            if (Entities.keyboardFocusEntity != this.grabbedThingID) {
                Overlays.keyboardFocusOverlay = 0;
                Entities.keyboardFocusEntity = this.grabbedThingID;
            }

            var pointerEvent = {
                type: "Move",
                id: this.hand + 1, // 0 is reserved for hardware mouse
                pos2D: projectOntoEntityXYPlane(this.grabbedThingID, intersectInfo.point),
                pos3D: intersectInfo.point,
                normal: intersectInfo.normal,
                direction: intersectInfo.searchRay.direction,
                button: "NoButtons",
                isPrimaryHeld: true
            };

            var POINTER_PRESS_TO_MOVE_DELAY = 0.25; // seconds
            if (this.deadspotExpired || this.touchingEnterTimer > POINTER_PRESS_TO_MOVE_DELAY ||
                Vec3.distance(intersectInfo.point, this.touchingEnterPointerEvent.pos3D) > this.deadspotRadius) {
                Entities.sendMouseMoveOnEntity(this.grabbedThingID, pointerEvent);
                Entities.sendHoldingClickOnEntity(this.grabbedThingID, pointerEvent);
                this.deadspotExpired = true;
            }

            this.intersectionDistance = intersectInfo.distance;
            if (this.state == STATE_ENTITY_LASER_TOUCHING) {
                this.searchIndicatorOn(intersectInfo.searchRay);
            }
            Reticle.setVisible(false);
        } else {
            this.grabbedThingID = null;
            this.setState(STATE_OFF, "grabbed entity was destroyed");
            return;
        }
    };

    this.overlayTouchingEnter = function () {
        // Test for intersection between controller laser and Web overlay plane.
        var intersectInfo =
            handLaserIntersectOverlay(this.grabbedOverlay, getControllerWorldLocation(this.handToController(), true));
        if (intersectInfo) {
            var pointerEvent = {
                type: "Press",
                id: HARDWARE_MOUSE_ID,
                pos2D: projectOntoOverlayXYPlane(this.grabbedOverlay, intersectInfo.point),
                pos3D: intersectInfo.point,
                normal: intersectInfo.normal,
                direction: intersectInfo.searchRay.direction,
                button: "Primary",
                isPrimaryHeld: true
            };

            Overlays.sendMousePressOnOverlay(this.grabbedOverlay, pointerEvent);

            this.touchingEnterTimer = 0;
            this.touchingEnterPointerEvent = pointerEvent;
            this.touchingEnterPointerEvent.button = "None";
            this.deadspotExpired = false;

            var LASER_PRESS_TO_MOVE_DEADSPOT_ANGLE = 0.026; // radians ~ 1.2 degrees
            var STYLUS_PRESS_TO_MOVE_DEADSPOT_ANGLE = 0.314; // radians ~ 18 degrees
            var theta = this.state === STATE_OVERLAY_STYLUS_TOUCHING ? STYLUS_PRESS_TO_MOVE_DEADSPOT_ANGLE : LASER_PRESS_TO_MOVE_DEADSPOT_ANGLE;
            this.deadspotRadius = Math.tan(theta) * intersectInfo.distance;  // dead spot radius in meters
        }

        if (this.state == STATE_OVERLAY_STYLUS_TOUCHING) {
            Controller.triggerHapticPulse(HAPTIC_STYLUS_STRENGTH, HAPTIC_STYLUS_DURATION, this.hand);
        } else if (this.state == STATE_OVERLAY_LASER_TOUCHING) {
            Controller.triggerHapticPulse(HAPTIC_LASER_UI_STRENGTH, HAPTIC_LASER_UI_DURATION, this.hand);
        }
    };

    this.overlayTouchingExit = function () {
        // Test for intersection between controller laser and Web overlay plane.
        var intersectInfo =
            handLaserIntersectOverlay(this.grabbedOverlay, getControllerWorldLocation(this.handToController(), true));
        if (intersectInfo) {
            var pointerEvent;

            var pos2D;
            var pos3D;
            if (this.tabletStabbed) {
                // Some people like to jam the stylus a long ways into the tablet when clicking on a button.
                // They almost always move out of the deadzone when they do this.  We detect if the stylus
                // has gone far through the tablet and suppress any further faux mouse events until the
                // stylus is withdrawn.  Once it has withdrawn, we do a release click wherever the stylus was
                // when it was pushed into the tablet.
                this.tabletStabbed = false;
                pos2D = this.tabletStabbedPos2D;
                pos3D = this.tabletStabbedPos3D;
            } else {
                pos2D = projectOntoOverlayXYPlane(this.grabbedOverlay, intersectInfo.point);
                pos3D = intersectInfo.point;
            }

            if (this.deadspotExpired) {
                pointerEvent = {
                    type: "Release",
                    id: HARDWARE_MOUSE_ID,
                    pos2D: pos2D,
                    pos3D: pos3D,
                    normal: intersectInfo.normal,
                    direction: intersectInfo.searchRay.direction,
                    button: "Primary"
                };
            } else {
                pointerEvent = this.touchingEnterPointerEvent;
                pointerEvent.type = "Release";
                pointerEvent.button = "Primary";
                pointerEvent.isPrimaryHeld = false;
            }

            Overlays.sendMouseReleaseOnOverlay(this.grabbedOverlay, pointerEvent);
            Overlays.sendHoverLeaveOverlay(this.grabbedOverlay, pointerEvent);
        }
        this.grabbedThingID = null;
        this.grabbedOverlay = null;
    };

    this.overlayTouching = function (dt) {
        this.touchingEnterTimer += dt;

        if (this.state == STATE_OVERLAY_STYLUS_TOUCHING && this.triggerSmoothedSqueezed()) {
            return;
        }

        if (this.state == STATE_OVERLAY_LASER_TOUCHING && !this.triggerSmoothedGrab()) {
            this.setState(STATE_OFF, "released trigger");
            return;
        }

        // Test for intersection between controller laser and Web overlay plane.
        var intersectInfo =
            handLaserIntersectOverlay(this.grabbedOverlay, getControllerWorldLocation(this.handToController(), true));
        if (intersectInfo) {

            if (this.state == STATE_OVERLAY_STYLUS_TOUCHING &&
                intersectInfo.distance > WEB_STYLUS_LENGTH / 2.0 + WEB_TOUCH_Y_OFFSET + WEB_TOUCH_Y_TOUCH_DEADZONE_SIZE) {
                this.grabbedThingID = null;
                this.setState(STATE_OFF, "pulled away from overlay");
                return;
            }

            var pos2D = projectOntoOverlayXYPlane(this.grabbedOverlay, intersectInfo.point);
            var pos3D = intersectInfo.point;

            if (this.state == STATE_OVERLAY_STYLUS_TOUCHING &&
                !this.tabletStabbed &&
                intersectInfo.distance < WEB_STYLUS_LENGTH / 2.0 + WEB_TOUCH_TOO_CLOSE) {
                // they've stabbed the tablet, don't send events until they pull back
                this.tabletStabbed = true;
                this.tabletStabbedPos2D = pos2D;
                this.tabletStabbedPos3D = pos3D;
                return;
            }

            if (this.tabletStabbed) {
                var origin = {x: this.tabletStabbedPos2D.x, y: this.tabletStabbedPos2D.y, z: 0};
                var point = {x: pos2D.x, y: pos2D.y, z: 0};
                var offset = Vec3.distance(origin, point);
                var radius = 0.05;
                if (offset < radius) {
                    return;
                }
            }

            if (Overlays.keyboardFocusOverlay != this.grabbedOverlay) {
                Entities.keyboardFocusEntity = null;
                Overlays.keyboardFocusOverlay = this.grabbedOverlay;
            }

            var pointerEvent = {
                type: "Move",
                id: HARDWARE_MOUSE_ID,
                pos2D: pos2D,
                pos3D: pos3D,
                normal: intersectInfo.normal,
                direction: intersectInfo.searchRay.direction,
                button: "NoButtons",
                isPrimaryHeld: true
            };

            var POINTER_PRESS_TO_MOVE_DELAY = 0.25; // seconds
            if (this.deadspotExpired || this.touchingEnterTimer > POINTER_PRESS_TO_MOVE_DELAY ||
                Vec3.distance(intersectInfo.point, this.touchingEnterPointerEvent.pos3D) > this.deadspotRadius) {
                Overlays.sendMouseMoveOnOverlay(this.grabbedOverlay, pointerEvent);
                this.deadspotExpired = true;
            }

            this.intersectionDistance = intersectInfo.distance;
            if (this.state == STATE_OVERLAY_LASER_TOUCHING) {
                this.searchIndicatorOn(intersectInfo.searchRay);
            }
            Reticle.setVisible(false);
        } else {
            this.grabbedThingID = null;
            this.setState(STATE_OFF, "grabbed overlay was destroyed");
            return;
        }
    };

    this.release = function() {
        this.turnOffVisualizations();

        if (this.grabbedThingID !== null) {
            if (this.state === STATE_HOLD) {
                this.callEntityMethodOnGrabbed("releaseEquip");
            }

            // Make a small release haptic pulse if we really were holding something
            Controller.triggerHapticPulse(HAPTIC_PULSE_STRENGTH, HAPTIC_PULSE_DURATION, this.hand);
            if (this.actionID !== null) {
                Entities.deleteAction(this.grabbedThingID, this.actionID);
            } else {
                // no action, so it's a parenting grab
                if (this.previousParentID[this.grabbedThingID] === NULL_UUID) {
                    if (this.grabbedIsOverlay) {
                        Overlays.editOverlay(this.grabbedThingID, {
                            parentID: NULL_UUID,
                            parentJointIndex: -1
                        });
                    } else {
                        Entities.editEntity(this.grabbedThingID, {
                            parentID: this.previousParentID[this.grabbedThingID],
                            parentJointIndex: this.previousParentJointIndex[this.grabbedThingID]
                        });
                        this.ensureDynamic();
                    }
                } else {
                    if (this.grabbedIsOverlay) {
                        Overlays.editOverlay(this.grabbedThingID, {
                            parentID: this.previousParentID[this.grabbedThingID],
                            parentJointIndex: this.previousParentJointIndex[this.grabbedThingID],
                        });
                    } else {
                        // we're putting this back as a child of some other parent, so zero its velocity
                        Entities.editEntity(this.grabbedThingID, {
                            parentID: this.previousParentID[this.grabbedThingID],
                            parentJointIndex: this.previousParentJointIndex[this.grabbedThingID],
                            velocity: {x: 0, y: 0, z: 0},
                            angularVelocity: {x: 0, y: 0, z: 0}
                        });
                    }
                }
            }

            Messages.sendMessage('Hifi-Object-Manipulation', JSON.stringify({
                action: 'release',
                grabbedEntity: this.grabbedThingID,
                joint: this.hand === RIGHT_HAND ? "RightHand" : "LeftHand"
            }));
        }

        this.actionID = null;
        this.grabbedThingID = null;
        this.grabbedOverlay = null;
        this.grabbedHotspot = null;

        if (this.triggerSmoothedGrab() || this.secondarySqueezed()) {
            this.waitForTriggerRelease = true;
        }
    };

    this.cleanup = function() {
        this.release();
        this.grabPointSphereOff();
    };

    this.thisHandIsParent = function(props) {
        if (props.parentID !== MyAvatar.sessionUUID && props.parentID !== AVATAR_SELF_ID) {
            return false;
        }

        var handJointIndex = MyAvatar.getJointIndex(this.hand === RIGHT_HAND ? "RightHand" : "LeftHand");
        if (props.parentJointIndex == handJointIndex) {
            return true;
        }

        var controllerJointIndex = this.controllerJointIndex;
        if (props.parentJointIndex == controllerJointIndex) {
            return true;
        }

        var controllerCRJointIndex = MyAvatar.getJointIndex(this.hand === RIGHT_HAND ?
                                                            "_CAMERA_RELATIVE_CONTROLLER_RIGHTHAND" :
                                                            "_CAMERA_RELATIVE_CONTROLLER_LEFTHAND");
        if (props.parentJointIndex == controllerCRJointIndex) {
            return true;
        }

        return false;
    };

    this.checkForUnexpectedChildren = function() {
        var _this = this;
        // sometimes things can get parented to a hand and this script is unaware.  Search for such entities and
        // unhook them.

        // find children of avatar's hand joint
        var handJointIndex = MyAvatar.getJointIndex(this.hand === RIGHT_HAND ? "RightHand" : "LeftHand");
        var children = Entities.getChildrenIDsOfJoint(MyAvatar.sessionUUID, handJointIndex);
        children = children.concat(Entities.getChildrenIDsOfJoint(AVATAR_SELF_ID, handJointIndex));

        // find children of faux controller joint
        var controllerJointIndex = this.controllerJointIndex;
        children = children.concat(Entities.getChildrenIDsOfJoint(MyAvatar.sessionUUID, controllerJointIndex));
        children = children.concat(Entities.getChildrenIDsOfJoint(AVATAR_SELF_ID, controllerJointIndex));

        // find children of faux camera-relative controller joint
        var controllerCRJointIndex = MyAvatar.getJointIndex(this.hand === RIGHT_HAND ?
                                                            "_CAMERA_RELATIVE_CONTROLLER_RIGHTHAND" :
                                                            "_CAMERA_RELATIVE_CONTROLLER_LEFTHAND");
        children = children.concat(Entities.getChildrenIDsOfJoint(MyAvatar.sessionUUID, controllerCRJointIndex));
        children = children.concat(Entities.getChildrenIDsOfJoint(AVATAR_SELF_ID, controllerCRJointIndex));

        children.forEach(function(childID) {
            if (childID !== _this.stylus &&
                childID !== _this.overlayLine) {
                // we appear to be holding something and this script isn't in a state that would be holding something.
                // unhook it.  if we previously took note of this entity's parent, put it back where it was.  This
                // works around some problems that happen when more than one hand or avatar is passing something around.
                print("disconnecting stray child of hand: (" + _this.hand + ") " + childID);
                if (_this.previousParentID[childID]) {
                    var previousParentID = _this.previousParentID[childID];
                    var previousParentJointIndex = _this.previousParentJointIndex[childID];

                    // The main flaw with keeping track of previous parantage in individual scripts is:
                    // (1) A grabs something (2) B takes it from A (3) A takes it from B (4) A releases it
                    // now A and B will take turns passing it back to the other.  Detect this and stop the loop here...
                    var UNHOOK_LOOP_DETECT_MS = 200;
                    var now = Date.now();
                    if (_this.previouslyUnhooked[childID]) {
                        if (now - _this.previouslyUnhooked[childID] < UNHOOK_LOOP_DETECT_MS) {
                            previousParentID = NULL_UUID;
                            previousParentJointIndex = -1;
                        }
                    }
                    _this.previouslyUnhooked[childID] = now;

                    // we don't know if it's an entity or an overlay
                    Entities.editEntity(childID, { parentID: previousParentID, parentJointIndex: previousParentJointIndex });
                    Overlays.editOverlay(childID, { parentID: previousParentID, parentJointIndex: previousParentJointIndex });

                } else {
                    Entities.editEntity(childID, { parentID: NULL_UUID });
                    Overlays.editOverlay(childID, { parentID: NULL_UUID });
                }
            }
        });
    };

    this.getOtherHandController = function() {
        return (this.hand === RIGHT_HAND) ? leftController : rightController;
    };
}

var rightController = new MyController(RIGHT_HAND);
var leftController = new MyController(LEFT_HAND);

var MAPPING_NAME = "com.highfidelity.handControllerGrab";

var mapping = Controller.newMapping(MAPPING_NAME);
mapping.from([Controller.Standard.RT]).peek().to(rightController.triggerPress);
mapping.from([Controller.Standard.RTClick]).peek().to(rightController.triggerClick);

mapping.from([Controller.Standard.LT]).peek().to(leftController.triggerPress);
mapping.from([Controller.Standard.LTClick]).peek().to(leftController.triggerClick);

mapping.from([Controller.Standard.RB]).peek().to(rightController.secondaryPress);
mapping.from([Controller.Standard.LB]).peek().to(leftController.secondaryPress);
mapping.from([Controller.Standard.LeftGrip]).peek().to(leftController.secondaryPress);
mapping.from([Controller.Standard.RightGrip]).peek().to(rightController.secondaryPress);

mapping.from([Controller.Standard.LeftPrimaryThumb]).peek().to(leftController.thumbPress);
mapping.from([Controller.Standard.RightPrimaryThumb]).peek().to(rightController.thumbPress);

Controller.enableMapping(MAPPING_NAME);

function handleMenuEvent(menuItem) {
    if (menuItem === "Show Grab Sphere") {
        SHOW_GRAB_POINT_SPHERE = Menu.isOptionChecked("Show Grab Sphere");
    }
}

Menu.addMenuItem({ menuName: "Developer", menuItemName: "Show Grab Sphere", isCheckable: true, isChecked: false });
Menu.menuItemEvent.connect(handleMenuEvent);

// the section below allows the grab script to listen for messages
// that disable either one or both hands.  useful for two handed items
var handToDisable = 'none';

function update(deltaTime) {
    var timestamp = Date.now();

    if (handToDisable !== LEFT_HAND && handToDisable !== 'both') {
        leftController.update(deltaTime, timestamp);
    } else {
        leftController.release();
    }
    if (handToDisable !== RIGHT_HAND && handToDisable !== 'both') {
        rightController.update(deltaTime, timestamp);
    } else {
        rightController.release();
    }
    equipHotspotBuddy.update(deltaTime, timestamp);
    entityPropertiesCache.update();
}

Messages.subscribe('Hifi-Grab-Disable');
Messages.subscribe('Hifi-Hand-Disabler');
Messages.subscribe('Hifi-Hand-Grab');
Messages.subscribe('Hifi-Hand-RayPick-Blacklist');
Messages.subscribe('Hifi-Object-Manipulation');
Messages.subscribe('Hifi-Hand-Drop');

var handleHandMessages = function(channel, message, sender) {
    var data;
    if (sender === MyAvatar.sessionUUID) {
        if (channel === 'Hifi-Hand-Disabler') {
            if (message === 'left') {
                handToDisable = LEFT_HAND;
                leftController.turnOffVisualizations();
            }
            if (message === 'right') {
                handToDisable = RIGHT_HAND;
                rightController.turnOffVisualizations();
            }
            if (message === 'both' || message === 'none') {
                if (message === 'both') {
                    rightController.turnOffVisualizations();
                    leftController.turnOffVisualizations();

                }
                handToDisable = message;
            }
        } else if (channel === 'Hifi-Grab-Disable') {
            data = JSON.parse(message);
            if (data.holdEnabled !== undefined) {
                print("holdEnabled: ", data.holdEnabled);
                holdEnabled = data.holdEnabled;
            }
            if (data.nearGrabEnabled !== undefined) {
                print("nearGrabEnabled: ", data.nearGrabEnabled);
                nearGrabEnabled = data.nearGrabEnabled;
            }
            if (data.farGrabEnabled !== undefined) {
                print("farGrabEnabled: ", data.farGrabEnabled);
                farGrabEnabled = data.farGrabEnabled;
            }
            if (data.myAvatarScalingEnabled !== undefined) {
                print("myAvatarScalingEnabled: ", data.myAvatarScalingEnabled);
                myAvatarScalingEnabled = data.myAvatarScalingEnabled;
            }
            if (data.objectScalingEnabled !== undefined) {
                print("objectScalingEnabled: ", data.objectScalingEnabled);
                objectScalingEnabled = data.objectScalingEnabled;
            }
        } else if (channel === 'Hifi-Hand-Grab') {
            try {
                data = JSON.parse(message);
                var selectedController = (data.hand === 'left') ? leftController : rightController;
                var hotspotIndex = data.hotspotIndex !== undefined ? parseInt(data.hotspotIndex) : 0;
                selectedController.release();
                var wearableEntity = data.entityID;
                entityPropertiesCache.addEntity(wearableEntity);
                selectedController.grabbedThingID = wearableEntity;
                var hotspots = selectedController.collectEquipHotspots(selectedController.grabbedThingID);
                if (hotspots.length > 0) {
                    if (hotspotIndex >= hotspots.length) {
                        hotspotIndex = 0;
                    }
                    selectedController.grabbedHotspot = hotspots[hotspotIndex];
                }
                selectedController.setState(STATE_HOLD, "Hifi-Hand-Grab msg received");
                selectedController.nearGrabbingEnter();

            } catch (e) {
                print("WARNING: handControllerGrab.js -- error parsing Hifi-Hand-Grab message: " + message);
            }

        } else if (channel === 'Hifi-Hand-RayPick-Blacklist') {
            try {
                data = JSON.parse(message);
                var action = data.action;
                var id = data.id;
                var index = blacklist.indexOf(id);

                if (action === 'add' && index === -1) {
                    blacklist.push(id);
                }
                if (action === 'remove') {
                    if (index > -1) {
                        blacklist.splice(index, 1);
                    }
                }

            } catch (e) {
                print("WARNING: handControllerGrab.js -- error parsing Hifi-Hand-RayPick-Blacklist message: " + message);
            }
        } else if (channel === 'Hifi-Hand-Drop') {
            if (message === 'left') {
                leftController.release();
            } else if (message === 'right') {
                rightController.release();
            } else if (message === 'both') {
                leftController.release();
                rightController.release();
            }
        }
    }
};

Messages.messageReceived.connect(handleHandMessages);

var TARGET_UPDATE_HZ = 60; // 50hz good enough, but we're using update
var BASIC_TIMER_INTERVAL_MS = 1000 / TARGET_UPDATE_HZ;
var lastInterval = Date.now();

var intervalCount = 0;
var totalDelta = 0;
var totalVariance = 0;
var highVarianceCount = 0;
var veryhighVarianceCount = 0;
var updateTotalWork = 0;

var UPDATE_PERFORMANCE_DEBUGGING = false;

function updateWrapper(){

    intervalCount++;
    var thisInterval = Date.now();
    var deltaTimeMsec = thisInterval - lastInterval;
    var deltaTime = deltaTimeMsec / 1000;
    lastInterval = thisInterval;

    totalDelta += deltaTimeMsec;

    var variance = Math.abs(deltaTimeMsec - BASIC_TIMER_INTERVAL_MS);
    totalVariance += variance;

    if (variance > 1) {
        highVarianceCount++;
    }

    if (variance > 5) {
        veryhighVarianceCount++;
    }

    // will call update for both hands
    var preWork = Date.now();
    update(deltaTime);
    var postWork = Date.now();
    var workDelta = postWork - preWork;
    updateTotalWork += workDelta;

    if (intervalCount == 100) {

        if (UPDATE_PERFORMANCE_DEBUGGING) {
            print("handControllerGrab.js -- For " + intervalCount + " samples average= " +
                  totalDelta/intervalCount + " ms" +
                  " average variance:" + totalVariance/intervalCount + " ms" +
                  " high variance count:" + highVarianceCount + " [ " + (highVarianceCount/intervalCount) * 100 + "% ] " +
                  " VERY high variance count:" + veryhighVarianceCount +
                  " [ " + (veryhighVarianceCount/intervalCount) * 100 + "% ] " +
                  " average work:" + updateTotalWork/intervalCount + " ms");
        }

        intervalCount = 0;
        totalDelta = 0;
        totalVariance = 0;
        highVarianceCount = 0;
        veryhighVarianceCount = 0;
        updateTotalWork = 0;
    }

}

Script.update.connect(updateWrapper);
function cleanup() {
    Menu.removeMenuItem("Developer", "Show Grab Sphere");
    Script.update.disconnect(updateWrapper);
    rightController.cleanup();
    leftController.cleanup();
    Controller.disableMapping(MAPPING_NAME);
    Reticle.setVisible(true);
}

Script.scriptEnding.connect(cleanup);

}()); // END LOCAL_SCOPE<|MERGE_RESOLUTION|>--- conflicted
+++ resolved
@@ -761,13 +761,10 @@
     this.stylus = null;
     this.homeButtonTouched = false;
     this.editTriggered = false;
-<<<<<<< HEAD
-=======
 
     this.controllerJointIndex = MyAvatar.getJointIndex(this.hand === RIGHT_HAND ?
                                                        "_CONTROLLER_RIGHTHAND" :
                                                        "_CONTROLLER_LEFTHAND");
->>>>>>> f055711c
 
     // Until there is some reliable way to keep track of a "stack" of parentIDs, we'll have problems
     // when more than one avatar does parenting grabs on things.  This script tries to work
