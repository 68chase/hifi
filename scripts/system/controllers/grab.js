"use strict";

//  grab.js
//  examples
//
//  Created by Eric Levin on May 1, 2015
//  Copyright 2015 High Fidelity, Inc.
//
//  Grab's physically moveable entities with the mouse, by applying a spring force.
//
//  Updated November 22, 2016 by Philip Rosedale:  Add distance attenuation of grab effect 
//
//  Distributed under the Apache License, Version 2.0.
//  See the accompanying file LICENSE or http://www.apache.org/licenses/LICENSE-2.0.html
//

/* global MyAvatar, Entities, Script, Camera, Vec3, Reticle, Overlays, getEntityCustomData, Messages, Quat, Controller */


(function() { // BEGIN LOCAL_SCOPE

Script.include("/~/system/libraries/utils.js");
var MAX_SOLID_ANGLE = 0.01; // objects that appear smaller than this can't be grabbed

var ZERO_VEC3 = {
    x: 0,
    y: 0,
    z: 0
};
var IDENTITY_QUAT = {
    x: 0,
    y: 0,
    z: 0,
    w: 0
};
var GRABBABLE_DATA_KEY = "grabbableKey"; // shared with handControllerGrab.js

var DEFAULT_GRABBABLE_DATA = {
    grabbable: true,
    invertSolidWhileHeld: false
};


var ACTION_TTL = 10; // seconds

function getTag() {
    return "grab-" + MyAvatar.sessionUUID;
}
  
var DISTANCE_HOLDING_ACTION_TIMEFRAME = 0.1; // how quickly objects move to their new position
var DISTANCE_HOLDING_UNITY_MASS = 1200; //  The mass at which the distance holding action timeframe is unmodified
var DISTANCE_HOLDING_UNITY_DISTANCE = 6; //  The distance at which the distance holding action timeframe is unmodified

function distanceGrabTimescale(mass, distance) {
    var timeScale = DISTANCE_HOLDING_ACTION_TIMEFRAME * mass /
        DISTANCE_HOLDING_UNITY_MASS * distance /
        DISTANCE_HOLDING_UNITY_DISTANCE;
    if (timeScale < DISTANCE_HOLDING_ACTION_TIMEFRAME) {
        timeScale = DISTANCE_HOLDING_ACTION_TIMEFRAME;
    }
    return timeScale;
}
function getMass(dimensions, density) {
    return (dimensions.x * dimensions.y * dimensions.z) * density;
}

function entityIsGrabbedByOther(entityID) {
    // by convention, a distance grab sets the tag of its action to be grab-*owner-session-id*.
    var actionIDs = Entities.getActionIDs(entityID);
    for (var actionIndex = 0; actionIndex < actionIDs.length; actionIndex++) {
        var actionID = actionIDs[actionIndex];
        var actionArguments = Entities.getActionArguments(entityID, actionID);
        var tag = actionArguments.tag;
        if (tag == getTag()) {
            // we see a grab-*uuid* shaped tag, but it's our tag, so that's okay.
            continue;
        }
        if (tag.slice(0, 5) == "grab-") {
            // we see a grab-*uuid* shaped tag and it's not ours, so someone else is grabbing it.
            return true;
        }
    }
    return false;
}

// helper function
function mouseIntersectionWithPlane(pointOnPlane, planeNormal, event, maxDistance) {
    var cameraPosition = Camera.getPosition();
    var localPointOnPlane = Vec3.subtract(pointOnPlane, cameraPosition);
    var distanceFromPlane = Vec3.dot(localPointOnPlane, planeNormal);
    var MIN_DISTANCE_FROM_PLANE = 0.001;
    if (Math.abs(distanceFromPlane) < MIN_DISTANCE_FROM_PLANE) {
        // camera is touching the plane
        return pointOnPlane;
    }
    var pickRay = Camera.computePickRay(event.x, event.y);
    var dirDotNorm = Vec3.dot(pickRay.direction, planeNormal);
    var MIN_RAY_PLANE_DOT = 0.00001;

    var localIntersection;
    var useMaxForwardGrab = false;
    if (Math.abs(dirDotNorm) > MIN_RAY_PLANE_DOT) {
        var distanceToIntersection = distanceFromPlane / dirDotNorm;
        if (distanceToIntersection > 0 && distanceToIntersection < maxDistance) {
            // ray points into the plane
            localIntersection = Vec3.multiply(pickRay.direction, distanceFromPlane / dirDotNorm);
        } else {
            // ray intersects BEHIND the camera or else very far away
            // so we clamp the grab point to be the maximum forward position
            useMaxForwardGrab = true;
        }
    } else {
        // ray points perpendicular to grab plane
        // so we map the grab point to the maximum forward position
        useMaxForwardGrab = true;
    }
    if (useMaxForwardGrab) {
        // we re-route the intersection to be in front at max distance.
        var rayDirection = Vec3.subtract(pickRay.direction, Vec3.multiply(planeNormal, dirDotNorm));
        rayDirection = Vec3.normalize(rayDirection);
        localIntersection = Vec3.multiply(rayDirection, maxDistance);
        localIntersection = Vec3.sum(localIntersection, Vec3.multiply(planeNormal, distanceFromPlane));
    }
    var worldIntersection = Vec3.sum(cameraPosition, localIntersection);
    return worldIntersection;
}

// Mouse class stores mouse click and drag info
function Mouse() {
    this.current = {
        x: 0,
        y: 0
    };
    this.previous = {
        x: 0,
        y: 0
    };
    this.rotateStart = {
        x: 0,
        y: 0
    };
    this.cursorRestore = {
        x: 0,
        y: 0
    };
}

Mouse.prototype.startDrag = function(position) {
    this.current = {
        x: position.x,
        y: position.y
    };
    this.startRotateDrag();
};

Mouse.prototype.updateDrag = function(position) {
    this.current = {
        x: position.x,
        y: position.y
    };
};

Mouse.prototype.startRotateDrag = function() {
    this.previous = {
        x: this.current.x,
        y: this.current.y
    };
    this.rotateStart = {
        x: this.current.x,
        y: this.current.y
    };
    this.cursorRestore = Reticle.getPosition();
};

Mouse.prototype.getDrag = function() {
    var delta = {
        x: this.current.x - this.previous.x,
        y: this.current.y - this.previous.y
    };
    this.previous = {
        x: this.current.x,
        y: this.current.y
    };
    return delta;
};

Mouse.prototype.restoreRotateCursor = function() {
    Reticle.setPosition(this.cursorRestore);
    this.current = {
        x: this.rotateStart.x,
        y: this.rotateStart.y
    };
};

var mouse = new Mouse();


// Beacon class stores info for drawing a line at object's target position
function Beacon() {
    this.height = 0.10;
    this.overlayID = Overlays.addOverlay("line3d", {
        color: {
            red: 200,
            green: 200,
            blue: 200
        },
        alpha: 1,
        visible: false,
        lineWidth: 2
    });
}

Beacon.prototype.enable = function() {
    Overlays.editOverlay(this.overlayID, {
        visible: true
    });
};

Beacon.prototype.disable = function() {
    Overlays.editOverlay(this.overlayID, {
        visible: false
    });
};

Beacon.prototype.updatePosition = function(position) {
    Overlays.editOverlay(this.overlayID, {
        visible: true,
        start: {
            x: position.x,
            y: position.y + this.height,
            z: position.z
        },
        end: {
            x: position.x,
            y: position.y - this.height,
            z: position.z
        }
    });
};

var beacon = new Beacon();


// TODO: play sounds again when we aren't leaking AudioInjector threads
// var grabSound = SoundCache.getSound("https://hifi-public.s3.amazonaws.com/eric/sounds/CloseClamp.wav");
// var releaseSound = SoundCache.getSound("https://hifi-public.s3.amazonaws.com/eric/sounds/ReleaseClamp.wav");
// var VOLUME = 0.0;


// Grabber class stores and computes info for grab behavior
function Grabber() {
    this.isGrabbing = false;
    this.entityID = null;
    this.actionID = null;
    this.startPosition = ZERO_VEC3;
    this.lastRotation = IDENTITY_QUAT;
    this.currentPosition = ZERO_VEC3;
    this.planeNormal = ZERO_VEC3;

    // maxDistance is a function of the size of the object.
    this.maxDistance = 0;

    // mode defines the degrees of freedom of the grab target positions
    // relative to startPosition options include:
    //     xzPlane  (default)
    //     verticalCylinder  (SHIFT)
    //     rotate  (CONTROL)
    this.mode = "xzplane";

    // offset allows the user to grab an object off-center.  It points from the object's center
    // to the point where the ray intersects the grab plane (at the moment the grab is initiated).
    // Future target positions of the ray intersection are on the same plane, and the offset is subtracted
    // to compute the target position of the object's center.
    this.offset = {
        x: 0,
        y: 0,
        z: 0
    };

    this.targetPosition = null;
    this.targetRotation = null;

    this.liftKey = false; // SHIFT
    this.rotateKey = false; // CONTROL
}

Grabber.prototype.computeNewGrabPlane = function() {
    if (!this.isGrabbing) {
        return;
    }

    var modeWasRotate = (this.mode == "rotate");
    this.mode = "xzPlane";
    this.planeNormal = {
        x: 0,
        y: 1,
        z: 0
    };
    if (this.rotateKey) {
        this.mode = "rotate";
        mouse.startRotateDrag();
    } else {
        if (modeWasRotate) {
            // we reset the mouse screen position whenever we stop rotating
            mouse.restoreRotateCursor();
        }
        if (this.liftKey) {
            this.mode = "verticalCylinder";
            // NOTE: during verticalCylinder mode a new planeNormal will be computed each move
        }
    }

    this.pointOnPlane = Vec3.sum(this.currentPosition, this.offset);
    var xzOffset = Vec3.subtract(this.pointOnPlane, Camera.getPosition());
    xzOffset.y = 0;
    this.xzDistanceToGrab = Vec3.length(xzOffset);
};

Grabber.prototype.pressEvent = function(event) {
    if (isInEditMode()) {
        return;
    }

    if (event.isLeftButton !== true || event.isRightButton === true || event.isMiddleButton === true) {
        return;
    }

    if (Overlays.getOverlayAtPoint(Reticle.position) > 0) {
        // the mouse is pointing at an overlay; don't look for entities underneath the overlay.
        return;
    }

    var pickRay = Camera.computePickRay(event.x, event.y);
    var pickResults = Entities.findRayIntersection(pickRay, true); // accurate picking
    if (!pickResults.intersects) {
        // didn't click on anything
        return;
    }

    if (!pickResults.properties.dynamic) {
        // only grab dynamic objects
        return;
    }

    var grabbableData = getEntityCustomData(GRABBABLE_DATA_KEY, pickResults.entityID, DEFAULT_GRABBABLE_DATA);
    if (grabbableData.grabbable === false) {
        return;
    }

    mouse.startDrag(event);

    var clickedEntity = pickResults.entityID;
    var entityProperties = Entities.getEntityProperties(clickedEntity);
    this.startPosition = entityProperties.position;
    this.lastRotation = entityProperties.rotation;
    var cameraPosition = Camera.getPosition();

    var objectBoundingDiameter = Vec3.length(entityProperties.dimensions);
    beacon.height = objectBoundingDiameter;
    this.maxDistance = objectBoundingDiameter / MAX_SOLID_ANGLE;
    if (Vec3.distance(this.startPosition, cameraPosition) > this.maxDistance) {
        // don't allow grabs of things far away
        return;
    }

    // this.activateEntity(clickedEntity, entityProperties);
    this.isGrabbing = true;

    this.entityID = clickedEntity;
    this.currentPosition = entityProperties.position;
    this.targetPosition = {
        x: this.startPosition.x,
        y: this.startPosition.y,
        z: this.startPosition.z
    };

    // compute the grab point
    var nearestPoint = Vec3.subtract(this.startPosition, cameraPosition);
    var distanceToGrab = Vec3.dot(nearestPoint, pickRay.direction);
    nearestPoint = Vec3.multiply(distanceToGrab, pickRay.direction);
    this.pointOnPlane = Vec3.sum(cameraPosition, nearestPoint);

    // compute the grab offset (points from object center to point of grab)
    this.offset = Vec3.subtract(this.pointOnPlane, this.startPosition);

    this.computeNewGrabPlane();

    beacon.updatePosition(this.startPosition);

    if (!entityIsGrabbedByOther(this.entityID)) {
      this.moveEvent(event);
    }

    var args = "mouse";
    Entities.callEntityMethod(this.entityID, "startDistanceGrab", args);

    Messages.sendMessage('Hifi-Object-Manipulation', JSON.stringify({
        action: 'grab',
        grabbedEntity: this.entityID
    }));

    // TODO: play sounds again when we aren't leaking AudioInjector threads
    //Audio.playSound(grabSound, { position: entityProperties.position, volume: VOLUME });
};

Grabber.prototype.releaseEvent = function(event) {
        if (event.isLeftButton!==true ||event.isRightButton===true || event.isMiddleButton===true) {
        return;
    }

    if (this.isGrabbing) {
        // this.deactivateEntity(this.entityID);
        this.isGrabbing = false;
        if (this.actionID) {
            Entities.deleteAction(this.entityID, this.actionID);
        }
        this.actionID = null;

        beacon.disable();

        var args = "mouse";
        Entities.callEntityMethod(this.entityID, "releaseGrab", args);

        Messages.sendMessage('Hifi-Object-Manipulation', JSON.stringify({
            action: 'release',
            grabbedEntity: this.entityID,
            joint: "mouse"
        }));

        // TODO: play sounds again when we aren't leaking AudioInjector threads
        //Audio.playSound(releaseSound, { position: entityProperties.position, volume: VOLUME });
    }
};

Grabber.prototype.moveEvent = function(event) {
    if (!this.isGrabbing) {
        return;
    }
    mouse.updateDrag(event);

    // see if something added/restored gravity
    var entityProperties = Entities.getEntityProperties(this.entityID);
    if (Vec3.length(entityProperties.gravity) !== 0.0) {
        this.originalGravity = entityProperties.gravity;
    }
    this.currentPosition = entityProperties.position;
    this.mass = getMass(entityProperties.dimensions, entityProperties.density);
    var cameraPosition = Camera.getPosition();

    var actionArgs = {
        tag: getTag(),
        ttl: ACTION_TTL
    };

    if (this.mode === "rotate") {
        var drag = mouse.getDrag();
        var orientation = Camera.getOrientation();
        var dragOffset = Vec3.multiply(drag.x, Quat.getRight(orientation));
        dragOffset = Vec3.sum(dragOffset, Vec3.multiply(-drag.y, Quat.getUp(orientation)));
        var axis = Vec3.cross(dragOffset, Quat.getFront(orientation));
        axis = Vec3.normalize(axis);
        var ROTATE_STRENGTH = 0.4; // magic number tuned by hand
        var angle = ROTATE_STRENGTH * Math.sqrt((drag.x * drag.x) + (drag.y * drag.y));
        var deltaQ = Quat.angleAxis(angle, axis);
        // var qZero = entityProperties.rotation;
        //var qZero = this.lastRotation;
        this.lastRotation = Quat.multiply(deltaQ, this.lastRotation);

        var distanceToCameraR = Vec3.length(Vec3.subtract(this.currentPosition, cameraPosition));
        var angularTimeScale = distanceGrabTimescale(this.mass, distanceToCameraR);

        actionArgs = {
            targetRotation: this.lastRotation,
            angularTimeScale: angularTimeScale,
            tag: getTag(),
            ttl: ACTION_TTL
        };

    } else {
        var newPointOnPlane;
        
        if (this.mode === "verticalCylinder") {
            // for this mode we recompute the plane based on current Camera
            var planeNormal = Quat.getFront(Camera.getOrientation());
            planeNormal.y = 0;
            planeNormal = Vec3.normalize(planeNormal);
            var pointOnCylinder = Vec3.multiply(planeNormal, this.xzDistanceToGrab);
            pointOnCylinder = Vec3.sum(Camera.getPosition(), pointOnCylinder);
            this.pointOnPlane = mouseIntersectionWithPlane(pointOnCylinder, planeNormal, mouse.current, this.maxDistance);
            newPointOnPlane = {
                x: this.pointOnPlane.x,
                y: this.pointOnPlane.y,
                z: this.pointOnPlane.z
            };

        } else {
            
            newPointOnPlane = mouseIntersectionWithPlane(
                    this.pointOnPlane, this.planeNormal, mouse.current, this.maxDistance);
            var relativePosition = Vec3.subtract(newPointOnPlane, cameraPosition);
            var distance = Vec3.length(relativePosition);
            if (distance > this.maxDistance) {
                // clamp distance
                relativePosition = Vec3.multiply(relativePosition, this.maxDistance / distance);
                newPointOnPlane = Vec3.sum(relativePosition, cameraPosition);
            }
        }
        this.targetPosition = Vec3.subtract(newPointOnPlane, this.offset);

        var distanceToCameraL = Vec3.length(Vec3.subtract(this.targetPosition, cameraPosition));
        var linearTimeScale = distanceGrabTimescale(this.mass, distanceToCameraL);

        actionArgs = {
            targetPosition: this.targetPosition,
            linearTimeScale: linearTimeScale,
            tag: getTag(),
            ttl: ACTION_TTL
        };

        beacon.updatePosition(this.targetPosition);
    }

    if (!this.actionID) {
        if (!entityIsGrabbedByOther(this.entityID)) {
            this.actionID = Entities.addAction("spring", this.entityID, actionArgs);
        }
    } else {
        Entities.updateAction(this.entityID, this.actionID, actionArgs);
    }
};

Grabber.prototype.keyReleaseEvent = function(event) {
    if (event.text === "SHIFT") {
        this.liftKey = false;
    }
    if (event.text === "CONTROL") {
        this.rotateKey = false;
    }
    this.computeNewGrabPlane();
};

Grabber.prototype.keyPressEvent = function(event) {
    if (event.text === "SHIFT") {
        this.liftKey = true;
    }
    if (event.text === "CONTROL") {
        this.rotateKey = true;
    }
    this.computeNewGrabPlane();
};

var grabber = new Grabber();

function pressEvent(event) {
    grabber.pressEvent(event);
}

function moveEvent(event) {
    grabber.moveEvent(event);
}

function releaseEvent(event) {
    grabber.releaseEvent(event);
}

function keyPressEvent(event) {
    grabber.keyPressEvent(event);
}

function keyReleaseEvent(event) {
    grabber.keyReleaseEvent(event);
}

<<<<<<< HEAD
function editEvent(channel, message, sender, localOnly) {
    if (channel != "edit-events") {
        return;
    }
    if (sender != MyAvatar.sessionUUID) {
        return;
    }
    if (!localOnly) {
        return;
    }
    try {
        var data = JSON.parse(message);
        if ("enabled" in data) {
            enabled = !data.enabled;
        }
    } catch(e) {
    }
}

=======
>>>>>>> 45a4ec34
Controller.mousePressEvent.connect(pressEvent);
Controller.mouseMoveEvent.connect(moveEvent);
Controller.mouseReleaseEvent.connect(releaseEvent);
Controller.keyPressEvent.connect(keyPressEvent);
Controller.keyReleaseEvent.connect(keyReleaseEvent);

}()); // END LOCAL_SCOPE<|MERGE_RESOLUTION|>--- conflicted
+++ resolved
@@ -571,28 +571,6 @@
     grabber.keyReleaseEvent(event);
 }
 
-<<<<<<< HEAD
-function editEvent(channel, message, sender, localOnly) {
-    if (channel != "edit-events") {
-        return;
-    }
-    if (sender != MyAvatar.sessionUUID) {
-        return;
-    }
-    if (!localOnly) {
-        return;
-    }
-    try {
-        var data = JSON.parse(message);
-        if ("enabled" in data) {
-            enabled = !data.enabled;
-        }
-    } catch(e) {
-    }
-}
-
-=======
->>>>>>> 45a4ec34
 Controller.mousePressEvent.connect(pressEvent);
 Controller.mouseMoveEvent.connect(moveEvent);
 Controller.mouseReleaseEvent.connect(releaseEvent);
