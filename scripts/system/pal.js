"use strict";
/* jslint vars: true, plusplus: true, forin: true*/
/* globals Tablet, Script, AvatarList, Users, Entities, MyAvatar, Camera, Overlays, OverlayWindow, Toolbars, Vec3, Quat, Controller, print, getControllerWorldLocation */
/* eslint indent: ["error", 4, { "outerIIFEBody": 0 }] */
//
// pal.js
//
// Created by Howard Stearns on December 9, 2016
// Copyright 2016 High Fidelity, Inc
//
// Distributed under the Apache License, Version 2.0
// See the accompanying file LICENSE or http://www.apache.org/licenses/LICENSE-2.0.html
//

(function() { // BEGIN LOCAL_SCOPE

// hardcoding these as it appears we cannot traverse the originalTextures in overlays???  Maybe I've missed
// something, will revisit as this is sorta horrible.
var UNSELECTED_TEXTURES = {
    "idle-D": Script.resolvePath("./assets/models/Avatar-Overlay-v1.fbx/Avatar-Overlay-v1.fbm/avatar-overlay-idle.png"),
    "idle-E": Script.resolvePath("./assets/models/Avatar-Overlay-v1.fbx/Avatar-Overlay-v1.fbm/avatar-overlay-idle.png")
};
var SELECTED_TEXTURES = {
    "idle-D": Script.resolvePath("./assets/models/Avatar-Overlay-v1.fbx/Avatar-Overlay-v1.fbm/avatar-overlay-selected.png"),
    "idle-E": Script.resolvePath("./assets/models/Avatar-Overlay-v1.fbx/Avatar-Overlay-v1.fbm/avatar-overlay-selected.png")
};
var HOVER_TEXTURES = {
    "idle-D": Script.resolvePath("./assets/models/Avatar-Overlay-v1.fbx/Avatar-Overlay-v1.fbm/avatar-overlay-hover.png"),
    "idle-E": Script.resolvePath("./assets/models/Avatar-Overlay-v1.fbx/Avatar-Overlay-v1.fbm/avatar-overlay-hover.png")
};

var UNSELECTED_COLOR = { red: 0x1F, green: 0xC6, blue: 0xA6};
var SELECTED_COLOR = {red: 0xF3, green: 0x91, blue: 0x29};
var HOVER_COLOR = {red: 0xD0, green: 0xD0, blue: 0xD0}; // almost white for now

var conserveResources = true;

Script.include("/~/system/libraries/controllers.js");

//
// Overlays.
//
var overlays = {}; // Keeps track of all our extended overlay data objects, keyed by target identifier.

function ExtendedOverlay(key, type, properties, selected, hasModel) { // A wrapper around overlays to store the key it is associated with.
    overlays[key] = this;
    if (hasModel) {
        var modelKey = key + "-m";
        this.model = new ExtendedOverlay(modelKey, "model", {
            url: Script.resolvePath("./assets/models/Avatar-Overlay-v1.fbx"),
            textures: textures(selected),
            ignoreRayIntersection: true
        }, false, false);
    } else {
        this.model = undefined;
    }
    this.key = key;
    this.selected = selected || false; // not undefined
    this.hovering = false;
    this.activeOverlay = Overlays.addOverlay(type, properties); // We could use different overlays for (un)selected...
}
// Instance methods:
ExtendedOverlay.prototype.deleteOverlay = function () { // remove display and data of this overlay
    Overlays.deleteOverlay(this.activeOverlay);
    delete overlays[this.key];
};

ExtendedOverlay.prototype.editOverlay = function (properties) { // change display of this overlay
    Overlays.editOverlay(this.activeOverlay, properties);
};

function color(selected, hovering, level) {
    var base = hovering ? HOVER_COLOR : selected ? SELECTED_COLOR : UNSELECTED_COLOR;
    function scale(component) {
        var delta = 0xFF - component;
        return component + (delta * level);
    }
    return {red: scale(base.red), green: scale(base.green), blue: scale(base.blue)};
}

function textures(selected, hovering) {
    return hovering ? HOVER_TEXTURES : selected ? SELECTED_TEXTURES : UNSELECTED_TEXTURES;
}
// so we don't have to traverse the overlays to get the last one
var lastHoveringId = 0;
ExtendedOverlay.prototype.hover = function (hovering) {
    this.hovering = hovering;
    if (this.key === lastHoveringId) {
        if (hovering) {
            return;
        } else {
            lastHoveringId = 0;
        }
    }
    this.editOverlay({color: color(this.selected, hovering, this.audioLevel)});
    if (this.model) {
        this.model.editOverlay({textures: textures(this.selected, hovering)});
    }
    if (hovering) {
        // un-hover the last hovering overlay
        if (lastHoveringId && lastHoveringId !== this.key) {
            ExtendedOverlay.get(lastHoveringId).hover(false);
        }
        lastHoveringId = this.key;
    }
};
ExtendedOverlay.prototype.select = function (selected) {
    if (this.selected === selected) {
        return;
    }

    UserActivityLogger.palAction(selected ? "avatar_selected" : "avatar_deselected", this.key);

    this.editOverlay({color: color(selected, this.hovering, this.audioLevel)});
    if (this.model) {
        this.model.editOverlay({textures: textures(selected)});
    }
    this.selected = selected;
};
// Class methods:
var selectedIds = [];
ExtendedOverlay.isSelected = function (id) {
    return -1 !== selectedIds.indexOf(id);
};
ExtendedOverlay.get = function (key) { // answer the extended overlay data object associated with the given avatar identifier
    return overlays[key];
};
ExtendedOverlay.some = function (iterator) { // Bails early as soon as iterator returns truthy.
    var key;
    for (key in overlays) {
        if (iterator(ExtendedOverlay.get(key))) {
            return;
        }
    }
};
ExtendedOverlay.unHover = function () { // calls hover(false) on lastHoveringId (if any)
    if (lastHoveringId) {
        ExtendedOverlay.get(lastHoveringId).hover(false);
    }
};

// hit(overlay) on the one overlay intersected by pickRay, if any.
// noHit() if no ExtendedOverlay was intersected (helps with hover)
ExtendedOverlay.applyPickRay = function (pickRay, hit, noHit) {
    var pickedOverlay = Overlays.findRayIntersection(pickRay); // Depends on nearer coverOverlays to extend closer to us than farther ones.
    if (!pickedOverlay.intersects) {
        if (noHit) {
            return noHit();
        }
        return;
    }
    ExtendedOverlay.some(function (overlay) { // See if pickedOverlay is one of ours.
        if ((overlay.activeOverlay) === pickedOverlay.overlayID) {
            hit(overlay);
            return true;
        }
    });
};


//
// Similar, for entities
//
function HighlightedEntity(id, entityProperties) {
    this.id = id;
    this.overlay = Overlays.addOverlay('cube', {
        position: entityProperties.position,
        rotation: entityProperties.rotation,
        dimensions: entityProperties.dimensions,
        solid: false,
        color: {
            red: 0xF3,
            green: 0x91,
            blue: 0x29
        },
        lineWidth: 1.0,
        ignoreRayIntersection: true,
        drawInFront: false // Arguable. For now, let's not distract with mysterious wires around the scene.
    });
    HighlightedEntity.overlays.push(this);
}
HighlightedEntity.overlays = [];
HighlightedEntity.clearOverlays = function clearHighlightedEntities() {
    HighlightedEntity.overlays.forEach(function (highlighted) {
        Overlays.deleteOverlay(highlighted.overlay);
    });
    HighlightedEntity.overlays = [];
};
HighlightedEntity.updateOverlays = function updateHighlightedEntities() {
    HighlightedEntity.overlays.forEach(function (highlighted) {
        var properties = Entities.getEntityProperties(highlighted.id, ['position', 'rotation', 'dimensions']);
        Overlays.editOverlay(highlighted.overlay, {
            position: properties.position,
            rotation: properties.rotation,
            dimensions: properties.dimensions
        });
    });
};

//
// The qml window and communications.
//
var pal = new OverlayWindow({
    title: 'People Action List',
    source: 'hifi/Pal.qml',
    width: 580,
    height: 640,
    visible: false
});
function fromQml(message) { // messages are {method, params}, like json-rpc. See also sendToQml.
    var data;
    switch (message.method) {
    case 'selected':
        selectedIds = message.params;
        ExtendedOverlay.some(function (overlay) {
            var id = overlay.key;
            var selected = ExtendedOverlay.isSelected(id);
            overlay.select(selected);
        });

        HighlightedEntity.clearOverlays();
        if (selectedIds.length) {
            Entities.findEntitiesInFrustum(Camera.frustum).forEach(function (id) {
                // Because lastEditedBy is per session, the vast majority of entities won't match,
                // so it would probably be worth reducing marshalling costs by asking for just we need.
                // However, providing property name(s) is advisory and some additional properties are
                // included anyway. As it turns out, asking for 'lastEditedBy' gives 'position', 'rotation',
                // and 'dimensions', too, so we might as well make use of them instead of making a second
                // getEntityProperties call.
                // It would be nice if we could harden this against future changes by specifying all
                // and only these four in an array, but see
                // https://highfidelity.fogbugz.com/f/cases/2728/Entities-getEntityProperties-id-lastEditedBy-name-lastEditedBy-doesn-t-work
                var properties = Entities.getEntityProperties(id, 'lastEditedBy');
                if (ExtendedOverlay.isSelected(properties.lastEditedBy)) {
                    new HighlightedEntity(id, properties);
                }
            });
        }
        break;
    case 'refresh':
        removeOverlays();
        populateUserList(message.params);
        UserActivityLogger.palAction("refresh", "");
        break;
    case 'updateGain':
        data = message.params;
        if (data['isReleased']) {
            // isReleased=true happens once at the end of a cycle of dragging
            // the slider about, but with same gain as last isReleased=false so
            // we don't set the gain in that case, and only here do we want to
            // send an analytic event.
            UserActivityLogger.palAction("avatar_gain_changed", data['sessionId']);
        } else {
            Users.setAvatarGain(data['sessionId'], data['gain']);
        }
        break;
    case 'displayNameUpdate':
        if (MyAvatar.displayName !== message.params) {
            MyAvatar.displayName = message.params;
            UserActivityLogger.palAction("display_name_change", "");
        }
        break;
    default:
        print('Unrecognized message from Pal.qml:', JSON.stringify(message));
    }
}

function sendToQml(message) {
    if (currentUIMode === "toolbar") {
        pal.sendToQml(message);
    } else if (currentUIMode === "tablet") {
        tablet.sendToQml(message);
    }
}

//
// Main operations.
//
function addAvatarNode(id) {
    var selected = ExtendedOverlay.isSelected(id);
    return new ExtendedOverlay(id, "sphere", {
        drawInFront: true,
        solid: true,
        alpha: 0.8,
        color: color(selected, false, 0.0),
        ignoreRayIntersection: false}, selected, !conserveResources);
}
function populateUserList(selectData) {
    var data = [], avatars = AvatarList.getAvatarIdentifiers();
    conserveResources = avatars.length > 20;
    avatars.forEach(function (id) { // sorting the identifiers is just an aid for debugging
        var avatar = AvatarList.getAvatar(id);
        var avatarPalDatum = {
            displayName: avatar.sessionDisplayName,
            userName: '',
            sessionId: id || '',
            audioLevel: 0.0,
            admin: false,
            personalMute: !!id && Users.getPersonalMuteStatus(id), // expects proper boolean, not null
            ignore: !!id && Users.getIgnoreStatus(id) // ditto
        };
        if (id) {
            addAvatarNode(id); // No overlay for ourselves
            // Everyone needs to see admin status. Username and fingerprint returns default constructor output if the requesting user isn't an admin.
            Users.requestUsernameFromID(id);
        }
        data.push(avatarPalDatum);
        print('PAL data:', JSON.stringify(avatarPalDatum));
    });
    sendToQml({ method: 'users', params: data });
    if (selectData) {
        selectData[2] = true;
        sendToQml({ method: 'select', params: selectData });
    }
}

// The function that handles the reply from the server
function usernameFromIDReply(id, username, machineFingerprint, isAdmin) {
    var data = [
        (MyAvatar.sessionUUID === id) ? '' : id, // Pal.qml recognizes empty id specially.
        // If we get username (e.g., if in future we receive it when we're friends), use it.
        // Otherwise, use valid machineFingerprint (which is not valid when not an admin).
        username || (Users.canKick && machineFingerprint) || '',
        isAdmin
    ];
    // Ship the data off to QML
    sendToQml({ method: 'updateUsername', params: data });
}

var pingPong = true;
function updateOverlays() {
    var eye = Camera.position;
    AvatarList.getAvatarIdentifiers().forEach(function (id) {
        if (!id) {
            return; // don't update ourself
        }
<<<<<<< HEAD

=======
        var avatar = AvatarList.getAvatar(id);
        if (!avatar) {
            return; // will be deleted below if there had been an overlay.
        }
>>>>>>> 821c01ee
        var overlay = ExtendedOverlay.get(id);
        if (!overlay) { // For now, we're treating this as a temporary loss, as from the personal space bubble. Add it back.
            print('Adding non-PAL avatar node', id);
            overlay = addAvatarNode(id);
        }
        var target = avatar.position;
        var distance = Vec3.distance(target, eye);
        var offset = 0.2;

        // base offset on 1/2 distance from hips to head if we can
        var headIndex = avatar.getJointIndex("Head");
        if (headIndex > 0) {
            offset = avatar.getAbsoluteJointTranslationInObjectFrame(headIndex).y / 2;
        }

        // get diff between target and eye (a vector pointing to the eye from avatar position)
        var diff = Vec3.subtract(target, eye);

        // move a bit in front, towards the camera
        target = Vec3.subtract(target, Vec3.multiply(Vec3.normalize(diff), offset));

        // now bump it up a bit
        target.y = target.y + offset;

        overlay.ping = pingPong;
        overlay.editOverlay({
            color: color(ExtendedOverlay.isSelected(id), overlay.hovering, overlay.audioLevel),
            position: target,
            dimensions: 0.032 * distance
        });
        if (overlay.model) {
            overlay.model.ping = pingPong;
            overlay.model.editOverlay({
                position: target,
                scale: 0.2 * distance, // constant apparent size
                rotation: Camera.orientation
            });
        }
    });
    pingPong = !pingPong;
    ExtendedOverlay.some(function (overlay) { // Remove any that weren't updated. (User is gone.)
        if (overlay.ping === pingPong) {
            overlay.deleteOverlay();
        }
    });
    // We could re-populateUserList if anything added or removed, but not for now.
    HighlightedEntity.updateOverlays();
}
function removeOverlays() {
    selectedIds = [];
    lastHoveringId = 0;
    HighlightedEntity.clearOverlays();
    ExtendedOverlay.some(function (overlay) {
        overlay.deleteOverlay();
    });
}

//
// Clicks.
//
function handleClick(pickRay) {
    ExtendedOverlay.applyPickRay(pickRay, function (overlay) {
        // Don't select directly. Tell qml, who will give us back a list of ids.
        var message = {method: 'select', params: [[overlay.key], !overlay.selected, false]};
        sendToQml(message);
        return true;
    });
}
function handleMouseEvent(mousePressEvent) { // handleClick if we get one.
    if (!mousePressEvent.isLeftButton) {
        return;
    }
    handleClick(Camera.computePickRay(mousePressEvent.x, mousePressEvent.y));
}
function handleMouseMove(pickRay) { // given the pickRay, just do the hover logic
    ExtendedOverlay.applyPickRay(pickRay, function (overlay) {
        overlay.hover(true);
    }, function () {
        ExtendedOverlay.unHover();
    });
}

// handy global to keep track of which hand is the mouse (if any)
var currentHandPressed = 0;
var TRIGGER_CLICK_THRESHOLD = 0.85;
var TRIGGER_PRESS_THRESHOLD = 0.05;

function handleMouseMoveEvent(event) { // find out which overlay (if any) is over the mouse position
    var pickRay;
    if (HMD.active) {
        if (currentHandPressed !== 0) {
            pickRay = controllerComputePickRay(currentHandPressed);
        } else {
            // nothing should hover, so
            ExtendedOverlay.unHover();
            return;
        }
    } else {
        pickRay = Camera.computePickRay(event.x, event.y);
    }
    handleMouseMove(pickRay);
}
function handleTriggerPressed(hand, value) {
    // The idea is if you press one trigger, it is the one
    // we will consider the mouse.  Even if the other is pressed,
    // we ignore it until this one is no longer pressed.
    var isPressed = value > TRIGGER_PRESS_THRESHOLD;
    if (currentHandPressed === 0) {
        currentHandPressed = isPressed ? hand : 0;
        return;
    }
    if (currentHandPressed === hand) {
        currentHandPressed = isPressed ? hand : 0;
        return;
    }
    // otherwise, the other hand is still triggered
    // so do nothing.
}

// We get mouseMoveEvents from the handControllers, via handControllerPointer.
// But we don't get mousePressEvents.
var triggerMapping = Controller.newMapping(Script.resolvePath('') + '-click');
var triggerPressMapping = Controller.newMapping(Script.resolvePath('') + '-press');
function controllerComputePickRay(hand) {
    var controllerPose = getControllerWorldLocation(hand, true);
    if (controllerPose.valid) {
        return { origin: controllerPose.position, direction: Quat.getUp(controllerPose.orientation) };
    }
}
function makeClickHandler(hand) {
    return function (clicked) {
        if (clicked > TRIGGER_CLICK_THRESHOLD) {
            var pickRay = controllerComputePickRay(hand);
            handleClick(pickRay);
        }
    };
}
function makePressHandler(hand) {
    return function (value) {
        handleTriggerPressed(hand, value);
    };
}
triggerMapping.from(Controller.Standard.RTClick).peek().to(makeClickHandler(Controller.Standard.RightHand));
triggerMapping.from(Controller.Standard.LTClick).peek().to(makeClickHandler(Controller.Standard.LeftHand));
triggerPressMapping.from(Controller.Standard.RT).peek().to(makePressHandler(Controller.Standard.RightHand));
triggerPressMapping.from(Controller.Standard.LT).peek().to(makePressHandler(Controller.Standard.LeftHand));
//
// Manage the connection between the button and the window.
//
var button;
var buttonName = "PEOPLE";
var tablet = null;
var toolBar = null;

var currentUIMode;

function onTabletScreenChanged(type, url) {
    if (type !== "QML" || url !== "../Pal.qml") {
        off();
    }
}

// @param mode {string} "tablet" or "toolbar"
function startup(mode) {
    if (mode === "toolbar") {
        toolBar = Toolbars.getToolbar("com.highfidelity.interface.toolbar.system");
        button = toolBar.addButton({
            objectName: buttonName,
            imageURL: Script.resolvePath("assets/images/tools/people.svg"),
            visible: true,
            alpha: 0.9
        });
        pal.fromQml.connect(fromQml);
        button.clicked.connect(onToolbarButtonClicked);
        pal.visibleChanged.connect(onVisibleChanged);
        pal.closed.connect(off);
    } else if (mode === "tablet") {
        tablet = Tablet.getTablet("com.highfidelity.interface.tablet.system");
        button = tablet.addButton({
            text: buttonName,
            icon: "icons/tablet-icons/people-i.svg",
            sortOrder: 7
        });
        tablet.fromQml.connect(fromQml);
        button.clicked.connect(onTabletButtonClicked);
        tablet.screenChanged.connect(onTabletScreenChanged);
    } else {
        print("ERROR: pal.js: bad ui mode");
    }

    Users.usernameFromIDReply.connect(usernameFromIDReply);
    Window.domainChanged.connect(clearLocalQMLDataAndClosePAL);
    Window.domainConnectionRefused.connect(clearLocalQMLDataAndClosePAL);
    Messages.subscribe(CHANNEL);
    Messages.messageReceived.connect(receiveMessage);
    Users.avatarDisconnected.connect(avatarDisconnected);

    currentUIMode = mode;
}

// var mode = Settings.getValue("HUDUIEnabled");
startup("tablet");

var isWired = false;
var audioTimer;
var AUDIO_LEVEL_UPDATE_INTERVAL_MS = 100; // 10hz for now (change this and change the AVERAGING_RATIO too)
var AUDIO_LEVEL_CONSERVED_UPDATE_INTERVAL_MS = 300;
function off() {
    if (isWired) { // It is not ok to disconnect these twice, hence guard.
        Script.update.disconnect(updateOverlays);
        Controller.mousePressEvent.disconnect(handleMouseEvent);
        Controller.mouseMoveEvent.disconnect(handleMouseMoveEvent);
        isWired = false;
    }
    if (audioTimer) {
        Script.clearInterval(audioTimer);
    }
    triggerMapping.disable(); // It's ok if we disable twice.
    triggerPressMapping.disable(); // see above
    removeOverlays();
    Users.requestsDomainListData = false;
}

function onToolbarButtonClicked() {
    if (!pal.visible) {
        Users.requestsDomainListData = true;
        populateUserList();
        pal.raise();
        isWired = true;
        Script.update.connect(updateOverlays);
        Controller.mousePressEvent.connect(handleMouseEvent);
        Controller.mouseMoveEvent.connect(handleMouseMoveEvent);
        triggerMapping.enable();
        triggerPressMapping.enable();
        audioTimer = createAudioInterval(conserveResources ? AUDIO_LEVEL_CONSERVED_UPDATE_INTERVAL_MS : AUDIO_LEVEL_UPDATE_INTERVAL_MS);
    } else {
        off();
    }
    pal.setVisible(!pal.visible);
}

function onTabletButtonClicked() {
    tablet.loadQMLSource("../Pal.qml");
    Users.requestsDomainListData = true;
    populateUserList();
    isWired = true;
    Script.update.connect(updateOverlays);
    Controller.mousePressEvent.connect(handleMouseEvent);
    Controller.mouseMoveEvent.connect(handleMouseMoveEvent);
    triggerMapping.enable();
    triggerPressMapping.enable();
    audioTimer = createAudioInterval(conserveResources ? AUDIO_LEVEL_CONSERVED_UPDATE_INTERVAL_MS : AUDIO_LEVEL_UPDATE_INTERVAL_MS);
}

//
// Message from other scripts, such as edit.js
//
var CHANNEL = 'com.highfidelity.pal';
function receiveMessage(channel, messageString, senderID) {
    if ((channel !== CHANNEL) ||
        (senderID !== MyAvatar.sessionUUID)) {
        return;
    }
    var message = JSON.parse(messageString);
    switch (message.method) {
    case 'select':
        if (currentUIMode === "toolbar" && !pal.visible) {
            onToolbarButtonClicked();
        }
        sendToQml(message); // Accepts objects, not just strings.
        break;
    default:
        print('Unrecognized PAL message', messageString);
    }
}


var AVERAGING_RATIO = 0.05;
var LOUDNESS_FLOOR = 11.0;
var LOUDNESS_SCALE = 2.8 / 5.0;
var LOG2 = Math.log(2.0);
var myData = {}; // we're not includied in ExtendedOverlay.get.

function getAudioLevel(id) {
    // the VU meter should work similarly to the one in AvatarInputs: log scale, exponentially averaged
    // But of course it gets the data at a different rate, so we tweak the averaging ratio and frequency
    // of updating (the latter for efficiency too).
    var avatar = AvatarList.getAvatar(id);
    var audioLevel = 0.0;
    var data = id ? ExtendedOverlay.get(id) : myData;
    if (!data) {
        return audioLevel;
    }

    // we will do exponential moving average by taking some the last loudness and averaging
    data.accumulatedLevel = AVERAGING_RATIO * (data.accumulatedLevel || 0) + (1 - AVERAGING_RATIO) * (avatar.audioLoudness);

    // add 1 to insure we don't go log() and hit -infinity.  Math.log is
    // natural log, so to get log base 2, just divide by ln(2).
    var logLevel = Math.log(data.accumulatedLevel + 1) / LOG2;

    if (logLevel <= LOUDNESS_FLOOR) {
        audioLevel = logLevel / LOUDNESS_FLOOR * LOUDNESS_SCALE;
    } else {
        audioLevel = (logLevel - (LOUDNESS_FLOOR - 1.0)) * LOUDNESS_SCALE;
    }
    if (audioLevel > 1.0) {
        audioLevel = 1;
    }
    data.audioLevel = audioLevel;
    return audioLevel;
}

function createAudioInterval(interval) {
    // we will update the audioLevels periodically
    // TODO: tune for efficiency - expecially with large numbers of avatars
    return Script.setInterval(function () {
        var param = {};
        AvatarList.getAvatarIdentifiers().forEach(function (id) {
            var level = getAudioLevel(id);
            // qml didn't like an object with null/empty string for a key, so...
            var userId = id || 0;
            param[userId] = level;
        });
        sendToQml({method: 'updateAudioLevel', params: param});
    }, interval);
}

function avatarDisconnected(nodeID) {
    // remove from the pal list
    sendToQml({method: 'avatarDisconnected', params: [nodeID]});
}

//
// Button state.
//
function onVisibleChanged() {
    button.editProperties({isActive: pal.visible});
}

function clearLocalQMLDataAndClosePAL() {
    sendToQml({ method: 'clearLocalQMLData' });
    if (currentUIMode === "toolbar" && pal.visible) {
        onToolbarButtonClicked(); // Close the PAL
    }
}

function shutdown() {
    if (currentUIMode === "toolbar") {
        button.clicked.disconnect(onToolbarButtonClicked);
        toolBar.removeButton(buttonName);
        pal.visibleChanged.disconnect(onVisibleChanged);
        pal.closed.disconnect(off);
    } else if (currentUIMode === "tablet") {
        button.clicked.disconnect(onTabletButtonClicked);
        tablet.removeButton(button);
        tablet.screenChanged.disconnect(onTabletScreenChanged);
    }

    Users.usernameFromIDReply.disconnect(usernameFromIDReply);
    Window.domainChanged.disconnect(clearLocalQMLDataAndClosePAL);
    Window.domainConnectionRefused.disconnect(clearLocalQMLDataAndClosePAL);
    Messages.subscribe(CHANNEL);
    Messages.messageReceived.disconnect(receiveMessage);
    Users.avatarDisconnected.disconnect(avatarDisconnected);

    off();
}

//
// Cleanup.
//
Script.scriptEnding.connect(shutdown);

}()); // END LOCAL_SCOPE<|MERGE_RESOLUTION|>--- conflicted
+++ resolved
@@ -334,14 +334,10 @@
         if (!id) {
             return; // don't update ourself
         }
-<<<<<<< HEAD
-
-=======
         var avatar = AvatarList.getAvatar(id);
         if (!avatar) {
             return; // will be deleted below if there had been an overlay.
         }
->>>>>>> 821c01ee
         var overlay = ExtendedOverlay.get(id);
         if (!overlay) { // For now, we're treating this as a temporary loss, as from the personal space bubble. Add it back.
             print('Adding non-PAL avatar node', id);
