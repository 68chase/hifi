###Dependencies

* [cmake](http://www.cmake.org/cmake/resources/software.html) ~> 2.8.12.2
* [Qt](http://qt-project.org/downloads) ~> 5.3.0
* [glm](http://glm.g-truc.net/0.9.5/index.html) ~> 0.9.5.4
* [OpenSSL](https://www.openssl.org/related/binaries.html) ~> 1.0.1g
  * IMPORTANT: OpenSSL 1.0.1g is critical to avoid a security vulnerability.
* [Intel Threading Building Blocks](https://www.threadingbuildingblocks.org/) ~> 4.3
<<<<<<< HEAD
* [Bullet Physics Engine](http://bulletphysics.org) ~> 2.82
* [Soxr](http://sourceforge.net/projects/soxr/) ~> 0.1.1
=======
* [Bullet Physics Engine](https://code.google.com/p/bullet/downloads/list) ~> 2.82
>>>>>>> 2403533e

### OS Specific Build Guides
* [BUILD_WIN.md](BUILD_WIN.md) - additional instructions for Windows.
* [BUILD_OSX.md](BUILD_OSX.md) - additional instructions for OS X.
* [BUILD_LINUX.md](BUILD_LINUX.md) - additional instructions for Linux.
<<<<<<< HEAD
* [BUILD_WIN.md](BUILD_WIN.md) - additional instructions for Windows.
* [BUILD_ANDROID.md](BUILD_ANDROID.md) - additional instructions for Android
=======
>>>>>>> 2403533e

###CMake
Hifi uses CMake to generate build files and project files for your platform.

####Qt
In order for CMake to find the Qt5 find modules, you will need to set an ENV variable pointing to your Qt installation.

For example, a Qt5 5.3.2 installation to /usr/local/qt5 would require that QT_CMAKE_PREFIX_PATH be set with the following command. This can either be entered directly into your shell session before you build or in your shell profile (e.g.: ~/.bash_profile, ~/.bashrc, ~/.zshrc - this depends on your shell and environment).

The path it needs to be set to will depend on where and how Qt5 was installed. e.g.

    export QT_CMAKE_PREFIX_PATH=/usr/local/qt/5.3.2/clang_64/lib/cmake/
    export QT_CMAKE_PREFIX_PATH=/usr/local/Cellar/qt5/5.3.2/lib/cmake
    export QT_CMAKE_PREFIX_PATH=/usr/local/opt/qt5/lib/cmake

####Generating build files
Create a build directory in the root of your checkout and then run the CMake build from there. This will keep the rest of the directory clean.

    mkdir build
    cd build
    cmake ..

####Variables
Any variables that need to be set for CMake to find dependencies can be set as ENV variables in your shell profile, or passed directly to CMake with a `-D` flag appended to the `cmake ..` command.

For example, to pass the QT_CMAKE_PREFIX_PATH variable during build file generation:

    cmake .. -DQT_CMAKE_PREFIX_PATH=/usr/local/qt/5.3.2/lib/cmake

####Finding Dependencies
You can point our [Cmake find modules](cmake/modules/) to the correct version of dependencies by setting one of the three following variables to the location of the correct version of the dependency.

In the examples below the variable $NAME would be replaced by the name of the dependency in uppercase, and $name would be replaced by the name of the dependency in lowercase (ex: OPENSSL_ROOT_DIR, openssl).

* $NAME_ROOT_DIR - pass this variable to Cmake with the -DNAME_ROOT_DIR= flag when running Cmake to generate build files
* $NAME_ROOT_DIR - set this variable in your ENV
* HIFI_LIB_DIR - set this variable in your ENV to your High Fidelity lib folder, should contain a folder '$name'

###Optional Components

####QXmpp

You can find QXmpp [here](https://github.com/qxmpp-project/qxmpp). The inclusion of the QXmpp enables text chat in the Interface client.

OS X users who tap our [homebrew formulas repository](https://github.com/highfidelity/homebrew-formulas) can install QXmpp via homebrew - `brew install highfidelity/formulas/qxmpp`.

####Devices

You can support external input/output devices such as Leap Motion, Faceshift, PrioVR, MIDI, Razr Hydra and more by adding each individual SDK in the visible building path. Refer to the readme file available in each device folder in [interface/external/](interface/external) for the detailed explanation of the requirements to use the device.
<|MERGE_RESOLUTION|>--- conflicted
+++ resolved
@@ -6,22 +6,14 @@
 * [OpenSSL](https://www.openssl.org/related/binaries.html) ~> 1.0.1g
   * IMPORTANT: OpenSSL 1.0.1g is critical to avoid a security vulnerability.
 * [Intel Threading Building Blocks](https://www.threadingbuildingblocks.org/) ~> 4.3
-<<<<<<< HEAD
-* [Bullet Physics Engine](http://bulletphysics.org) ~> 2.82
 * [Soxr](http://sourceforge.net/projects/soxr/) ~> 0.1.1
-=======
 * [Bullet Physics Engine](https://code.google.com/p/bullet/downloads/list) ~> 2.82
->>>>>>> 2403533e
 
 ### OS Specific Build Guides
-* [BUILD_WIN.md](BUILD_WIN.md) - additional instructions for Windows.
 * [BUILD_OSX.md](BUILD_OSX.md) - additional instructions for OS X.
 * [BUILD_LINUX.md](BUILD_LINUX.md) - additional instructions for Linux.
-<<<<<<< HEAD
 * [BUILD_WIN.md](BUILD_WIN.md) - additional instructions for Windows.
 * [BUILD_ANDROID.md](BUILD_ANDROID.md) - additional instructions for Android
-=======
->>>>>>> 2403533e
 
 ###CMake
 Hifi uses CMake to generate build files and project files for your platform.
