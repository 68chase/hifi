//
//  AgentList.h
//  hifi
//
//  Created by Stephen Birarda on 2/15/13.
//  Copyright (c) 2013 High Fidelity, Inc. All rights reserved.
//

#ifndef __hifi__AgentList__
#define __hifi__AgentList__

#include <iostream>
#include <vector>
#include "Agent.h"
#include "UDPSocket.h"

#ifdef _WIN32
#include "pthread.h"
#endif

const int MAX_PACKET_SIZE = 1500;
const unsigned short AGENT_SOCKET_LISTEN_PORT = 40103;
const int AGENT_SILENCE_THRESHOLD_USECS = 2 * 1000000;
extern const char *SOLO_AGENT_TYPES_STRING;

class AgentList {
    public:
        AgentList();
        AgentList(int socketListenPort);
        ~AgentList();
        
        void(*linkedDataCreateCallback)(Agent *);
        void(*audioMixerSocketUpdate)(in_addr_t, in_port_t);

        std::vector<Agent>& getAgents();
        UDPSocket& getAgentSocket();

        int updateList(unsigned char *packetData, size_t dataBytes);
<<<<<<< HEAD
        bool addOrUpdateAgent(sockaddr *publicSocket, sockaddr *localSocket, char agentType, uint16_t agentId);
=======
        int indexOfMatchingAgent(sockaddr *senderAddress);
        bool addOrUpdateAgent(sockaddr *publicSocket, sockaddr *localSocket, char agentType);
>>>>>>> 3518ee15
        void processAgentData(sockaddr *senderAddress, void *packetData, size_t dataBytes);
        void updateAgentWithData(sockaddr *senderAddress, void *packetData, size_t dataBytes);
        void broadcastToAgents(char *broadcastData, size_t dataBytes);
        void sendToAgent(Agent *destAgent, void *packetData, size_t dataBytes);
        void pingAgents();
        void startSilentAgentRemovalThread();
        void stopSilentAgentRemovalThread();
    private:
        UDPSocket agentSocket;
        std::vector<Agent> agents;
        pthread_t removeSilentAgentsThread;
<<<<<<< HEAD
        uint16_t lastAgentId;
        int indexOfMatchingAgent(sockaddr *senderAddress);
=======

>>>>>>> 3518ee15
        void handlePingReply(sockaddr *agentAddress);
};

int unpackAgentId(unsigned char *packedData, uint16_t *agentId);
int packAgentId(unsigned char *packStore, uint16_t agentId);

#endif /* defined(__hifi__AgentList__) */<|MERGE_RESOLUTION|>--- conflicted
+++ resolved
@@ -36,12 +36,8 @@
         UDPSocket& getAgentSocket();
 
         int updateList(unsigned char *packetData, size_t dataBytes);
-<<<<<<< HEAD
+        int indexOfMatchingAgent(sockaddr *senderAddress);
         bool addOrUpdateAgent(sockaddr *publicSocket, sockaddr *localSocket, char agentType, uint16_t agentId);
-=======
-        int indexOfMatchingAgent(sockaddr *senderAddress);
-        bool addOrUpdateAgent(sockaddr *publicSocket, sockaddr *localSocket, char agentType);
->>>>>>> 3518ee15
         void processAgentData(sockaddr *senderAddress, void *packetData, size_t dataBytes);
         void updateAgentWithData(sockaddr *senderAddress, void *packetData, size_t dataBytes);
         void broadcastToAgents(char *broadcastData, size_t dataBytes);
@@ -53,12 +49,7 @@
         UDPSocket agentSocket;
         std::vector<Agent> agents;
         pthread_t removeSilentAgentsThread;
-<<<<<<< HEAD
         uint16_t lastAgentId;
-        int indexOfMatchingAgent(sockaddr *senderAddress);
-=======
-
->>>>>>> 3518ee15
         void handlePingReply(sockaddr *agentAddress);
 };
 
