//
//  Audio.cpp
//  interface
//
//  Created by Stephen Birarda on 1/22/13.
//  Copyright (c) 2013 High Fidelity, Inc.. All rights reserved.
//

#include <iostream>
#include <fstream>
#include <pthread.h>
#include <sys/time.h>
#include <sys/stat.h>
#include "Audio.h"
#include "Util.h"
#include "AudioSource.h"
#include "UDPSocket.h"

const short BUFFER_LENGTH_BYTES = 1024;
const short BUFFER_LENGTH_SAMPLES = BUFFER_LENGTH_BYTES / sizeof(int16_t);

const short PACKET_LENGTH_BYTES = 1024;
const short PACKET_LENGTH_SAMPLES = PACKET_LENGTH_BYTES / sizeof(int16_t);

const int PHASE_DELAY_AT_90 = 20;
const float AMPLITUDE_RATIO_AT_90 = 0.5;

const short RING_BUFFER_FRAMES = 5;
const short RING_BUFFER_SIZE_SAMPLES = RING_BUFFER_FRAMES * BUFFER_LENGTH_SAMPLES;

const short JITTER_BUFFER_LENGTH_MSECS = 1;
const int SAMPLE_RATE = 22050;

const short NUM_AUDIO_SOURCES = 2;
const short ECHO_SERVER_TEST = 1;

char WORKCLUB_AUDIO_SERVER[] = "192.168.1.19";
char EC2_WEST_AUDIO_SERVER[] = "54.241.92.53";

const int AUDIO_UDP_LISTEN_PORT = 55444;


#define LOG_SAMPLE_DELAY 1

bool Audio::initialized;
PaError Audio::err;
PaStream *Audio::stream;
AudioData *Audio::data;
std::ofstream logFile;

/**
 * Audio callback used by portaudio.
 * Communicates with Audio via a shared pointer to Audio::data.
 * Writes input audio channels (if they exist) into Audio::data->buffer,
 multiplied by Audio::data->inputGain.
 * Then writes Audio::data->buffer into output audio channels, and clears
 the portion of Audio::data->buffer that has been read from for reuse.
 *
 * @param[in]  inputBuffer  A pointer to an internal portaudio data buffer containing data read by portaudio.
 * @param[out] outputBuffer A pointer to an internal portaudio data buffer to be read by the configured output device.
 * @param[in]  frames       Number of frames that portaudio requests to be read/written.
 (Valid size of input/output buffers = frames * number of channels (2) * sizeof data type (float)).
 * @param[in]  timeInfo     Portaudio time info. Currently unused.
 * @param[in]  statusFlags  Portaudio status flags. Currently unused.
 * @param[in]  userData     Pointer to supplied user data (in this case, a pointer to Audio::data).
 Used to communicate with external code (since portaudio calls this function from another thread).
 * @return Should be of type PaStreamCallbackResult. Return paComplete to end the stream, or paContinue to continue (default).
 Can be used to end the stream from within the callback.
 */

int audioCallback (const void *inputBuffer,
                   void *outputBuffer,
                   unsigned long frames,
                   const PaStreamCallbackTimeInfo *timeInfo,
                   PaStreamCallbackFlags statusFlags,
                   void *userData)
{
    AudioData *data = (AudioData *) userData;
    
    int16_t *inputLeft = ((int16_t **) inputBuffer)[0];
//    int16_t *inputRight = ((int16_t **) inputBuffer)[1];
    
    if (inputLeft != NULL) {
<<<<<<< HEAD
        data->audioSocket->send((char *) "54.241.92.53", 55443, (void *)inputLeft, BUFFER_LENGTH_BYTES);
=======
        data->audioSocket->send((char *) EC2_WEST_AUDIO_SERVER, 55443, (void *)inputLeft, BUFFER_LENGTH_BYTES);
>>>>>>> 0a180f0f
    }
    
    int16_t *outputLeft = ((int16_t **) outputBuffer)[0];
    int16_t *outputRight = ((int16_t **) outputBuffer)[1];
    
    memset(outputLeft, 0, BUFFER_LENGTH_BYTES);
    memset(outputRight, 0, BUFFER_LENGTH_BYTES);
    
    if (ECHO_SERVER_TEST) {
        AudioRingBuffer *ringBuffer = data->ringBuffer;
       
        int16_t *queueBuffer = data->samplesToQueue;
        memset(queueBuffer, 0, BUFFER_LENGTH_BYTES);
        
        // if we've been reset, and there isn't any new packets yet
        // just play some silence
        
        if (ringBuffer->endOfLastWrite != NULL) {
            
            // play whatever we have in the audio buffer
            short silentTail = 0;
            
            // if the end of the last write to the ring is in front of the current output pointer
            // AND the difference between the two is less than a full output buffer
            // we need to add some silence after the audio data, to avoid replaying old data
            if ((ringBuffer->endOfLastWrite - ringBuffer->buffer) > (ringBuffer->nextOutput - ringBuffer->buffer)
                && (ringBuffer->endOfLastWrite - ringBuffer->nextOutput) < BUFFER_LENGTH_SAMPLES) {
                silentTail = BUFFER_LENGTH_SAMPLES - (ringBuffer->endOfLastWrite - ringBuffer->nextOutput);
            }
            
            // no sample overlap, either a direct copy of the audio data, or a copy with some appended silence
            memcpy(queueBuffer, ringBuffer->nextOutput, (BUFFER_LENGTH_SAMPLES - silentTail) * sizeof(int16_t));
            
            ringBuffer->nextOutput += BUFFER_LENGTH_SAMPLES;
            
            if (ringBuffer->nextOutput == ringBuffer->buffer + RING_BUFFER_SIZE_SAMPLES) {
                ringBuffer->nextOutput = ringBuffer->buffer;
            }
            
            if (ringBuffer->diffLastWriteNextOutput() < BUFFER_LENGTH_SAMPLES) {
                std::cout << "Starved\n";
                ringBuffer->endOfLastWrite = NULL;
            }
        }
        
        // copy whatever is in the queueBuffer to the outputLeft and outputRight buffers
        memcpy(outputLeft, queueBuffer, BUFFER_LENGTH_BYTES);
        memcpy(outputRight, queueBuffer, BUFFER_LENGTH_BYTES);
        
    }  else {
        
        for (int s = 0; s < NUM_AUDIO_SOURCES; s++) {
            AudioSource *source = data->sources[s];
            
            glm::vec3 headPos = data->linkedHead->getPos();
            glm::vec3 sourcePos = source->position;
            
            int startPointer = source->samplePointer;
            int wrapAroundSamples = (BUFFER_LENGTH_SAMPLES) - (source->lengthInSamples - source->samplePointer);
            
            if (wrapAroundSamples <= 0) {
                memcpy(data->samplesToQueue, source->sourceData + source->samplePointer, BUFFER_LENGTH_BYTES);
                source->samplePointer += (BUFFER_LENGTH_SAMPLES);
            } else {
                memcpy(data->samplesToQueue, source->sourceData + source->samplePointer, (source->lengthInSamples - source->samplePointer) * sizeof(int16_t));
                memcpy(data->samplesToQueue + (source->lengthInSamples - source->samplePointer), source->sourceData, wrapAroundSamples * sizeof(int16_t));
                source->samplePointer = wrapAroundSamples;
            }
            
            float distance = sqrtf(powf(-headPos[0] - sourcePos[0], 2) + powf(-headPos[2] - sourcePos[2], 2));
            float distanceAmpRatio = powf(0.5, cbrtf(distance * 10));
            
            float angleToSource = angle_to(headPos * -1.f, sourcePos, data->linkedHead->getRenderYaw(), data->linkedHead->getYaw()) * M_PI/180;
            float sinRatio = sqrt(fabsf(sinf(angleToSource)));
            int numSamplesDelay = PHASE_DELAY_AT_90 * sinRatio;
            
            float phaseAmpRatio = 1.f - (AMPLITUDE_RATIO_AT_90 * sinRatio);
            
            //        std::cout << "S: " << numSamplesDelay << " A: " << angleToSource << " S: " << sinRatio << " AR: " << phaseAmpRatio << "\n";
            
            int16_t *leadingOutput = angleToSource > 0 ? outputLeft : outputRight;
            int16_t *trailingOutput = angleToSource > 0 ? outputRight : outputLeft;
            
            for (int i = 0; i < BUFFER_LENGTH_SAMPLES; i++) {
                data->samplesToQueue[i] *= distanceAmpRatio / NUM_AUDIO_SOURCES;
                leadingOutput[i] += data->samplesToQueue[i];
                
                if (i >= numSamplesDelay) {
                    trailingOutput[i] += data->samplesToQueue[i - numSamplesDelay];
                } else {
                    int sampleIndex = startPointer - numSamplesDelay + i;
                    
                    if (sampleIndex < 0) {
                        sampleIndex += source->lengthInSamples;
                    }
                    
                    trailingOutput[i] += source->sourceData[sampleIndex] * (distanceAmpRatio * phaseAmpRatio / NUM_AUDIO_SOURCES);
                }
            }
        }
    }
    
    return paContinue;
}

struct AudioRecThreadStruct {
    AudioData *sharedAudioData;
};

void *receiveAudioViaUDP(void *args) {
    AudioRecThreadStruct *threadArgs = (AudioRecThreadStruct *) args;
    AudioData *sharedAudioData = threadArgs->sharedAudioData;
    
    int16_t *receivedData = new int16_t[BUFFER_LENGTH_SAMPLES];
    int *receivedBytes = new int;
    
    timeval previousReceiveTime, currentReceiveTime = {};
    
    if (LOG_SAMPLE_DELAY) {
        gettimeofday(&previousReceiveTime, NULL);
        
        char *directory = new char[50];
        char *filename = new char[50];
        
        sprintf(directory, "%s/Desktop/echo_tests", getenv("HOME"));
        
        mkdir(directory, S_IRWXU | S_IRWXG | S_IRWXO);
        sprintf(filename, "%s/%ld.csv", directory, previousReceiveTime.tv_sec);
        
        logFile.open(filename, std::ios::out);
        
        delete[] directory;
        delete[] filename;
    }
    
    while (true) {
        if (sharedAudioData->audioSocket->receive((void *)receivedData, receivedBytes)) {

            if (LOG_SAMPLE_DELAY) {
                if (currentReceiveTime.tv_sec == 0) {
                    gettimeofday(&currentReceiveTime, NULL);
                } else {
                    gettimeofday(&currentReceiveTime, NULL);
                    
                    // write time difference (in microseconds) between packet receipts to file
                    double timeDiff = diffclock(previousReceiveTime, currentReceiveTime);
                    logFile << timeDiff << std::endl;
                }
            }
            
            AudioRingBuffer *ringBuffer = sharedAudioData->ringBuffer;
            
            int16_t *copyToPointer;
            bool needsJitterBuffer = ringBuffer->endOfLastWrite == NULL;
            short bufferSampleOverlap = 0;
            
            if (!needsJitterBuffer && ringBuffer->diffLastWriteNextOutput() > RING_BUFFER_SIZE_SAMPLES - PACKET_LENGTH_SAMPLES) {
                needsJitterBuffer = true;
            }
            
            if (needsJitterBuffer) {
                // we'll need a jitter buffer
                // reset the ring buffer and write
                copyToPointer = ringBuffer->buffer;
            } else {
                copyToPointer = ringBuffer->endOfLastWrite;
                
                // check for possibility of overlap
                bufferSampleOverlap = ringBuffer->bufferOverlap(copyToPointer, PACKET_LENGTH_SAMPLES);
                
            }
            
            if (!bufferSampleOverlap) {
                if (needsJitterBuffer) {
                    // we need to inject a jitter buffer
                    short jitterBufferSamples = JITTER_BUFFER_LENGTH_MSECS * (SAMPLE_RATE / 1000);
                    
                    // add silence for jitter buffer and then the received packet
                    memset(copyToPointer, 0, jitterBufferSamples * sizeof(int16_t));
                    memcpy(copyToPointer + jitterBufferSamples, receivedData, PACKET_LENGTH_BYTES);
                    
                    // the end of the write is the pointer to the buffer + packet + jitter buffer
                    ringBuffer->endOfLastWrite = ringBuffer->buffer + PACKET_LENGTH_SAMPLES + jitterBufferSamples;
                } else {
                    // no jitter buffer, no overlap
                    // just copy the recieved data to the right spot and then add packet length to previous pointer
                    memcpy(copyToPointer, receivedData, PACKET_LENGTH_BYTES);
                    ringBuffer->endOfLastWrite += PACKET_LENGTH_SAMPLES;
                }
            } else {                
                // no jitter buffer, but overlap
                // copy to the end, and then from the begining to the overlap
                memcpy(copyToPointer, receivedData, (PACKET_LENGTH_SAMPLES - bufferSampleOverlap) * sizeof(int16_t));
                memcpy(ringBuffer->buffer, receivedData + (PACKET_LENGTH_SAMPLES - bufferSampleOverlap), bufferSampleOverlap * sizeof(int16_t));
                
                // the end of the write is the amount of overlap
                ringBuffer->endOfLastWrite = ringBuffer->buffer + bufferSampleOverlap;
            }
    
            if (LOG_SAMPLE_DELAY) {
                gettimeofday(&previousReceiveTime, NULL);
            }
        }
    }
}

/**
 * Initialize portaudio and start an audio stream.
 * Should be called at the beginning of program exection.
 * @seealso Audio::terminate
 * @return  Returns true if successful or false if an error occurred.
Use Audio::getError() to retrieve the error code.
 */
bool Audio::init()
{
    Head *deadHead = new Head();
    return Audio::init(deadHead);
}

bool Audio::init(Head *mainHead)
{
    err = Pa_Initialize();
    if (err != paNoError) goto error;
    
    if (ECHO_SERVER_TEST) {
        data = new AudioData(BUFFER_LENGTH_BYTES);
        
        // setup a UDPSocket
        data->audioSocket = new UDPSocket(AUDIO_UDP_LISTEN_PORT);
        data->ringBuffer = new AudioRingBuffer(RING_BUFFER_SIZE_SAMPLES);
        
        pthread_t audioReceiveThread;
        
        AudioRecThreadStruct threadArgs;
        threadArgs.sharedAudioData = data;
        
        pthread_create(&audioReceiveThread, NULL, receiveAudioViaUDP, (void *) &threadArgs);
    } else {
        data = new AudioData(NUM_AUDIO_SOURCES, BUFFER_LENGTH_BYTES);
        
        data->sources[0]->position = glm::vec3(6, 0, -1);
        data->sources[0]->loadDataFromFile("jeska.raw");
        
        data->sources[1]->position = glm::vec3(6, 0, 6);
        data->sources[1]->loadDataFromFile("grayson.raw");
    }
    
    data->linkedHead = mainHead;
    
    err = Pa_OpenDefaultStream(&stream,
                               2,       // input channels
                               2,       // output channels
                               (paInt16 | paNonInterleaved), // sample format
                               22050,   // sample rate (hz)
                               512,     // frames per buffer
                               audioCallback, // callback function
                               (void *) data);  // user data to be passed to callback
    if (err != paNoError) goto error;
    
    initialized = true;
    
    // start the stream now that sources are good to go
    Pa_StartStream(stream);
    if (err != paNoError) goto error;
    
    return paNoError;
error:
    fprintf(stderr, "-- Failed to initialize portaudio --\n");
    fprintf(stderr, "PortAudio error (%d): %s\n", err, Pa_GetErrorText(err));
    initialized = false;
    delete[] data;
    return false;
}

void Audio::render()
{
    if (initialized && !ECHO_SERVER_TEST) {
        
        for (int s = 0; s < NUM_AUDIO_SOURCES; s++) {
            // render gl objects on screen for our sources
            glPushMatrix();
            
            glTranslatef(data->sources[s]->position[0], data->sources[s]->position[1], data->sources[s]->position[2]);
            glColor3f((s == 0 ? 1 : 0), (s == 1 ? 1 : 0), (s == 2 ? 1 : 0));
            glutSolidCube(0.5);
            
            glPopMatrix();
        }
    }
}

/**
 * Close the running audio stream, and deinitialize portaudio.
 * Should be called at the end of program execution.
 * @return Returns true if the initialization was successful, or false if an error occured.
 The error code may be retrieved by Audio::getError().
 */
bool Audio::terminate ()
{
    if (initialized) {
        initialized = false;
        
        err = Pa_CloseStream(stream);
        if (err != paNoError) goto error;
        
        delete data;
        
        err = Pa_Terminate();
        if (err != paNoError) goto error;
        
        logFile.close();
    }
    
    return true;
    
error:
    fprintf(stderr, "-- portaudio termination error --\n");
    fprintf(stderr, "PortAudio error (%d): %s\n", err, Pa_GetErrorText(err));
    return false;
}
<|MERGE_RESOLUTION|>--- conflicted
+++ resolved
@@ -81,11 +81,7 @@
 //    int16_t *inputRight = ((int16_t **) inputBuffer)[1];
     
     if (inputLeft != NULL) {
-<<<<<<< HEAD
         data->audioSocket->send((char *) "54.241.92.53", 55443, (void *)inputLeft, BUFFER_LENGTH_BYTES);
-=======
-        data->audioSocket->send((char *) EC2_WEST_AUDIO_SERVER, 55443, (void *)inputLeft, BUFFER_LENGTH_BYTES);
->>>>>>> 0a180f0f
     }
     
     int16_t *outputLeft = ((int16_t **) outputBuffer)[0];
