--- conflicted
+++ resolved
@@ -16,15 +16,11 @@
   list(APPEND ${TARGET_NAME}_SRCS ${LIB_SRCS})
 
   # create a library and set the property so it can be referenced later
-<<<<<<< HEAD
-  add_library(${TARGET_NAME} ${LIB_SRCS} ${AUTOMTC_SRC} ${AUTOSCRIBE_SHADER_LIB_SRC} ${QT_RESOURCES_FILE})
-=======
   if (${${TARGET_NAME}_SHARED})
-    add_library(${TARGET_NAME} SHARED ${LIB_SRCS} ${AUTOMTC_SRC} ${AUTOSCRIBE_SHADER_LIB_SRC})
+    add_library(${TARGET_NAME} SHARED ${LIB_SRCS} ${AUTOMTC_SRC} ${AUTOSCRIBE_SHADER_LIB_SRC} ${QT_RESOURCES_FILE})
   else ()
-    add_library(${TARGET_NAME} ${LIB_SRCS} ${AUTOMTC_SRC} ${AUTOSCRIBE_SHADER_LIB_SRC})
+    add_library(${TARGET_NAME} ${LIB_SRCS} ${AUTOMTC_SRC} ${AUTOSCRIBE_SHADER_LIB_SRC} ${QT_RESOURCES_FILE})
   endif ()
->>>>>>> 390d2be4
   
   set(${TARGET_NAME}_DEPENDENCY_QT_MODULES ${ARGN})
   list(APPEND ${TARGET_NAME}_DEPENDENCY_QT_MODULES Core)
