--- conflicted
+++ resolved
@@ -8,14 +8,8 @@
     add_executable(${TARGET} ${TARGET_SRCS})
     
     IF (${INCLUDE_QT})
-<<<<<<< HEAD
-      find_package(Qt5 REQUIRED QtCore)
-      include(${QT_USE_FILE})
-      SET(CMAKE_CXX_FLAGS "${CMAKE_CXX_FLAGS} -isystem ${QT_QTGUI_INCLUDE_DIR}")
-=======
       find_package(Qt5Core REQUIRED)
       qt5_use_modules(${TARGET} Core)
->>>>>>> b8de278d
     ENDIF()
 
     target_link_libraries(${TARGET} ${QT_LIBRARIES})
