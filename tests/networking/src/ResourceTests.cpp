//
//  ResoruceTests.cpp
//
//  Copyright 2015 High Fidelity, Inc.
//
//  Distributed under the Apache License, Version 2.0.
//  See the accompanying file LICENSE or http://www.apache.org/licenses/LICENSE-2.0.html
//

#include <QNetworkDiskCache>

#include "ResourceCache.h"
#include "NetworkAccessManager.h"
#include "DependencyManager.h"

#include "ResourceTests.h"

QTEST_MAIN(ResourceTests)

void ResourceTests::initTestCase() {

    auto resourceCacheSharedItems = DependencyManager::set<ResourceCacheSharedItems>();

    const qint64 MAXIMUM_CACHE_SIZE = 1024 * 1024 * 1024; // 1GB

    // set up the file cache
    //QString cachePath = QStandardPaths::writableLocation(QStandardPaths::DataLocation);
    QString cachePath = "./resourceTestCache";
    QNetworkAccessManager& networkAccessManager = NetworkAccessManager::getInstance();
    QNetworkDiskCache* cache = new QNetworkDiskCache();
    cache->setMaximumCacheSize(MAXIMUM_CACHE_SIZE);
    cache->setCacheDirectory(cachePath);
    cache->clear(); // clear the cache
    networkAccessManager.setCache(cache);
}

static QSharedPointer<Resource> resource;


<<<<<<< HEAD
static bool waitForSignal(QObject *sender, const char *signal, int timeout = 1000) {
    QEventLoop loop;
    QTimer timer;

    // The default timer type is not very accurate below about 200ms http://doc.qt.io/qt-5/qt.html#TimerType-enum
    static const int MIN_TIMEOUT_FOR_COARSE_TIMER = 200;
    if (timeout < MIN_TIMEOUT_FOR_COARSE_TIMER) {
        timer.setTimerType(Qt::PreciseTimer);
    }
    timer.setInterval(timeout);
    timer.setSingleShot(true);

    loop.connect(sender, signal, SLOT(quit()));
    loop.connect(&timer, SIGNAL(timeout()), SLOT(quit()));
    timer.start();
    loop.exec();

    return timer.isActive();
}

=======
>>>>>>> 198c361f
void ResourceTests::downloadFirst() {
    // download the Mery fst file
    QUrl meryUrl = QUrl("http://hifi-public.s3.amazonaws.com/marketplace/contents/e21c0b95-e502-4d15-8c41-ea2fc40f1125/3585ddf674869a67d31d5964f7b52de1.fst");
    resource = QSharedPointer<Resource>::create(meryUrl);
    resource->setSelf(resource);

    const int timeout = 1000;
    QEventLoop loop;
    QTimer timer;
    timer.setInterval(timeout); // 1s, Qt::CoarseTimer acceptable
    timer.setSingleShot(true);

    connect(resource.data(), &Resource::loaded, &loop, &QEventLoop::quit);
    connect(resource.data(), &Resource::failed, &loop, &QEventLoop::quit);
    connect(&timer, &QTimer::timeout, &loop, &QEventLoop::quit);
    timer.start();

    resource->ensureLoading();
    loop.exec();

    QVERIFY(resource->isLoaded());
}

void ResourceTests::downloadAgain() {
    // download the Mery fst file
    QUrl meryUrl = QUrl("http://hifi-public.s3.amazonaws.com/marketplace/contents/e21c0b95-e502-4d15-8c41-ea2fc40f1125/3585ddf674869a67d31d5964f7b52de1.fst");
    resource = QSharedPointer<Resource>::create(meryUrl);
    resource->setSelf(resource);

    const int timeout = 1000;
    QEventLoop loop;
    QTimer timer;
    timer.setInterval(timeout); // 1s, Qt::CoarseTimer acceptable
    timer.setSingleShot(true);

    connect(resource.data(), &Resource::loaded, &loop, &QEventLoop::quit);
    connect(resource.data(), &Resource::failed, &loop, &QEventLoop::quit);
    connect(&timer, &QTimer::timeout, &loop, &QEventLoop::quit);
    timer.start();

    resource->ensureLoading();
    loop.exec();

    QVERIFY(resource->isLoaded());
}<|MERGE_RESOLUTION|>--- conflicted
+++ resolved
@@ -37,29 +37,6 @@
 static QSharedPointer<Resource> resource;
 
 
-<<<<<<< HEAD
-static bool waitForSignal(QObject *sender, const char *signal, int timeout = 1000) {
-    QEventLoop loop;
-    QTimer timer;
-
-    // The default timer type is not very accurate below about 200ms http://doc.qt.io/qt-5/qt.html#TimerType-enum
-    static const int MIN_TIMEOUT_FOR_COARSE_TIMER = 200;
-    if (timeout < MIN_TIMEOUT_FOR_COARSE_TIMER) {
-        timer.setTimerType(Qt::PreciseTimer);
-    }
-    timer.setInterval(timeout);
-    timer.setSingleShot(true);
-
-    loop.connect(sender, signal, SLOT(quit()));
-    loop.connect(&timer, SIGNAL(timeout()), SLOT(quit()));
-    timer.start();
-    loop.exec();
-
-    return timer.isActive();
-}
-
-=======
->>>>>>> 198c361f
 void ResourceTests::downloadFirst() {
     // download the Mery fst file
     QUrl meryUrl = QUrl("http://hifi-public.s3.amazonaws.com/marketplace/contents/e21c0b95-e502-4d15-8c41-ea2fc40f1125/3585ddf674869a67d31d5964f7b52de1.fst");
