--- conflicted
+++ resolved
@@ -169,7 +169,6 @@
                 z: 0
             });
 
-<<<<<<< HEAD
             myPlant = new Plant({
                 x: 1099.8785,
                 y: 460.3115,
@@ -179,17 +178,6 @@
                 y: 0,
                 z: 0
             });
-=======
-            // var myPlant = new Plant({
-            //     x: 1099.8785,
-            //     y: 460.3115,
-            //     z: -84.7736
-            // }, {
-            //     x: 0,
-            //     y: 0,
-            //     z: 0
-            // });
->>>>>>> c87dae69
 
             var pingPongGun = new HomePingPongGun({
                 x: 1101.2123,
