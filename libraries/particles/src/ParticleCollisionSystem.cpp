//
//  ParticleCollisionSystem.cpp
//  hifi
//
//  Created by Brad Hefta-Gaub on 12/4/13.
//  Copyright (c) 2013 High Fidelity, Inc. All rights reserved.
//
//

#include <algorithm>
#include <AbstractAudioInterface.h>
#include <VoxelTree.h>
#include <AvatarData.h>
#include <HeadData.h>
#include <HandData.h>

#include "Particle.h"
#include "ParticleCollisionSystem.h"
#include "ParticleEditPacketSender.h"
#include "ParticleTree.h"

ParticleCollisionSystem::ParticleCollisionSystem(ParticleEditPacketSender* packetSender,
    ParticleTree* particles, VoxelTree* voxels, AbstractAudioInterface* audio,
    AvatarHashMap* avatars) {
    init(packetSender, particles, voxels, audio, avatars);
}

void ParticleCollisionSystem::init(ParticleEditPacketSender* packetSender,
    ParticleTree* particles, VoxelTree* voxels, AbstractAudioInterface* audio,
    AvatarHashMap* avatars) {
    _packetSender = packetSender;
    _particles = particles;
    _voxels = voxels;
    _audio = audio;
    _avatars = avatars;
}

ParticleCollisionSystem::~ParticleCollisionSystem() {
}

bool ParticleCollisionSystem::updateOperation(OctreeElement* element, void* extraData) {
    ParticleCollisionSystem* system = static_cast<ParticleCollisionSystem*>(extraData);
    ParticleTreeElement* particleTreeElement = static_cast<ParticleTreeElement*>(element);

    // iterate the particles...
    QList<Particle>& particles = particleTreeElement->getParticles();
    uint16_t numberOfParticles = particles.size();
    for (uint16_t i = 0; i < numberOfParticles; i++) {
        Particle* particle = &particles[i];
        system->checkParticle(particle);
    }

    return true;
}


void ParticleCollisionSystem::update() {
    // update all particles
    _particles->lockForWrite();
    _particles->recurseTreeWithOperation(updateOperation, this);
    _particles->unlock();
}


void ParticleCollisionSystem::checkParticle(Particle* particle) {
    updateCollisionWithVoxels(particle);
    updateCollisionWithParticles(particle);
    updateCollisionWithAvatars(particle);
}

void ParticleCollisionSystem::updateCollisionWithVoxels(Particle* particle) {
    glm::vec3 center = particle->getPosition() * (float)(TREE_SCALE);
    float radius = particle->getRadius() * (float)(TREE_SCALE);
    const float ELASTICITY = 0.4f;
    const float DAMPING = 0.05f;
    const float COLLISION_FREQUENCY = 0.5f;
    CollisionInfo collisionInfo;
    collisionInfo._damping = DAMPING;
    collisionInfo._elasticity = ELASTICITY;
    VoxelDetail* voxelDetails = NULL;
    if (_voxels->findSpherePenetration(center, radius, collisionInfo._penetration, (void**)&voxelDetails)) {

        // let the particles run their collision scripts if they have them
        particle->collisionWithVoxel(voxelDetails);

        updateCollisionSound(particle, collisionInfo._penetration, COLLISION_FREQUENCY);
        collisionInfo._penetration /= (float)(TREE_SCALE);
        particle->applyHardCollision(collisionInfo);
        queueParticlePropertiesUpdate(particle);

        delete voxelDetails; // cleanup returned details
    }
}

void ParticleCollisionSystem::updateCollisionWithParticles(Particle* particleA) {
    glm::vec3 center = particleA->getPosition() * (float)(TREE_SCALE);
    float radius = particleA->getRadius() * (float)(TREE_SCALE);
    //const float ELASTICITY = 0.4f;
    //const float DAMPING = 0.0f;
    const float COLLISION_FREQUENCY = 0.5f;
    glm::vec3 penetration;
    Particle* particleB;
    if (_particles->findSpherePenetration(center, radius, penetration, (void**)&particleB)) {
        // NOTE: 'penetration' is the depth that 'particleA' overlaps 'particleB'.
        // That is, it points from A into B.

        // Even if the particles overlap... when the particles are already moving appart
        // we don't want to count this as a collision.
        glm::vec3 relativeVelocity = particleA->getVelocity() - particleB->getVelocity();
        if (glm::dot(relativeVelocity, penetration) > 0.0f) {
            particleA->collisionWithParticle(particleB);
            particleB->collisionWithParticle(particleA);

            glm::vec3 axis = glm::normalize(penetration);
            glm::vec3 axialVelocity = glm::dot(relativeVelocity, axis) * axis;

            // particles that are in hand are assigned an ureasonably large mass for collisions
            // which effectively makes them immovable but allows the other ball to reflect correctly.
            const float MAX_MASS = 1.0e6f;
            float massA = (particleA->getInHand()) ? MAX_MASS : particleA->getMass();
            float massB = (particleB->getInHand()) ? MAX_MASS : particleB->getMass();
            float totalMass = massA + massB;

            // handle A particle
            particleA->setVelocity(particleA->getVelocity() - axialVelocity * (2.0f * massB / totalMass));
            particleA->setPosition(particleA->getPosition() - 0.5f * penetration);
            ParticleProperties propertiesA;
            ParticleID particleAid(particleA->getID());
            propertiesA.copyFromParticle(*particleA);
            propertiesA.setVelocity(particleA->getVelocity() * (float)TREE_SCALE);
<<<<<<< HEAD
            propertiesA.setPosition(particleA->getPosition() * (float)TREE_SCALE);
            _packetSender->queueParticleEditMessage(PACKET_TYPE_PARTICLE_ADD_OR_EDIT, particleAid, propertiesA);
=======
            _packetSender->queueParticleEditMessage(PacketTypeParticleAddOrEdit, particleAid, propertiesA);
>>>>>>> 2c08254b

            // handle B particle
            particleB->setVelocity(particleB->getVelocity() + axialVelocity * (2.0f * massA / totalMass));
            particleA->setPosition(particleB->getPosition() + 0.5f * penetration);
            ParticleProperties propertiesB;
            ParticleID particleBid(particleB->getID());
            propertiesB.copyFromParticle(*particleB);
            propertiesB.setVelocity(particleB->getVelocity() * (float)TREE_SCALE);
<<<<<<< HEAD
            propertiesB.setPosition(particleB->getPosition() * (float)TREE_SCALE);
            _packetSender->queueParticleEditMessage(PACKET_TYPE_PARTICLE_ADD_OR_EDIT, particleBid, propertiesB);
=======
            _packetSender->queueParticleEditMessage(PacketTypeParticleAddOrEdit, particleBid, propertiesB);
>>>>>>> 2c08254b

            _packetSender->releaseQueuedMessages();

            updateCollisionSound(particleA, penetration, COLLISION_FREQUENCY);
        }
    }
}

// MIN_VALID_SPEED is obtained by computing speed gained at one gravity after the shortest expected frame
const float MIN_EXPECTED_FRAME_PERIOD = 0.0167f;  // 1/60th of a second
const float HALTING_SPEED = 9.8 * MIN_EXPECTED_FRAME_PERIOD / (float)(TREE_SCALE);

void ParticleCollisionSystem::updateCollisionWithAvatars(Particle* particle) {
    // particles that are in hand, don't collide with avatars
    if (!_avatars || particle->getInHand()) {
        return;
    }

    glm::vec3 center = particle->getPosition() * (float)(TREE_SCALE);
    float radius = particle->getRadius() * (float)(TREE_SCALE);
    const float ELASTICITY = 0.9f;
    const float DAMPING = 0.1f;
    const float COLLISION_FREQUENCY = 0.5f;
    glm::vec3 penetration;

<<<<<<< HEAD
    // first check the selfAvatar if set...
    if (_selfAvatar) {
        CollisionInfo collisionInfo;
        if (_selfAvatar->findSphereCollision(center, radius, collisionInfo)) {
=======
    foreach (const AvatarSharedPointer& avatarPointer, _avatars->getAvatarHash()) {
        AvatarData* avatar = avatarPointer.data();
        CollisionInfo collisionInfo;
        collisionInfo._damping = DAMPING;
        collisionInfo._elasticity = ELASTICITY;
        if (avatar->findSphereCollision(center, radius, collisionInfo)) {
>>>>>>> 2c08254b
            collisionInfo._addedVelocity /= (float)(TREE_SCALE);
            glm::vec3 relativeVelocity = collisionInfo._addedVelocity - particle->getVelocity();
            if (glm::dot(relativeVelocity, collisionInfo._penetration) < 0.f) {
                // only collide when particle and collision point are moving toward each other
                // (doing this prevents some "collision snagging" when particle penetrates the object)

                // HACK BEGIN: to allow paddle hands to "hold" particles we attenuate soft collisions against the avatar.
                // NOTE: the physics are wrong (particles cannot roll) but it IS possible to catch a slow moving particle.
                // TODO: make this less hacky when we have more per-collision details
                float elasticity = ELASTICITY;
                float attenuationFactor = glm::length(collisionInfo._addedVelocity) / HALTING_SPEED;
                float damping = DAMPING;
                if (attenuationFactor < 1.f) {
                    collisionInfo._addedVelocity *= attenuationFactor;
                    elasticity *= attenuationFactor;
                    // NOTE: the math below keeps the damping piecewise continuous,
                    // while ramping it up to 1.0 when attenuationFactor = 0
                    damping = DAMPING + (1.f - attenuationFactor) * (1.f - DAMPING);
                }
                // HACK END

                updateCollisionSound(particle, collisionInfo._penetration, COLLISION_FREQUENCY);
                collisionInfo._penetration /= (float)(TREE_SCALE);
                particle->applyHardCollision(collisionInfo);
                queueParticlePropertiesUpdate(particle);
            }
        }
    }
}

void ParticleCollisionSystem::queueParticlePropertiesUpdate(Particle* particle) {
    // queue the result for sending to the particle server
    ParticleProperties properties;
    ParticleID particleID(particle->getID());
    properties.copyFromParticle(*particle);

    properties.setPosition(particle->getPosition() * (float)TREE_SCALE);
    properties.setVelocity(particle->getVelocity() * (float)TREE_SCALE);
    _packetSender->queueParticleEditMessage(PacketTypeParticleAddOrEdit, particleID, properties);
}


void ParticleCollisionSystem::updateCollisionSound(Particle* particle, const glm::vec3 &penetration, float frequency) {

    //  consider whether to have the collision make a sound
    const float AUDIBLE_COLLISION_THRESHOLD = 0.3f;
    const float COLLISION_LOUDNESS = 1.f;
    const float DURATION_SCALING = 0.004f;
    const float NOISE_SCALING = 0.1f;
    glm::vec3 velocity = particle->getVelocity() * (float)(TREE_SCALE);

    /*
    // how do we want to handle this??
    //
     glm::vec3 gravity = particle->getGravity() * (float)(TREE_SCALE);

    if (glm::length(gravity) > EPSILON) {
        //  If gravity is on, remove the effect of gravity on velocity for this
        //  frame, so that we are not constantly colliding with the surface
        velocity -= _scale * glm::length(gravity) * GRAVITY_EARTH * deltaTime * glm::normalize(gravity);
    }
    */
    float normalSpeed = glm::dot(velocity, glm::normalize(penetration));
    // NOTE: it is possible for normalSpeed to be NaN at this point 
    // (sometimes the average penetration of a bunch of voxels is a zero length vector which cannot be normalized) 
    // however the check below will fail (NaN comparisons always fail) and everything will be fine.

    if (normalSpeed > AUDIBLE_COLLISION_THRESHOLD) {
        //  Volume is proportional to collision velocity
        //  Base frequency is modified upward by the angle of the collision
        //  Noise is a function of the angle of collision
        //  Duration of the sound is a function of both base frequency and velocity of impact
        float tangentialSpeed = glm::length(velocity) - normalSpeed;
        _audio->startCollisionSound( std::min(COLLISION_LOUDNESS * normalSpeed, 1.f),
            frequency * (1.f + tangentialSpeed / normalSpeed),
            std::min(tangentialSpeed / normalSpeed * NOISE_SCALING, 1.f),
            1.f - DURATION_SCALING * powf(frequency, 0.5f) / normalSpeed, false);
    }
}<|MERGE_RESOLUTION|>--- conflicted
+++ resolved
@@ -128,12 +128,8 @@
             ParticleID particleAid(particleA->getID());
             propertiesA.copyFromParticle(*particleA);
             propertiesA.setVelocity(particleA->getVelocity() * (float)TREE_SCALE);
-<<<<<<< HEAD
             propertiesA.setPosition(particleA->getPosition() * (float)TREE_SCALE);
-            _packetSender->queueParticleEditMessage(PACKET_TYPE_PARTICLE_ADD_OR_EDIT, particleAid, propertiesA);
-=======
             _packetSender->queueParticleEditMessage(PacketTypeParticleAddOrEdit, particleAid, propertiesA);
->>>>>>> 2c08254b
 
             // handle B particle
             particleB->setVelocity(particleB->getVelocity() + axialVelocity * (2.0f * massA / totalMass));
@@ -142,12 +138,8 @@
             ParticleID particleBid(particleB->getID());
             propertiesB.copyFromParticle(*particleB);
             propertiesB.setVelocity(particleB->getVelocity() * (float)TREE_SCALE);
-<<<<<<< HEAD
             propertiesB.setPosition(particleB->getPosition() * (float)TREE_SCALE);
-            _packetSender->queueParticleEditMessage(PACKET_TYPE_PARTICLE_ADD_OR_EDIT, particleBid, propertiesB);
-=======
             _packetSender->queueParticleEditMessage(PacketTypeParticleAddOrEdit, particleBid, propertiesB);
->>>>>>> 2c08254b
 
             _packetSender->releaseQueuedMessages();
 
@@ -173,19 +165,12 @@
     const float COLLISION_FREQUENCY = 0.5f;
     glm::vec3 penetration;
 
-<<<<<<< HEAD
-    // first check the selfAvatar if set...
-    if (_selfAvatar) {
-        CollisionInfo collisionInfo;
-        if (_selfAvatar->findSphereCollision(center, radius, collisionInfo)) {
-=======
     foreach (const AvatarSharedPointer& avatarPointer, _avatars->getAvatarHash()) {
         AvatarData* avatar = avatarPointer.data();
         CollisionInfo collisionInfo;
         collisionInfo._damping = DAMPING;
         collisionInfo._elasticity = ELASTICITY;
         if (avatar->findSphereCollision(center, radius, collisionInfo)) {
->>>>>>> 2c08254b
             collisionInfo._addedVelocity /= (float)(TREE_SCALE);
             glm::vec3 relativeVelocity = collisionInfo._addedVelocity - particle->getVelocity();
             if (glm::dot(relativeVelocity, collisionInfo._penetration) < 0.f) {
