--- conflicted
+++ resolved
@@ -99,12 +99,9 @@
             qDebug() << "ParticlesScriptingInterface::editParticle()... properties.getInHand()=" << properties.getInHand();
         }
     }
-<<<<<<< HEAD
+    
     queueParticleMessage(PacketTypeParticleAddOrEdit, particleID, properties);
-=======
-    queueParticleMessage(PACKET_TYPE_PARTICLE_ADD_OR_EDIT, particleID, properties);
     return particleID;
->>>>>>> ade02c02
 }
 
 
