//
//  Particle.cpp
//  hifi
//
//  Created by Brad Hefta-Gaub on 12/4/13.
//  Copyright (c) 2013 High Fidelity, Inc. All rights reserved.
//
//

#include <QtCore/QObject>

#include <Octree.h>
#include <RegisteredMetaTypes.h>
#include <SharedUtil.h> // usecTimestampNow()
#include <VoxelsScriptingInterface.h>

// This is not ideal, but adding script-engine as a linked library, will cause a circular reference
// I'm open to other potential solutions. Could we change cmake to allow libraries to reference each others
// headers, but not link to each other, this is essentially what this construct is doing, but would be
// better to add includes to the include path, but not link
#include "../../script-engine/src/ScriptEngine.h"

#include "ParticlesScriptingInterface.h"
#include "Particle.h"
#include "ParticleTree.h"

uint32_t Particle::_nextID = 0;
VoxelEditPacketSender* Particle::_voxelEditSender = NULL;
ParticleEditPacketSender* Particle::_particleEditSender = NULL;

// for locally created particles
std::map<uint32_t,uint32_t> Particle::_tokenIDsToIDs;
uint32_t Particle::_nextCreatorTokenID = 0;

uint32_t Particle::getIDfromCreatorTokenID(uint32_t creatorTokenID) {
    if (_tokenIDsToIDs.find(creatorTokenID) != _tokenIDsToIDs.end()) {
        return _tokenIDsToIDs[creatorTokenID];
    }
    return UNKNOWN_PARTICLE_ID;
}

uint32_t Particle::getNextCreatorTokenID() {
    uint32_t creatorTokenID = _nextCreatorTokenID;
    _nextCreatorTokenID++;
    return creatorTokenID;
}

void Particle::handleAddParticleResponse(const QByteArray& packet) {
    const unsigned char* dataAt = reinterpret_cast<const unsigned char*>(packet.data());
    int numBytesPacketHeader = numBytesForPacketHeader(packet);
    dataAt += numBytesPacketHeader;

    uint32_t creatorTokenID;
    memcpy(&creatorTokenID, dataAt, sizeof(creatorTokenID));
    dataAt += sizeof(creatorTokenID);

    uint32_t particleID;
    memcpy(&particleID, dataAt, sizeof(particleID));
    dataAt += sizeof(particleID);

    //qDebug() << "handleAddParticleResponse()... particleID=" << particleID << " creatorTokenID=" << creatorTokenID;

    // add our token to id mapping
    _tokenIDsToIDs[creatorTokenID] = particleID;
}

Particle::Particle(glm::vec3 position, float radius, rgbColor color, glm::vec3 velocity, glm::vec3 gravity,
                    float damping, float lifetime, bool inHand, QString updateScript, uint32_t id) {

    init(position, radius, color, velocity, gravity, damping, lifetime, inHand, updateScript, id);
}

Particle::Particle() {
    rgbColor noColor = { 0, 0, 0 };
    init(glm::vec3(0,0,0), 0, noColor, glm::vec3(0,0,0),
            DEFAULT_GRAVITY, DEFAULT_DAMPING, DEFAULT_LIFETIME, NOT_IN_HAND, DEFAULT_SCRIPT, NEW_PARTICLE);
}

Particle::~Particle() {
}

void Particle::init(glm::vec3 position, float radius, rgbColor color, glm::vec3 velocity, glm::vec3 gravity,
                    float damping, float lifetime, bool inHand, QString updateScript, uint32_t id) {
    if (id == NEW_PARTICLE) {
        _id = _nextID;
        _nextID++;
        //qDebug() << "Particle::init()... assigning new id... _id=" << _id;
    } else {
        _id = id;
        //qDebug() << "Particle::init()... assigning id from init... _id=" << _id;
    }
    uint64_t now = usecTimestampNow();
    _lastEdited = now;
    _lastUpdated = now;
    _created = now; // will get updated as appropriate in setAge()

    _position = position;
    _radius = radius;
    _mass = 1.0f;
    memcpy(_color, color, sizeof(_color));
    _velocity = velocity;
    _damping = damping;
    _lifetime = lifetime;
    _gravity = gravity;
    _script = updateScript;
    _inHand = inHand;
    _shouldDie = false;
}

void Particle::setMass(float value) {
    if (value > 0.0f) {
        _mass = value;
    }
}

bool Particle::appendParticleData(OctreePacketData* packetData) const {

    bool success = packetData->appendValue(getID());

    //printf("Particle::appendParticleData()... getID()=%d\n", getID());

    if (success) {
        success = packetData->appendValue(getAge());
    }
    if (success) {
        success = packetData->appendValue(getLastUpdated());
    }
    if (success) {
        success = packetData->appendValue(getLastEdited());
    }
    if (success) {
        success = packetData->appendValue(getRadius());
    }
    if (success) {
        success = packetData->appendPosition(getPosition());
    }
    if (success) {
        success = packetData->appendColor(getColor());
    }
    if (success) {
        success = packetData->appendValue(getVelocity());
    }
    if (success) {
        success = packetData->appendValue(getGravity());
    }
    if (success) {
        success = packetData->appendValue(getDamping());
    }
    if (success) {
        success = packetData->appendValue(getLifetime());
    }
    if (success) {
        success = packetData->appendValue(getInHand());
    }
    if (success) {
        success = packetData->appendValue(getShouldDie());
    }

    if (success) {
        uint16_t scriptLength = _script.size() + 1; // include NULL
        success = packetData->appendValue(scriptLength);
        if (success) {
            success = packetData->appendRawData((const unsigned char*)qPrintable(_script), scriptLength);
        }
    }
    return success;
}

int Particle::expectedBytes() {
    int expectedBytes = sizeof(uint32_t) // id
                + sizeof(float) // age
                + sizeof(uint64_t) // last updated
                + sizeof(uint64_t) // lasted edited
                + sizeof(float) // radius
                + sizeof(glm::vec3) // position
                + sizeof(rgbColor) // color
                + sizeof(glm::vec3) // velocity
                + sizeof(glm::vec3) // gravity
                + sizeof(float) // damping
                + sizeof(float) // lifetime
                + sizeof(bool); // inhand
                // potentially more...
    return expectedBytes;
}

int Particle::expectedEditMessageBytes() {
    int expectedBytes = sizeof(uint32_t) // id
                + sizeof(uint64_t) // lasted edited
                + sizeof(float) // radius
                + sizeof(glm::vec3) // position
                + sizeof(rgbColor) // color
                + sizeof(glm::vec3) // velocity
                + sizeof(glm::vec3) // gravity
                + sizeof(float) // damping
                + sizeof(float) // lifetime
                + sizeof(bool); // inhand
                // potentially more...
    return expectedBytes;
}

int Particle::readParticleDataFromBuffer(const unsigned char* data, int bytesLeftToRead, ReadBitstreamToTreeParams& args) {
    int bytesRead = 0;
    if (bytesLeftToRead >= expectedBytes()) {
        int clockSkew = args.sourceNode ? args.sourceNode->getClockSkewUsec() : 0;

        const unsigned char* dataAt = data;

        // id
        memcpy(&_id, dataAt, sizeof(_id));
        dataAt += sizeof(_id);
        bytesRead += sizeof(_id);

        // age
        float age;
        memcpy(&age, dataAt, sizeof(age));
        dataAt += sizeof(age);
        bytesRead += sizeof(age);
        setAge(age);

        // _lastUpdated
        memcpy(&_lastUpdated, dataAt, sizeof(_lastUpdated));
        dataAt += sizeof(_lastUpdated);
        bytesRead += sizeof(_lastUpdated);
        _lastUpdated -= clockSkew;

        // _lastEdited
        memcpy(&_lastEdited, dataAt, sizeof(_lastEdited));
        dataAt += sizeof(_lastEdited);
        bytesRead += sizeof(_lastEdited);
        _lastEdited -= clockSkew;

        // radius
        memcpy(&_radius, dataAt, sizeof(_radius));
        dataAt += sizeof(_radius);
        bytesRead += sizeof(_radius);

        // position
        memcpy(&_position, dataAt, sizeof(_position));
        dataAt += sizeof(_position);
        bytesRead += sizeof(_position);

        // color
        memcpy(_color, dataAt, sizeof(_color));
        dataAt += sizeof(_color);
        bytesRead += sizeof(_color);

        // velocity
        memcpy(&_velocity, dataAt, sizeof(_velocity));
        dataAt += sizeof(_velocity);
        bytesRead += sizeof(_velocity);

        // gravity
        memcpy(&_gravity, dataAt, sizeof(_gravity));
        dataAt += sizeof(_gravity);
        bytesRead += sizeof(_gravity);

        // damping
        memcpy(&_damping, dataAt, sizeof(_damping));
        dataAt += sizeof(_damping);
        bytesRead += sizeof(_damping);

        // lifetime
        memcpy(&_lifetime, dataAt, sizeof(_lifetime));
        dataAt += sizeof(_lifetime);
        bytesRead += sizeof(_lifetime);

        // inHand
        memcpy(&_inHand, dataAt, sizeof(_inHand));
        dataAt += sizeof(_inHand);
        bytesRead += sizeof(_inHand);

        // shouldDie
        memcpy(&_shouldDie, dataAt, sizeof(_shouldDie));
        dataAt += sizeof(_shouldDie);
        bytesRead += sizeof(_shouldDie);

        // script
        uint16_t scriptLength;
        memcpy(&scriptLength, dataAt, sizeof(scriptLength));
        dataAt += sizeof(scriptLength);
        bytesRead += sizeof(scriptLength);
        QString tempString((const char*)dataAt);
        _script = tempString;
        dataAt += scriptLength;
        bytesRead += scriptLength;

        //printf("Particle::readParticleDataFromBuffer()... "); debugDump();
    }
    return bytesRead;
}


<<<<<<< HEAD
Particle Particle::fromEditPacket(const unsigned char* data, int length, int& processedBytes, ParticleTree* tree) {

    //qDebug() << "Particle::fromEditPacket() length=" << length;

=======
Particle Particle::fromEditPacket(unsigned char* data, int length, int& processedBytes, ParticleTree* tree, bool& valid) {
>>>>>>> ade02c02
    Particle newParticle; // id and _lastUpdated will get set here...
    const unsigned char* dataAt = data;
    processedBytes = 0;

    // the first part of the data is our octcode...
    int octets = numberOfThreeBitSectionsInCode(data);
    int lengthOfOctcode = bytesRequiredForCodeLength(octets);

    // we don't actually do anything with this octcode...
    dataAt += lengthOfOctcode;
    processedBytes += lengthOfOctcode;

    // id
    uint32_t editID;
    memcpy(&editID, dataAt, sizeof(editID));
    dataAt += sizeof(editID);
    processedBytes += sizeof(editID);

    //qDebug() << "editID:" << editID;

    bool isNewParticle = (editID == NEW_PARTICLE);

    // special case for handling "new" particles
    if (isNewParticle) {
        // If this is a NEW_PARTICLE, then we assume that there's an additional uint32_t creatorToken, that
        // we want to send back to the creator as an map to the actual id
        uint32_t creatorTokenID;
        memcpy(&creatorTokenID, dataAt, sizeof(creatorTokenID));
        dataAt += sizeof(creatorTokenID);
        processedBytes += sizeof(creatorTokenID);

        newParticle.setCreatorTokenID(creatorTokenID);
        newParticle._newlyCreated = true;
        newParticle.setAge(0); // this guy is new!

    } else {
        // look up the existing particle
        const Particle* existingParticle = tree->findParticleByID(editID, true);

        // copy existing properties before over-writing with new properties
        if (existingParticle) {
            newParticle = *existingParticle;
        } else {
            // the user attempted to edit a particle that doesn't exist
            qDebug() << "user attempted to edit a particle that doesn't exist...";
            valid = false;
            return newParticle;
        }
        newParticle._id = editID;
        newParticle._newlyCreated = false;
    }
    
    // if we got this far, then our result will be valid
    valid = true;
    

    // lastEdited
    memcpy(&newParticle._lastEdited, dataAt, sizeof(newParticle._lastEdited));
    dataAt += sizeof(newParticle._lastEdited);
    processedBytes += sizeof(newParticle._lastEdited);

    // All of the remaining items are optional, and may or may not be included based on their included values in the
    // properties included bits
    uint16_t packetContainsBits = 0;
    if (!isNewParticle) {
        memcpy(&packetContainsBits, dataAt, sizeof(packetContainsBits));
        dataAt += sizeof(packetContainsBits);
        processedBytes += sizeof(packetContainsBits);
        //qDebug() << "packetContainsBits:" << packetContainsBits;
    }


    // radius
    if (isNewParticle || ((packetContainsBits & PACKET_CONTAINS_RADIUS) == PACKET_CONTAINS_RADIUS)) {
        memcpy(&newParticle._radius, dataAt, sizeof(newParticle._radius));
        dataAt += sizeof(newParticle._radius);
        processedBytes += sizeof(newParticle._radius);
    }

    // position
    if (isNewParticle || ((packetContainsBits & PACKET_CONTAINS_POSITION) == PACKET_CONTAINS_POSITION)) {
        memcpy(&newParticle._position, dataAt, sizeof(newParticle._position));
        dataAt += sizeof(newParticle._position);
        processedBytes += sizeof(newParticle._position);
    }

    // color
    if (isNewParticle || ((packetContainsBits & PACKET_CONTAINS_COLOR) == PACKET_CONTAINS_COLOR)) {
        memcpy(newParticle._color, dataAt, sizeof(newParticle._color));
        dataAt += sizeof(newParticle._color);
        processedBytes += sizeof(newParticle._color);
    }

    // velocity
    if (isNewParticle || ((packetContainsBits & PACKET_CONTAINS_VELOCITY) == PACKET_CONTAINS_VELOCITY)) {
        memcpy(&newParticle._velocity, dataAt, sizeof(newParticle._velocity));
        dataAt += sizeof(newParticle._velocity);
        processedBytes += sizeof(newParticle._velocity);
    }

    // gravity
    if (isNewParticle || ((packetContainsBits & PACKET_CONTAINS_GRAVITY) == PACKET_CONTAINS_GRAVITY)) {
        memcpy(&newParticle._gravity, dataAt, sizeof(newParticle._gravity));
        dataAt += sizeof(newParticle._gravity);
        processedBytes += sizeof(newParticle._gravity);
    }

    // damping
    if (isNewParticle || ((packetContainsBits & PACKET_CONTAINS_DAMPING) == PACKET_CONTAINS_DAMPING)) {
        memcpy(&newParticle._damping, dataAt, sizeof(newParticle._damping));
        dataAt += sizeof(newParticle._damping);
        processedBytes += sizeof(newParticle._damping);
    }

    // lifetime
    if (isNewParticle || ((packetContainsBits & PACKET_CONTAINS_LIFETIME) == PACKET_CONTAINS_LIFETIME)) {
        memcpy(&newParticle._lifetime, dataAt, sizeof(newParticle._lifetime));
        dataAt += sizeof(newParticle._lifetime);
        processedBytes += sizeof(newParticle._lifetime);
    }

    // TODO: make inHand and shouldDie into single bits
    // inHand
    if (isNewParticle || ((packetContainsBits & PACKET_CONTAINS_INHAND) == PACKET_CONTAINS_INHAND)) {
        memcpy(&newParticle._inHand, dataAt, sizeof(newParticle._inHand));
        dataAt += sizeof(newParticle._inHand);
        processedBytes += sizeof(newParticle._inHand);
    }

    // shouldDie
    if (isNewParticle || ((packetContainsBits & PACKET_CONTAINS_SHOULDDIE) == PACKET_CONTAINS_SHOULDDIE)) {
        memcpy(&newParticle._shouldDie, dataAt, sizeof(newParticle._shouldDie));
        dataAt += sizeof(newParticle._shouldDie);
        processedBytes += sizeof(newParticle._shouldDie);
    }

    // script
    if (isNewParticle || ((packetContainsBits & PACKET_CONTAINS_SCRIPT) == PACKET_CONTAINS_SCRIPT)) {
        uint16_t scriptLength;
        memcpy(&scriptLength, dataAt, sizeof(scriptLength));
        dataAt += sizeof(scriptLength);
        processedBytes += sizeof(scriptLength);
        QString tempString((const char*)dataAt);
        newParticle._script = tempString;
        dataAt += scriptLength;
        processedBytes += scriptLength;
    }

    const bool wantDebugging = false;
    if (wantDebugging) {
        qDebug("Particle::fromEditPacket()...");
        qDebug() << "   Particle id in packet:" << editID;
        //qDebug() << "    position: " << newParticle._position;
        newParticle.debugDump();
    }

    return newParticle;
}

void Particle::debugDump() const {
    printf("Particle id  :%u\n", _id);
    printf(" age:%f\n", getAge());
    printf(" edited ago:%f\n", getEditedAgo());
    printf(" should die:%s\n", debug::valueOf(getShouldDie()));
    printf(" position:%f,%f,%f\n", _position.x, _position.y, _position.z);
    printf(" radius:%f\n", getRadius());
    printf(" velocity:%f,%f,%f\n", _velocity.x, _velocity.y, _velocity.z);
    printf(" gravity:%f,%f,%f\n", _gravity.x, _gravity.y, _gravity.z);
    printf(" color:%d,%d,%d\n", _color[0], _color[1], _color[2]);
}

bool Particle::encodeParticleEditMessageDetails(PacketType command, ParticleID id, const ParticleProperties& properties,
        unsigned char* bufferOut, int sizeIn, int& sizeOut) {

    bool success = true; // assume the best
    unsigned char* copyAt = bufferOut;
    sizeOut = 0;

    // get the octal code for the particle

    // this could be a problem if the caller doesn't include position....
    glm::vec3 rootPosition(0);
    float rootScale = 0.5f;
    unsigned char* octcode = pointToOctalCode(rootPosition.x, rootPosition.y, rootPosition.z, rootScale);

    // TODO: Consider this old code... including the correct octree for where the particle will go matters for 
    // particle servers with different jurisdictions, but for now, we'll send everything to the root, since the 
    // tree does the right thing...
    //
    //unsigned char* octcode = pointToOctalCode(details[i].position.x, details[i].position.y,
    //                                          details[i].position.z, details[i].radius);

    int octets = numberOfThreeBitSectionsInCode(octcode);
    int lengthOfOctcode = bytesRequiredForCodeLength(octets);
    int lenfthOfEditData = lengthOfOctcode + expectedEditMessageBytes();

    // make sure we have room to copy this particle
    if (sizeOut + lenfthOfEditData > sizeIn) {
        success = false;
    } else {
        // add it to our message
        memcpy(copyAt, octcode, lengthOfOctcode);
        copyAt += lengthOfOctcode;
        sizeOut += lengthOfOctcode;

        // Now add our edit content details...
        bool isNewParticle = (id.id == NEW_PARTICLE);

        // id
        memcpy(copyAt, &id.id, sizeof(id.id));
        copyAt += sizeof(id.id);
        sizeOut += sizeof(id.id);

        // special case for handling "new" particles
        if (isNewParticle) {
            // If this is a NEW_PARTICLE, then we assume that there's an additional uint32_t creatorToken, that
            // we want to send back to the creator as an map to the actual id
            memcpy(copyAt, &id.creatorTokenID, sizeof(id.creatorTokenID));
            copyAt += sizeof(id.creatorTokenID);
            sizeOut += sizeof(id.creatorTokenID);
        }

        // lastEdited
        uint64_t lastEdited = properties.getLastEdited();
        memcpy(copyAt, &lastEdited, sizeof(lastEdited));
        copyAt += sizeof(lastEdited);
        sizeOut += sizeof(lastEdited);

        // For new particles, all remaining items are mandatory, for an edited particle, All of the remaining items are
        // optional, and may or may not be included based on their included values in the properties included bits
        uint16_t packetContainsBits = properties.getChangedBits();
        if (!isNewParticle) {
            memcpy(copyAt, &packetContainsBits, sizeof(packetContainsBits));
            copyAt += sizeof(packetContainsBits);
            sizeOut += sizeof(packetContainsBits);
        }

        // radius
        if (isNewParticle || ((packetContainsBits & PACKET_CONTAINS_RADIUS) == PACKET_CONTAINS_RADIUS)) {
            float radius = properties.getRadius() / (float) TREE_SCALE;
            memcpy(copyAt, &radius, sizeof(radius));
            copyAt += sizeof(radius);
            sizeOut += sizeof(radius);
        }

        // position
        if (isNewParticle || ((packetContainsBits & PACKET_CONTAINS_POSITION) == PACKET_CONTAINS_POSITION)) {
            glm::vec3 position = properties.getPosition() / (float)TREE_SCALE;
            memcpy(copyAt, &position, sizeof(position));
            copyAt += sizeof(position);
            sizeOut += sizeof(position);
        }

        // color
        if (isNewParticle || ((packetContainsBits & PACKET_CONTAINS_COLOR) == PACKET_CONTAINS_COLOR)) {
            rgbColor color = { properties.getColor().red, properties.getColor().green, properties.getColor().blue };
            memcpy(copyAt, color, sizeof(color));
            copyAt += sizeof(color);
            sizeOut += sizeof(color);
        }

        // velocity
        if (isNewParticle || ((packetContainsBits & PACKET_CONTAINS_VELOCITY) == PACKET_CONTAINS_VELOCITY)) {
            glm::vec3 velocity = properties.getVelocity() / (float)TREE_SCALE;
            memcpy(copyAt, &velocity, sizeof(velocity));
            copyAt += sizeof(velocity);
            sizeOut += sizeof(velocity);
        }

        // gravity
        if (isNewParticle || ((packetContainsBits & PACKET_CONTAINS_GRAVITY) == PACKET_CONTAINS_GRAVITY)) {
            glm::vec3 gravity = properties.getGravity() / (float)TREE_SCALE;
            memcpy(copyAt, &gravity, sizeof(gravity));
            copyAt += sizeof(gravity);
            sizeOut += sizeof(gravity);
        }

        // damping
        if (isNewParticle || ((packetContainsBits & PACKET_CONTAINS_DAMPING) == PACKET_CONTAINS_DAMPING)) {
            float damping = properties.getDamping();
            memcpy(copyAt, &damping, sizeof(damping));
            copyAt += sizeof(damping);
            sizeOut += sizeof(damping);
        }

        // lifetime
        if (isNewParticle || ((packetContainsBits & PACKET_CONTAINS_LIFETIME) == PACKET_CONTAINS_LIFETIME)) {
            float lifetime = properties.getLifetime();
            memcpy(copyAt, &lifetime, sizeof(lifetime));
            copyAt += sizeof(lifetime);
            sizeOut += sizeof(lifetime);
        }

        // inHand
        if (isNewParticle || ((packetContainsBits & PACKET_CONTAINS_INHAND) == PACKET_CONTAINS_INHAND)) {
            bool inHand = properties.getInHand();
            memcpy(copyAt, &inHand, sizeof(inHand));
            copyAt += sizeof(inHand);
            sizeOut += sizeof(inHand);
        }

        // shoulDie
        if (isNewParticle || ((packetContainsBits & PACKET_CONTAINS_SHOULDDIE) == PACKET_CONTAINS_SHOULDDIE)) {
            bool shouldDie = properties.getShouldDie();
            memcpy(copyAt, &shouldDie, sizeof(shouldDie));
            copyAt += sizeof(shouldDie);
            sizeOut += sizeof(shouldDie);
        }

        // script
        if (isNewParticle || ((packetContainsBits & PACKET_CONTAINS_SCRIPT) == PACKET_CONTAINS_SCRIPT)) {
            uint16_t scriptLength = properties.getScript().size() + 1;
            memcpy(copyAt, &scriptLength, sizeof(scriptLength));
            copyAt += sizeof(scriptLength);
            sizeOut += sizeof(scriptLength);
            memcpy(copyAt, qPrintable(properties.getScript()), scriptLength);
            copyAt += scriptLength;
            sizeOut += scriptLength;
        }

        bool wantDebugging = false;
        if (wantDebugging) {
            printf("encodeParticleEditMessageDetails()....\n");
            printf("Particle id  :%u\n", id.id);
            printf(" nextID:%u\n", _nextID);
        }
    }

    // cleanup
    delete[] octcode;
    
    //qDebug() << "encoding... sizeOut:" << sizeOut;

    return success;
}

// adjust any internal timestamps to fix clock skew for this server
void Particle::adjustEditPacketForClockSkew(unsigned char* codeColorBuffer, ssize_t length, int clockSkew) {
    unsigned char* dataAt = codeColorBuffer;
    int octets = numberOfThreeBitSectionsInCode(dataAt);
    int lengthOfOctcode = bytesRequiredForCodeLength(octets);
    dataAt += lengthOfOctcode;

    // id
    uint32_t id;
    memcpy(&id, dataAt, sizeof(id));
    dataAt += sizeof(id);
    // special case for handling "new" particles
    if (id == NEW_PARTICLE) {
        // If this is a NEW_PARTICLE, then we assume that there's an additional uint32_t creatorToken, that
        // we want to send back to the creator as an map to the actual id
        dataAt += sizeof(uint32_t);
    }

    // lastEdited
    uint64_t lastEditedInLocalTime;
    memcpy(&lastEditedInLocalTime, dataAt, sizeof(lastEditedInLocalTime));
    uint64_t lastEditedInServerTime = lastEditedInLocalTime + clockSkew;
    memcpy(dataAt, &lastEditedInServerTime, sizeof(lastEditedInServerTime));
    const bool wantDebug = false;
    if (wantDebug) {
        qDebug("Particle::adjustEditPacketForClockSkew()...");
        qDebug() << "     lastEditedInLocalTime: " << lastEditedInLocalTime;
        qDebug() << "                 clockSkew: " << clockSkew;
        qDebug() << "    lastEditedInServerTime: " << lastEditedInServerTime;
    }
}

// MIN_VALID_SPEED is obtained by computing speed gained at one gravity during the shortest expected frame period
const float MIN_EXPECTED_FRAME_PERIOD = 0.005f;  // 1/200th of a second
const float MIN_VALID_SPEED = 9.8 * MIN_EXPECTED_FRAME_PERIOD / (float)(TREE_SCALE);

void Particle::update(const uint64_t& now) {
    float timeElapsed = (float)(now - _lastUpdated) / (float)(USECS_PER_SECOND);
    _lastUpdated = now;

    // calculate our default shouldDie state... then allow script to change it if it wants...
    float speed = glm::length(_velocity);
    bool isStopped = (speed < MIN_VALID_SPEED);
    const uint64_t REALLY_OLD = 30 * USECS_PER_SECOND; // 30 seconds
    bool isReallyOld = ((now - _created) > REALLY_OLD);
    bool isInHand = getInHand();
    bool shouldDie = (getAge() > getLifetime()) || getShouldDie() || (!isInHand && isStopped && isReallyOld);
    setShouldDie(shouldDie);

    runUpdateScript(); // allow the javascript to alter our state

    // If the ball is in hand, it doesn't move or have gravity effect it
    if (!isInHand) {
        _position += _velocity * timeElapsed;

        // handle bounces off the ground...
        if (_position.y <= 0) {
            _velocity = _velocity * glm::vec3(1,-1,1);
            _position.y = 0;
        }

        // handle gravity....
        _velocity += _gravity * timeElapsed;

        // handle damping
        glm::vec3 dampingResistance = _velocity * _damping;
        _velocity -= dampingResistance * timeElapsed;
        //printf("applying damping to Particle timeElapsed=%f\n",timeElapsed);
    }
}

void Particle::runUpdateScript() {
    if (!_script.isEmpty()) {
        ScriptEngine engine(_script); // no menu or controller interface...

        if (_voxelEditSender) {
            engine.getVoxelsScriptingInterface()->setPacketSender(_voxelEditSender);
        }
        if (_particleEditSender) {
            engine.getParticlesScriptingInterface()->setPacketSender(_particleEditSender);
        }

        // Add the Particle object
        ParticleScriptObject particleScriptable(this);
        engine.registerGlobalObject("Particle", &particleScriptable);

        // init and evaluate the script, but return so we can emit the collision
        engine.evaluate();

        particleScriptable.emitUpdate();

        // it seems like we may need to send out particle edits if the state of our particle was changed.

        if (_voxelEditSender) {
            _voxelEditSender->releaseQueuedMessages();
        }
        if (_particleEditSender) {
            _particleEditSender->releaseQueuedMessages();
        }
    }
}

void Particle::collisionWithParticle(Particle* other) {
    if (!_script.isEmpty()) {
        ScriptEngine engine(_script); // no menu or controller interface...

        if (_voxelEditSender) {
            engine.getVoxelsScriptingInterface()->setPacketSender(_voxelEditSender);
        }
        if (_particleEditSender) {
            engine.getParticlesScriptingInterface()->setPacketSender(_particleEditSender);
        }

        // Add the Particle object
        ParticleScriptObject particleScriptable(this);
        engine.registerGlobalObject("Particle", &particleScriptable);

        // init and evaluate the script, but return so we can emit the collision
        engine.evaluate();

        ParticleScriptObject otherParticleScriptable(other);
        particleScriptable.emitCollisionWithParticle(&otherParticleScriptable);

        // it seems like we may need to send out particle edits if the state of our particle was changed.

        if (_voxelEditSender) {
            _voxelEditSender->releaseQueuedMessages();
        }
        if (_particleEditSender) {
            _particleEditSender->releaseQueuedMessages();
        }
    }
}

void Particle::collisionWithVoxel(VoxelDetail* voxelDetails) {
    if (!_script.isEmpty()) {

        ScriptEngine engine(_script); // no menu or controller interface...

        // setup the packet senders and jurisdiction listeners of the script engine's scripting interfaces so
        // we can use the same ones as our context.
        if (_voxelEditSender) {
            engine.getVoxelsScriptingInterface()->setPacketSender(_voxelEditSender);
        }
        if (_particleEditSender) {
            engine.getParticlesScriptingInterface()->setPacketSender(_particleEditSender);
        }

        // Add the Particle object
        ParticleScriptObject particleScriptable(this);
        engine.registerGlobalObject("Particle", &particleScriptable);

        // init and evaluate the script, but return so we can emit the collision
        engine.evaluate();

        VoxelDetailScriptObject voxelDetailsScriptable(voxelDetails);
        particleScriptable.emitCollisionWithVoxel(&voxelDetailsScriptable);

        // it seems like we may need to send out particle edits if the state of our particle was changed.

        if (_voxelEditSender) {
            _voxelEditSender->releaseQueuedMessages();
        }
        if (_particleEditSender) {
            _particleEditSender->releaseQueuedMessages();
        }
    }
}



void Particle::setAge(float age) {
    uint64_t ageInUsecs = age * USECS_PER_SECOND;
    _created = usecTimestampNow() - ageInUsecs;
}

void Particle::copyChangedProperties(const Particle& other) {
    float age = getAge();
    *this = other;
    setAge(age);
}

ParticleProperties Particle::getProperties() const {
    ParticleProperties properties;
    properties.copyFromParticle(*this);
    return properties;
}

void Particle::setProperties(const ParticleProperties& properties) {
    properties.copyToParticle(*this);
}

ParticleProperties::ParticleProperties() :
    _position(0),
    _color(),
    _radius(DEFAULT_RADIUS),
    _velocity(0),
    _gravity(DEFAULT_GRAVITY),
    _damping(DEFAULT_DAMPING),
    _lifetime(DEFAULT_LIFETIME),
    _script(""),
    _inHand(false),
    _shouldDie(false),

    _id(UNKNOWN_PARTICLE_ID),
    _idSet(false),
    _lastEdited(usecTimestampNow()),
    _positionChanged(false),
    _colorChanged(false),
    _radiusChanged(false),
    _velocityChanged(false),
    _gravityChanged(false),
    _dampingChanged(false),
    _lifetimeChanged(false),
    _scriptChanged(false),
    _inHandChanged(false),
    _shouldDieChanged(false),
    _defaultSettings(true)
{
}


uint16_t ParticleProperties::getChangedBits() const {
    uint16_t changedBits = 0;
    if (_radiusChanged) {
        changedBits += PACKET_CONTAINS_RADIUS;
    }

    if (_positionChanged) {
        changedBits += PACKET_CONTAINS_POSITION;
    }

    if (_colorChanged) {
        changedBits += PACKET_CONTAINS_COLOR;
    }

    if (_velocityChanged) {
        changedBits += PACKET_CONTAINS_VELOCITY;
    }

    if (_gravityChanged) {
        changedBits += PACKET_CONTAINS_GRAVITY;
    }

    if (_dampingChanged) {
        changedBits += PACKET_CONTAINS_DAMPING;
    }

    if (_lifetimeChanged) {
        changedBits += PACKET_CONTAINS_LIFETIME;
    }

    if (_inHandChanged) {
        changedBits += PACKET_CONTAINS_INHAND;
    }

    if (_scriptChanged) {
        changedBits += PACKET_CONTAINS_SCRIPT;
    }

    // how do we want to handle this?
    if (_shouldDieChanged) {
        changedBits += PACKET_CONTAINS_SHOULDDIE;
    }

    return changedBits;
}


QScriptValue ParticleProperties::copyToScriptValue(QScriptEngine* engine) const {
    QScriptValue properties = engine->newObject();

    QScriptValue position = vec3toScriptValue(engine, _position);
    properties.setProperty("position", position);

    QScriptValue color = xColorToScriptValue(engine, _color);
    properties.setProperty("color", color);

    properties.setProperty("radius", _radius);

    QScriptValue velocity = vec3toScriptValue(engine, _velocity);
    properties.setProperty("velocity", velocity);

    QScriptValue gravity = vec3toScriptValue(engine, _gravity);
    properties.setProperty("gravity", gravity);

    properties.setProperty("damping", _damping);
    properties.setProperty("lifetime", _lifetime);
    properties.setProperty("script", _script);
    properties.setProperty("inHand", _inHand);
    properties.setProperty("shouldDie", _shouldDie);
    
    if (_idSet) {
        properties.setProperty("id", _id);
        properties.setProperty("isKnownID", (_id == UNKNOWN_PARTICLE_ID));
    }

    return properties;
}

void ParticleProperties::copyFromScriptValue(const QScriptValue &object) {

    QScriptValue position = object.property("position");
    if (position.isValid()) {
        QScriptValue x = position.property("x");
        QScriptValue y = position.property("y");
        QScriptValue z = position.property("z");
        if (x.isValid() && y.isValid() && z.isValid()) {
            glm::vec3 newPosition;
            newPosition.x = x.toVariant().toFloat();
            newPosition.y = y.toVariant().toFloat();
            newPosition.z = z.toVariant().toFloat();
            if (_defaultSettings || newPosition != _position) {
                _position = newPosition;
                _positionChanged = true;
            }
        }
    }

    QScriptValue color = object.property("color");
    if (color.isValid()) {
        QScriptValue red = color.property("red");
        QScriptValue green = color.property("green");
        QScriptValue blue = color.property("blue");
        if (red.isValid() && green.isValid() && blue.isValid()) {
            xColor newColor;
            newColor.red = red.toVariant().toInt();
            newColor.green = green.toVariant().toInt();
            newColor.blue = blue.toVariant().toInt();
            if (_defaultSettings || (newColor.red != _color.red ||
                newColor.green != _color.green ||
                newColor.blue != _color.blue)) {
                _color = newColor;
                _colorChanged = true;
            }
        }
    }

    QScriptValue radius = object.property("radius");
    if (radius.isValid()) {
        float newRadius;
        newRadius = radius.toVariant().toFloat();
        if (_defaultSettings || newRadius != _radius) {
            _radius = newRadius;
            _radiusChanged = true;
        }
    }

    QScriptValue velocity = object.property("velocity");
    if (velocity.isValid()) {
        QScriptValue x = velocity.property("x");
        QScriptValue y = velocity.property("y");
        QScriptValue z = velocity.property("z");
        if (x.isValid() && y.isValid() && z.isValid()) {
            glm::vec3 newVelocity;
            newVelocity.x = x.toVariant().toFloat();
            newVelocity.y = y.toVariant().toFloat();
            newVelocity.z = z.toVariant().toFloat();
            if (_defaultSettings || newVelocity != _velocity) {
                _velocity = newVelocity;
                _velocityChanged = true;
            }
        }
    }

    QScriptValue gravity = object.property("gravity");
    if (gravity.isValid()) {
        QScriptValue x = gravity.property("x");
        QScriptValue y = gravity.property("y");
        QScriptValue z = gravity.property("z");
        if (x.isValid() && y.isValid() && z.isValid()) {
            glm::vec3 newGravity;
            newGravity.x = x.toVariant().toFloat();
            newGravity.y = y.toVariant().toFloat();
            newGravity.z = z.toVariant().toFloat();
            if (_defaultSettings || newGravity != _gravity) {
                _gravity = newGravity;
                _gravityChanged = true;
            }
        }
    }

    QScriptValue damping = object.property("damping");
    if (damping.isValid()) {
        float newDamping;
        newDamping = damping.toVariant().toFloat();
        if (_defaultSettings || newDamping != _damping) {
            _damping = newDamping;
            _dampingChanged = true;
        }
    }

    QScriptValue lifetime = object.property("lifetime");
    if (lifetime.isValid()) {
        float newLifetime;
        newLifetime = lifetime.toVariant().toFloat();
        if (_defaultSettings || newLifetime != _lifetime) {
            _lifetime = newLifetime;
            _lifetimeChanged = true;
        }
    }

    QScriptValue script = object.property("script");
    if (script.isValid()) {
        QString newScript;
        newScript = script.toVariant().toString();
        if (_defaultSettings || newScript != _script) {
            _script = newScript;
            _scriptChanged = true;
        }
    }

    QScriptValue inHand = object.property("inHand");
    if (inHand.isValid()) {
        bool newInHand;
        newInHand = inHand.toVariant().toBool();
        if (_defaultSettings || newInHand != _inHand) {
            _inHand = newInHand;
            _inHandChanged = true;
        }
    }

    QScriptValue shouldDie = object.property("shouldDie");
    if (shouldDie.isValid()) {
        bool newShouldDie;
        newShouldDie = shouldDie.toVariant().toBool();
        if (_defaultSettings || newShouldDie != _shouldDie) {
            _shouldDie = newShouldDie;
            _shouldDieChanged = true;
        }
    }

    _lastEdited = usecTimestampNow();
}

void ParticleProperties::copyToParticle(Particle& particle) const {
    if (_positionChanged) {
        particle.setPosition(_position / (float) TREE_SCALE);
    }

    if (_colorChanged) {
        particle.setColor(_color);
    }

    if (_radiusChanged) {
        particle.setRadius(_radius / (float) TREE_SCALE);
    }

    if (_velocityChanged) {
        particle.setVelocity(_velocity / (float) TREE_SCALE);
    }

    if (_gravityChanged) {
        particle.setGravity(_gravity / (float) TREE_SCALE);
    }

    if (_dampingChanged) {
        particle.setDamping(_damping);
    }

    if (_lifetimeChanged) {
        particle.setLifetime(_lifetime);
    }

    if (_scriptChanged) {
        particle.setScript(_script);
    }

    if (_inHandChanged) {
        particle.setInHand(_inHand);
    }

    if (_shouldDieChanged) {
        particle.setShouldDie(_shouldDie);
    }
}

void ParticleProperties::copyFromParticle(const Particle& particle) {
    _position = particle.getPosition() * (float) TREE_SCALE;
    _color = particle.getXColor();
    _radius = particle.getRadius() * (float) TREE_SCALE;
    _velocity = particle.getVelocity() * (float) TREE_SCALE;
    _gravity = particle.getGravity() * (float) TREE_SCALE;
    _damping = particle.getDamping();
    _lifetime = particle.getLifetime();
    _script = particle.getScript();
    _inHand = particle.getInHand();
    _shouldDie = particle.getShouldDie();

    _id = particle.getID();
    _idSet = true;

    _positionChanged = false;
    _colorChanged = false;
    _radiusChanged = false;
    _velocityChanged = false;
    _gravityChanged = false;
    _dampingChanged = false;
    _lifetimeChanged = false;
    _scriptChanged = false;
    _inHandChanged = false;
    _shouldDieChanged = false;
    _defaultSettings = false;
}

QScriptValue ParticlePropertiesToScriptValue(QScriptEngine* engine, const ParticleProperties& properties) {
    return properties.copyToScriptValue(engine);
}

void ParticlePropertiesFromScriptValue(const QScriptValue &object, ParticleProperties& properties) {
    properties.copyFromScriptValue(object);
}


QScriptValue ParticleIDtoScriptValue(QScriptEngine* engine, const ParticleID& id) {
    QScriptValue obj = engine->newObject();
    obj.setProperty("id", id.id);
    obj.setProperty("creatorTokenID", id.creatorTokenID);
    obj.setProperty("isKnownID", id.isKnownID);
    return obj;
}

void ParticleIDfromScriptValue(const QScriptValue &object, ParticleID& id) {
    id.id = object.property("id").toVariant().toUInt();
    id.creatorTokenID = object.property("creatorTokenID").toVariant().toUInt();
    id.isKnownID = object.property("isKnownID").toVariant().toBool();
}

<|MERGE_RESOLUTION|>--- conflicted
+++ resolved
@@ -289,15 +289,8 @@
     return bytesRead;
 }
 
-
-<<<<<<< HEAD
-Particle Particle::fromEditPacket(const unsigned char* data, int length, int& processedBytes, ParticleTree* tree) {
-
-    //qDebug() << "Particle::fromEditPacket() length=" << length;
-
-=======
-Particle Particle::fromEditPacket(unsigned char* data, int length, int& processedBytes, ParticleTree* tree, bool& valid) {
->>>>>>> ade02c02
+Particle Particle::fromEditPacket(const unsigned char* data, int length, int& processedBytes, ParticleTree* tree, bool& valid) {
+
     Particle newParticle; // id and _lastUpdated will get set here...
     const unsigned char* dataAt = data;
     processedBytes = 0;
