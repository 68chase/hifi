--- conflicted
+++ resolved
@@ -115,13 +115,8 @@
             
             if (sectionLength) {
                 // ask the VoxelTree to read the bitstream into the tree
-<<<<<<< HEAD
-                ReadBitstreamToTreeParams args(packetIsColored ? WANT_COLOR : NO_COLOR, WANT_EXISTS_BITS, NULL,
+                ReadBitstreamToTreeParams args(WANT_EXISTS_BITS, NULL,
                                                 sourceUUID, sourceNode, false, message.getVersion());
-=======
-                ReadBitstreamToTreeParams args(WANT_EXISTS_BITS, NULL,
-                                                sourceUUID, sourceNode, false, packet.getVersion());
->>>>>>> d0762948
                 quint64 startUncompress, startLock = usecTimestampNow();
                 quint64 startReadBitsteam, endReadBitsteam;
                 // FIXME STUTTER - there may be an opportunity to bump this lock outside of the
