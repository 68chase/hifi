//
//  EntityItemProperties.h
//  libraries/entities/src
//
//  Created by Brad Hefta-Gaub on 12/4/13.
//  Copyright 2013 High Fidelity, Inc.
//
//  Distributed under the Apache License, Version 2.0.
//  See the accompanying file LICENSE or http://www.apache.org/licenses/LICENSE-2.0.html
//

#ifndef hifi_EntityItemProperties_h
#define hifi_EntityItemProperties_h

#include <stdint.h>

#include <glm/glm.hpp>
#include <glm/gtx/extented_min_max.hpp>

#include <QtScript/QScriptEngine>
#include <QtCore/QObject>
#include <QVector>
#include <QString>

#include <AACube.h>
#include <FBXReader.h> // for SittingPoint
#include <NumericalConstants.h>
#include <PropertyFlags.h>
#include <OctreeConstants.h>
#include <ShapeInfo.h>

#include "AtmospherePropertyGroup.h"
#include "EntityItemID.h"
#include "EntityItemPropertiesMacros.h"
#include "EntityTypes.h"
#include "EntityPropertyFlags.h"
#include "SimulationOwner.h"
#include "SkyboxPropertyGroup.h"
#include "StagePropertyGroup.h"

const quint64 UNKNOWN_CREATED_TIME = 0;

/// A collection of properties of an entity item used in the scripting API. Translates between the actual properties of an
/// entity and a JavaScript style hash/QScriptValue storing a set of properties. Used in scripting to set/get the complete
/// set of entity item properties via JavaScript hashes/QScriptValues
/// all units for position, dimensions, etc are in meter units
class EntityItemProperties {
    friend class EntityItem; // TODO: consider removing this friend relationship and use public methods
    friend class ModelEntityItem; // TODO: consider removing this friend relationship and use public methods
    friend class BoxEntityItem; // TODO: consider removing this friend relationship and use public methods
    friend class SphereEntityItem; // TODO: consider removing this friend relationship and use public methods
    friend class LightEntityItem; // TODO: consider removing this friend relationship and use public methods
    friend class TextEntityItem; // TODO: consider removing this friend relationship and use public methods
    friend class ParticleEffectEntityItem; // TODO: consider removing this friend relationship and use public methods
    friend class ZoneEntityItem; // TODO: consider removing this friend relationship and use public methods
    friend class WebEntityItem; // TODO: consider removing this friend relationship and use public methods
    friend class LineEntityItem; // TODO: consider removing this friend relationship and use public methods
    friend class PolyVoxEntityItem; // TODO: consider removing this friend relationship and use public methods
    friend class PolyLineEntityItem; // TODO: consider removing this friend relationship and use public methods
public:
    EntityItemProperties();
    virtual ~EntityItemProperties();

    EntityTypes::EntityType getType() const { return _type; }
    void setType(EntityTypes::EntityType type) { _type = type; }

    virtual QScriptValue copyToScriptValue(QScriptEngine* engine, bool skipDefaults) const;
    virtual void copyFromScriptValue(const QScriptValue& object, bool honorReadOnly);

    // editing related features supported by all entities
    quint64 getLastEdited() const { return _lastEdited; }
    float getEditedAgo() const /// Elapsed seconds since this entity was last edited
        { return (float)(usecTimestampNow() - getLastEdited()) / (float)USECS_PER_SECOND; }
    EntityPropertyFlags getChangedProperties() const;

    AACube getMaximumAACube() const;
    AABox getAABox() const;

    void debugDump() const;
    void setLastEdited(quint64 usecTime);

    // Note:  DEFINE_PROPERTY(PROP_FOO, Foo, foo, type) creates the following methods and variables:
    // type getFoo() const;
    // void setFoo(type);
    // bool fooChanged() const;
    // type _foo;
    // bool _fooChanged;

    DEFINE_PROPERTY(PROP_VISIBLE, Visible, visible, bool);
    DEFINE_PROPERTY_REF_WITH_SETTER(PROP_POSITION, Position, position, glm::vec3);
    DEFINE_PROPERTY_REF(PROP_DIMENSIONS, Dimensions, dimensions, glm::vec3);
    DEFINE_PROPERTY_REF(PROP_ROTATION, Rotation, rotation, glm::quat);
    DEFINE_PROPERTY(PROP_DENSITY, Density, density, float);
    DEFINE_PROPERTY_REF(PROP_VELOCITY, Velocity, velocity, glm::vec3);
    DEFINE_PROPERTY_REF(PROP_GRAVITY, Gravity, gravity, glm::vec3);
    DEFINE_PROPERTY_REF(PROP_ACCELERATION, Acceleration, acceleration, glm::vec3);
    DEFINE_PROPERTY(PROP_DAMPING, Damping, damping, float);
    DEFINE_PROPERTY(PROP_RESTITUTION, Restitution, restitution, float);
    DEFINE_PROPERTY(PROP_FRICTION, Friction, friction, float);
    DEFINE_PROPERTY(PROP_LIFETIME, Lifetime, lifetime, float);
    DEFINE_PROPERTY(PROP_CREATED, Created, created, quint64);
    DEFINE_PROPERTY_REF(PROP_SCRIPT, Script, script, QString);
    DEFINE_PROPERTY(PROP_SCRIPT_TIMESTAMP, ScriptTimestamp, scriptTimestamp, quint64);
    DEFINE_PROPERTY_REF(PROP_COLLISION_SOUND_URL, CollisionSoundURL, collisionSoundURL, QString);
    DEFINE_PROPERTY_REF(PROP_COLOR, Color, color, xColor);
    DEFINE_PROPERTY_REF(PROP_MODEL_URL, ModelURL, modelURL, QString);
    DEFINE_PROPERTY_REF(PROP_COMPOUND_SHAPE_URL, CompoundShapeURL, compoundShapeURL, QString);
    DEFINE_PROPERTY_REF(PROP_ANIMATION_URL, AnimationURL, animationURL, QString);
    DEFINE_PROPERTY(PROP_ANIMATION_FPS, AnimationFPS, animationFPS, float);
    DEFINE_PROPERTY(PROP_ANIMATION_FRAME_INDEX, AnimationFrameIndex, animationFrameIndex, float);
    DEFINE_PROPERTY(PROP_ANIMATION_PLAYING, AnimationIsPlaying, animationIsPlaying, bool);
    DEFINE_PROPERTY_REF(PROP_REGISTRATION_POINT, RegistrationPoint, registrationPoint, glm::vec3);
    DEFINE_PROPERTY_REF(PROP_ANGULAR_VELOCITY, AngularVelocity, angularVelocity, glm::vec3);
    DEFINE_PROPERTY(PROP_ANGULAR_DAMPING, AngularDamping, angularDamping, float);
    DEFINE_PROPERTY(PROP_IGNORE_FOR_COLLISIONS, IgnoreForCollisions, ignoreForCollisions, bool);
    DEFINE_PROPERTY(PROP_COLLISIONS_WILL_MOVE, CollisionsWillMove, collisionsWillMove, bool);
    DEFINE_PROPERTY(PROP_IS_SPOTLIGHT, IsSpotlight, isSpotlight, bool);
    DEFINE_PROPERTY(PROP_INTENSITY, Intensity, intensity, float);
    DEFINE_PROPERTY(PROP_EXPONENT, Exponent, exponent, float);
    DEFINE_PROPERTY(PROP_CUTOFF, Cutoff, cutoff, float);
    DEFINE_PROPERTY(PROP_LOCKED, Locked, locked, bool);
    DEFINE_PROPERTY_REF(PROP_TEXTURES, Textures, textures, QString);
    DEFINE_PROPERTY_REF_WITH_SETTER_AND_GETTER(PROP_ANIMATION_SETTINGS, AnimationSettings, animationSettings, QString);
    DEFINE_PROPERTY_REF(PROP_USER_DATA, UserData, userData, QString);
    DEFINE_PROPERTY_REF(PROP_SIMULATION_OWNER, SimulationOwner, simulationOwner, SimulationOwner);
    DEFINE_PROPERTY_REF(PROP_TEXT, Text, text, QString);
    DEFINE_PROPERTY(PROP_LINE_HEIGHT, LineHeight, lineHeight, float);
    DEFINE_PROPERTY_REF(PROP_TEXT_COLOR, TextColor, textColor, xColor);
    DEFINE_PROPERTY_REF(PROP_BACKGROUND_COLOR, BackgroundColor, backgroundColor, xColor);
    DEFINE_PROPERTY_REF_ENUM(PROP_SHAPE_TYPE, ShapeType, shapeType, ShapeType);
    DEFINE_PROPERTY(PROP_MAX_PARTICLES, MaxParticles, maxParticles, quint32);
    DEFINE_PROPERTY(PROP_LIFESPAN, Lifespan, lifespan, float);
    DEFINE_PROPERTY(PROP_EMIT_RATE, EmitRate, emitRate, float);
    DEFINE_PROPERTY_REF(PROP_EMIT_DIRECTION, EmitDirection, emitDirection, glm::vec3);
    DEFINE_PROPERTY(PROP_EMIT_STRENGTH, EmitStrength, emitStrength, float);
    DEFINE_PROPERTY(PROP_LOCAL_GRAVITY, LocalGravity, localGravity, float);
    DEFINE_PROPERTY(PROP_PARTICLE_RADIUS, ParticleRadius, particleRadius, float);
    DEFINE_PROPERTY_REF(PROP_MARKETPLACE_ID, MarketplaceID, marketplaceID, QString);
    DEFINE_PROPERTY_REF(PROP_KEYLIGHT_COLOR, KeyLightColor, keyLightColor, xColor);
    DEFINE_PROPERTY(PROP_KEYLIGHT_INTENSITY, KeyLightIntensity, keyLightIntensity, float);
    DEFINE_PROPERTY(PROP_KEYLIGHT_AMBIENT_INTENSITY, KeyLightAmbientIntensity, keyLightAmbientIntensity, float);
    DEFINE_PROPERTY_REF(PROP_KEYLIGHT_DIRECTION, KeyLightDirection, keyLightDirection, glm::vec3);
    DEFINE_PROPERTY_REF(PROP_VOXEL_VOLUME_SIZE, VoxelVolumeSize, voxelVolumeSize, glm::vec3);
    DEFINE_PROPERTY_REF(PROP_VOXEL_DATA, VoxelData, voxelData, QByteArray);
    DEFINE_PROPERTY_REF(PROP_VOXEL_SURFACE_STYLE, VoxelSurfaceStyle, voxelSurfaceStyle, uint16_t);
    DEFINE_PROPERTY_REF(PROP_NAME, Name, name, QString);
    DEFINE_PROPERTY_REF_ENUM(PROP_BACKGROUND_MODE, BackgroundMode, backgroundMode, BackgroundMode);
    DEFINE_PROPERTY_GROUP(Stage, stage, StagePropertyGroup);
    DEFINE_PROPERTY_GROUP(Atmosphere, atmosphere, AtmospherePropertyGroup);
    DEFINE_PROPERTY_GROUP(Skybox, skybox, SkyboxPropertyGroup);
    DEFINE_PROPERTY_REF(PROP_SOURCE_URL, SourceUrl, sourceUrl, QString);
    DEFINE_PROPERTY(PROP_LINE_WIDTH, LineWidth, lineWidth, float);
    DEFINE_PROPERTY_REF(LINE_POINTS, LinePoints, linePoints, QVector<glm::vec3>);
    DEFINE_PROPERTY_REF(PROP_HREF, Href, href, QString);
    DEFINE_PROPERTY_REF(PROP_DESCRIPTION, Description, description, QString);
    DEFINE_PROPERTY(PROP_FACE_CAMERA, FaceCamera, faceCamera, bool);
    DEFINE_PROPERTY(PROP_NORMALS, Normals, normals, QVector<glm::vec3>);
    DEFINE_PROPERTY(PROP_STROKE_WIDTHS, StrokeWidths, strokeWidths, QVector<float>);
    DEFINE_PROPERTY_REF(PROP_ACTION_DATA, ActionData, actionData, QByteArray);
<<<<<<< HEAD
=======
    DEFINE_PROPERTY_REF(PROP_X_TEXTURE_URL, XTextureURL, xTextureURL, QString);
    DEFINE_PROPERTY_REF(PROP_Y_TEXTURE_URL, YTextureURL, yTextureURL, QString);
    DEFINE_PROPERTY_REF(PROP_Z_TEXTURE_URL, ZTextureURL, zTextureURL, QString);

>>>>>>> 5acd1e7d
    static QString getBackgroundModeString(BackgroundMode mode);


public:
    float getMaxDimension() const { return glm::max(_dimensions.x, _dimensions.y, _dimensions.z); }

    float getAge() const { return (float)(usecTimestampNow() - _created) / (float)USECS_PER_SECOND; }
    bool hasCreatedTime() const { return (_created != UNKNOWN_CREATED_TIME); }

    bool containsBoundsProperties() const { return (_positionChanged || _dimensionsChanged); }
    bool containsPositionChange() const { return _positionChanged; }
    bool containsDimensionsChange() const { return _dimensionsChanged; }
    bool containsAnimationSettingsChange() const { return _animationSettingsChanged; }

    float getGlowLevel() const { return _glowLevel; }
    float getLocalRenderAlpha() const { return _localRenderAlpha; }
    void setGlowLevel(float value) { _glowLevel = value; _glowLevelChanged = true; }
    void setLocalRenderAlpha(float value) { _localRenderAlpha = value; _localRenderAlphaChanged = true; }

    static bool encodeEntityEditPacket(PacketType::Value command, EntityItemID id, const EntityItemProperties& properties,
                                       QByteArray& buffer);

    static bool encodeEraseEntityMessage(const EntityItemID& entityItemID, QByteArray& buffer);

    static bool decodeEntityEditPacket(const unsigned char* data, int bytesToRead, int& processedBytes,
                                       EntityItemID& entityID, EntityItemProperties& properties);

    bool glowLevelChanged() const { return _glowLevelChanged; }
    bool localRenderAlphaChanged() const { return _localRenderAlphaChanged; }

    void clearID() { _id = UNKNOWN_ENTITY_ID; _idSet = false; }
    void markAllChanged();

    void setSittingPoints(const QVector<SittingPoint>& sittingPoints);

    const glm::vec3& getNaturalDimensions() const { return _naturalDimensions; }
    void setNaturalDimensions(const glm::vec3& value) { _naturalDimensions = value; }
    
    const glm::vec3& getNaturalPosition() const { return _naturalPosition; }
    void calculateNaturalPosition(const glm::vec3& min, const glm::vec3& max);
    
    const QStringList& getTextureNames() const { return _textureNames; }
    void setTextureNames(const QStringList& value) { _textureNames = value; }

    QString getSimulatorIDAsString() const { return _simulationOwner.getID().toString().mid(1,36).toUpper(); }

    void setVoxelDataDirty() { _voxelDataChanged = true; }

    void setLinePointsDirty() {_linePointsChanged = true; }

    void setCreated(QDateTime& v);

    bool hasTerseUpdateChanges() const;
    bool hasMiscPhysicsChanges() const;

    void clearSimulationOwner();
    void setSimulationOwner(const QUuid& id, uint8_t priority);
    void setSimulationOwner(const QByteArray& data);
    void promoteSimulationPriority(quint8 priority) { _simulationOwner.promotePriority(priority); }

    void setActionDataDirty() { _actionDataChanged = true; }

private:
    QUuid _id;
    bool _idSet;
    quint64 _lastEdited;
    EntityTypes::EntityType _type;
    void setType(const QString& typeName) { _type = EntityTypes::getEntityTypeFromName(typeName); }

    float _glowLevel;
    float _localRenderAlpha;
    bool _glowLevelChanged;
    bool _localRenderAlphaChanged;
    bool _defaultSettings;

    // NOTE: The following are pseudo client only properties. They are only used in clients which can access
    // properties of model geometry. But these properties are not serialized like other properties.
    QVector<SittingPoint> _sittingPoints;
    QStringList _textureNames;
    glm::vec3 _naturalDimensions;
    glm::vec3 _naturalPosition;
};

Q_DECLARE_METATYPE(EntityItemProperties);
QScriptValue EntityItemPropertiesToScriptValue(QScriptEngine* engine, const EntityItemProperties& properties);
QScriptValue EntityItemNonDefaultPropertiesToScriptValue(QScriptEngine* engine, const EntityItemProperties& properties);
void EntityItemPropertiesFromScriptValueIgnoreReadOnly(const QScriptValue &object, EntityItemProperties& properties);
void EntityItemPropertiesFromScriptValueHonorReadOnly(const QScriptValue &object, EntityItemProperties& properties);


// define these inline here so the macros work
inline void EntityItemProperties::setPosition(const glm::vec3& value)
                    { _position = glm::clamp(value, 0.0f, (float)TREE_SCALE); _positionChanged = true; }

inline QDebug operator<<(QDebug debug, const EntityItemProperties& properties) {
    debug << "EntityItemProperties[" << "\n";

    debug << "    _type:" << properties.getType() << "\n";

    // TODO: figure out why position and animationSettings don't seem to like the macro approach
    if (properties.containsPositionChange()) {
        debug << "  position:" << properties.getPosition() << "in meters" << "\n";
    }
    if (properties.containsAnimationSettingsChange()) {
        debug << "  animationSettings:" << properties.getAnimationSettings() << "\n";
    }

    DEBUG_PROPERTY_IF_CHANGED(debug, properties, Dimensions, dimensions, "in meters");
    DEBUG_PROPERTY_IF_CHANGED(debug, properties, Velocity, velocity, "in meters");
    DEBUG_PROPERTY_IF_CHANGED(debug, properties, Name, name, "");
    DEBUG_PROPERTY_IF_CHANGED(debug, properties, Visible, visible, "");
    DEBUG_PROPERTY_IF_CHANGED(debug, properties, Rotation, rotation, "");
    DEBUG_PROPERTY_IF_CHANGED(debug, properties, Density, density, "");
    DEBUG_PROPERTY_IF_CHANGED(debug, properties, Gravity, gravity, "");
    DEBUG_PROPERTY_IF_CHANGED(debug, properties, Acceleration, acceleration, "in meters per second");
    DEBUG_PROPERTY_IF_CHANGED(debug, properties, Damping, damping, "");
    DEBUG_PROPERTY_IF_CHANGED(debug, properties, Restitution, restitution, "");
    DEBUG_PROPERTY_IF_CHANGED(debug, properties, Friction, friction, "");
    DEBUG_PROPERTY_IF_CHANGED(debug, properties, Lifetime, lifetime, "");
    DEBUG_PROPERTY_IF_CHANGED(debug, properties, Script, script, "");
    DEBUG_PROPERTY_IF_CHANGED(debug, properties, ScriptTimestamp, scriptTimestamp, "");
    DEBUG_PROPERTY_IF_CHANGED(debug, properties, CollisionSoundURL, collisionSoundURL, "");
    DEBUG_PROPERTY_IF_CHANGED(debug, properties, Color, color, "");
    DEBUG_PROPERTY_IF_CHANGED(debug, properties, ModelURL, modelURL, "");
    DEBUG_PROPERTY_IF_CHANGED(debug, properties, CompoundShapeURL, compoundShapeURL, "");
    DEBUG_PROPERTY_IF_CHANGED(debug, properties, AnimationURL, animationURL, "");
    DEBUG_PROPERTY_IF_CHANGED(debug, properties, AnimationFPS, animationFPS, "");
    DEBUG_PROPERTY_IF_CHANGED(debug, properties, AnimationFrameIndex, animationFrameIndex, "");
    DEBUG_PROPERTY_IF_CHANGED(debug, properties, AnimationIsPlaying, animationIsPlaying, "");
    DEBUG_PROPERTY_IF_CHANGED(debug, properties, RegistrationPoint, registrationPoint, "");
    DEBUG_PROPERTY_IF_CHANGED(debug, properties, AngularVelocity, angularVelocity, "");
    DEBUG_PROPERTY_IF_CHANGED(debug, properties, AngularDamping, angularDamping, "");
    DEBUG_PROPERTY_IF_CHANGED(debug, properties, IgnoreForCollisions, ignoreForCollisions, "");
    DEBUG_PROPERTY_IF_CHANGED(debug, properties, CollisionsWillMove, collisionsWillMove, "");
    DEBUG_PROPERTY_IF_CHANGED(debug, properties, IsSpotlight, isSpotlight, "");
    DEBUG_PROPERTY_IF_CHANGED(debug, properties, Intensity, intensity, "");
    DEBUG_PROPERTY_IF_CHANGED(debug, properties, Exponent, exponent, "");
    DEBUG_PROPERTY_IF_CHANGED(debug, properties, Cutoff, cutoff, "");
    DEBUG_PROPERTY_IF_CHANGED(debug, properties, Locked, locked, "");
    DEBUG_PROPERTY_IF_CHANGED(debug, properties, Textures, textures, "");
    DEBUG_PROPERTY_IF_CHANGED(debug, properties, UserData, userData, "");
    DEBUG_PROPERTY_IF_CHANGED(debug, properties, SimulationOwner, simulationOwner, SimulationOwner());
    DEBUG_PROPERTY_IF_CHANGED(debug, properties, Text, text, "");
    DEBUG_PROPERTY_IF_CHANGED(debug, properties, LineHeight, lineHeight, "");
    DEBUG_PROPERTY_IF_CHANGED(debug, properties, TextColor, textColor, "");
    DEBUG_PROPERTY_IF_CHANGED(debug, properties, BackgroundColor, backgroundColor, "");
    DEBUG_PROPERTY_IF_CHANGED(debug, properties, ShapeType, shapeType, "");
    DEBUG_PROPERTY_IF_CHANGED(debug, properties, MaxParticles, maxParticles, "");
    DEBUG_PROPERTY_IF_CHANGED(debug, properties, Lifespan, lifespan, "");
    DEBUG_PROPERTY_IF_CHANGED(debug, properties, EmitRate, emitRate, "");
    DEBUG_PROPERTY_IF_CHANGED(debug, properties, EmitDirection, emitDirection, "");
    DEBUG_PROPERTY_IF_CHANGED(debug, properties, EmitStrength, emitStrength, "");
    DEBUG_PROPERTY_IF_CHANGED(debug, properties, LocalGravity, localGravity, "");
    DEBUG_PROPERTY_IF_CHANGED(debug, properties, ParticleRadius, particleRadius, "");
    DEBUG_PROPERTY_IF_CHANGED(debug, properties, MarketplaceID, marketplaceID, "");
    DEBUG_PROPERTY_IF_CHANGED(debug, properties, BackgroundMode, backgroundMode, "");
    DEBUG_PROPERTY_IF_CHANGED(debug, properties, VoxelVolumeSize, voxelVolumeSize, "");
    DEBUG_PROPERTY_IF_CHANGED(debug, properties, VoxelData, voxelData, "");
    DEBUG_PROPERTY_IF_CHANGED(debug, properties, VoxelSurfaceStyle, voxelSurfaceStyle, "");
    DEBUG_PROPERTY_IF_CHANGED(debug, properties, Href, href, "");
    DEBUG_PROPERTY_IF_CHANGED(debug, properties, Description, description, "");
    DEBUG_PROPERTY_IF_CHANGED(debug, properties, ActionData, actionData, "");
    DEBUG_PROPERTY_IF_CHANGED(debug, properties, XTextureURL, xTextureURL, "");
    DEBUG_PROPERTY_IF_CHANGED(debug, properties, YTextureURL, yTextureURL, "");
    DEBUG_PROPERTY_IF_CHANGED(debug, properties, ZTextureURL, zTextureURL, "");

    properties.getStage().debugDump();
    properties.getAtmosphere().debugDump();
    properties.getSkybox().debugDump();

    debug << "  last edited:" << properties.getLastEdited() << "\n";
    debug << "  edited ago:" << properties.getEditedAgo() << "\n";
    debug << "]";

    return debug;
}

#endif // hifi_EntityItemProperties_h<|MERGE_RESOLUTION|>--- conflicted
+++ resolved
@@ -157,13 +157,10 @@
     DEFINE_PROPERTY(PROP_NORMALS, Normals, normals, QVector<glm::vec3>);
     DEFINE_PROPERTY(PROP_STROKE_WIDTHS, StrokeWidths, strokeWidths, QVector<float>);
     DEFINE_PROPERTY_REF(PROP_ACTION_DATA, ActionData, actionData, QByteArray);
-<<<<<<< HEAD
-=======
     DEFINE_PROPERTY_REF(PROP_X_TEXTURE_URL, XTextureURL, xTextureURL, QString);
     DEFINE_PROPERTY_REF(PROP_Y_TEXTURE_URL, YTextureURL, yTextureURL, QString);
     DEFINE_PROPERTY_REF(PROP_Z_TEXTURE_URL, ZTextureURL, zTextureURL, QString);
 
->>>>>>> 5acd1e7d
     static QString getBackgroundModeString(BackgroundMode mode);
 
 
