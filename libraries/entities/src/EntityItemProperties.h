--- conflicted
+++ resolved
@@ -194,11 +194,9 @@
 
     void setVoxelDataDirty() { _voxelDataChanged = true; }
 
-<<<<<<< HEAD
     void setCreated(QDateTime v);
-=======
+
     bool hasTerseUpdateChanges() const;
->>>>>>> 396a20c7
 
 private:
     QUuid _id;
