--- conflicted
+++ resolved
@@ -52,11 +52,8 @@
     friend class TextEntityItem; // TODO: consider removing this friend relationship and use public methods
     friend class ParticleEffectEntityItem; // TODO: consider removing this friend relationship and use public methods
     friend class ZoneEntityItem; // TODO: consider removing this friend relationship and use public methods
-<<<<<<< HEAD
-    friend class WebEntityItem; // TODO....  
-=======
+    friend class WebEntityItem; // TODO: consider removing this friend relationship and use public methods
     friend class LineEntityItem; // TODO: consider removing this friend relationship and use public methods
->>>>>>> fa416cf3
 public:
     EntityItemProperties();
     virtual ~EntityItemProperties();
