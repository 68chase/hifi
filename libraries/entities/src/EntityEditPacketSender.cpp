//
//  EntityEditPacketSender.cpp
//  libraries/models/src
//
//  Created by Brad Hefta-Gaub on 8/12/13.
//  Copyright 2013 High Fidelity, Inc.
//
//  Distributed under the Apache License, Version 2.0.
//  See the accompanying file LICENSE or http://www.apache.org/licenses/LICENSE-2.0.html
//

#include <assert.h>
#include <PerfStat.h>
#include <OctalCode.h>
#include <PacketHeaders.h>
#include "EntityEditPacketSender.h"
#include "EntitiesLogging.h"
#include "EntityItem.h"

EntityEditPacketSender::EntityEditPacketSender() {
    auto& packetReceiver = DependencyManager::get<NodeList>()->getPacketReceiver();
    packetReceiver.registerPacketListener(PacketType::EntityEditNack, this, "processEntityEditNackPacket");
}

<<<<<<< HEAD
void EntityEditPacketSender::processEntityEditNackPacket(std::unique_ptr<NLPacket> packet, HifiSockAddr senderSockAddr) {
    if (!Menu::getInstance()->isOptionChecked(MenuOption::DisableNackPackets)) {
        processNackPacket(QByteArray::fromRawData(packet->getData()));
    }
}

void EntityEditPacketSender::adjustEditPacketForClockSkew(PacketType::Value type,
                                        unsigned char* editBuffer, size_t length, int clockSkew) {
=======
void EntityEditPacketSender::adjustEditPacketForClockSkew(PacketType::Value type, QByteArray& buffer, int clockSkew) {
>>>>>>> 1b4e333c

    if (type == PacketType::EntityAdd || type == PacketType::EntityEdit) {
        EntityItem::adjustEditPacketForClockSkew(buffer, clockSkew);
    }
}

void EntityEditPacketSender::queueEditEntityMessage(PacketType::Value type, EntityItemID modelID,
                                                                const EntityItemProperties& properties) {
    if (!_shouldSend) {
        return; // bail early
    }

    QByteArray bufferOut(NLPacket::maxPayloadSize(type), 0);

    if (EntityItemProperties::encodeEntityEditPacket(type, modelID, properties, bufferOut)) {
        #ifdef WANT_DEBUG
            qCDebug(entities) << "calling queueOctreeEditMessage()...";
            qCDebug(entities) << "    id:" << modelID;
            qCDebug(entities) << "    properties:" << properties;
        #endif
        queueOctreeEditMessage(type, bufferOut);
    }
}

void EntityEditPacketSender::queueEraseEntityMessage(const EntityItemID& entityItemID) {
    if (!_shouldSend) {
        return; // bail early
    }

    QByteArray bufferOut(NLPacket::maxPayloadSize(PacketType::EntityErase), 0);

    if (EntityItemProperties::encodeEraseEntityMessage(entityItemID, bufferOut)) {
        queueOctreeEditMessage(PacketType::EntityErase, bufferOut);
    }
}<|MERGE_RESOLUTION|>--- conflicted
+++ resolved
@@ -22,19 +22,13 @@
     packetReceiver.registerPacketListener(PacketType::EntityEditNack, this, "processEntityEditNackPacket");
 }
 
-<<<<<<< HEAD
 void EntityEditPacketSender::processEntityEditNackPacket(std::unique_ptr<NLPacket> packet, HifiSockAddr senderSockAddr) {
     if (!Menu::getInstance()->isOptionChecked(MenuOption::DisableNackPackets)) {
         processNackPacket(QByteArray::fromRawData(packet->getData()));
     }
 }
 
-void EntityEditPacketSender::adjustEditPacketForClockSkew(PacketType::Value type,
-                                        unsigned char* editBuffer, size_t length, int clockSkew) {
-=======
 void EntityEditPacketSender::adjustEditPacketForClockSkew(PacketType::Value type, QByteArray& buffer, int clockSkew) {
->>>>>>> 1b4e333c
-
     if (type == PacketType::EntityAdd || type == PacketType::EntityEdit) {
         EntityItem::adjustEditPacketForClockSkew(buffer, clockSkew);
     }
