--- conflicted
+++ resolved
@@ -21,11 +21,7 @@
 #include "MovingEntitiesOperator.h"
 #include "UpdateEntityOperator.h"
 
-<<<<<<< HEAD
-EntityTree::EntityTree(bool shouldReaverage) : Octree(shouldReaverage), _physicsEngine(NULL) {
-=======
 EntityTree::EntityTree(bool shouldReaverage) : Octree(shouldReaverage), _simulation(NULL) {
->>>>>>> d84f57fa
     _rootElement = createNewElement();
 }
 
@@ -43,9 +39,6 @@
     // this would be a good place to clean up our entities...
     if (_simulation) {
         _simulation->clearEntities();
-    }
-    foreach (EntityTreeElement* element, _entityToElementMap) {
-        element->cleanupEntities(_physicsEngine);
     }
     _entityToElementMap.clear();
     Octree::eraseAllOctreeElements(createNewRoot);
@@ -96,36 +89,9 @@
     AddEntityOperator theOperator(this, entity);
     recurseTreeWithOperator(&theOperator);
 
-<<<<<<< HEAD
-    emitAddingEntity(entity);
-}
-
-void EntityTree::emitAddingEntity(EntityItem* entity) {
-    // add entity to proper internal lists
-    EntityItem::SimulationState newState = entity->computeSimulationState();
-    switch (newState) {
-        case EntityItem::Moving:
-            _movingEntities.push_back(entity);
-            break;
-
-        case EntityItem::Mortal:
-            _mortalEntities.push_back(entity);
-            break;
-
-        default:
-            break;
-    }
-    entity->setSimulationState(newState);
-    entity->clearUpdateFlags();
-
-    // add entity to physics engine
-    if (_physicsEngine && !entity->getMotionState()) {
-        addEntityToPhysicsEngine(entity);
-=======
     // check to see if we need to simulate this entity..
     if (_simulation) {
         _simulation->addEntity(entityItem);
->>>>>>> d84f57fa
     }
 
     _isDirty = true;
@@ -167,8 +133,6 @@
         UpdateEntityOperator theOperator(this, containingElement, existingEntity, properties);
         recurseTreeWithOperator(&theOperator);
         _isDirty = true;
-<<<<<<< HEAD
-=======
 
         if (_simulation && existingEntity->getUpdateFlags() != 0) {
             _simulation->entityChanged(existingEntity);
@@ -178,7 +142,6 @@
         if (entityScriptBefore != entityScriptAfter) {
             emitEntityScriptChanging(entityID); // the entity script has changed
         }
->>>>>>> d84f57fa
     }
     
     containingElement = getContainingElement(entityID);
@@ -279,32 +242,6 @@
     _isDirty = true;
 }
 
-<<<<<<< HEAD
-void EntityTree::removeEntityFromSimulationLists(const EntityItemID& entityID) {
-    EntityItem* theEntity = findEntityByEntityItemID(entityID);
-
-    if (theEntity) {
-        // make sure to remove it from any of our simulation lists
-        EntityItem::SimulationState theState = theEntity->computeSimulationState();
-        switch (theState) {
-            case EntityItem::Moving:
-                _movingEntities.removeAll(theEntity);
-                break;
-
-            case EntityItem::Mortal:
-                _mortalEntities.removeAll(theEntity);
-                break;
-
-            default:
-                break;
-        }
-        _changedEntities.remove(theEntity);
-    }
-}
-
-
-=======
->>>>>>> d84f57fa
 /// This method is used to find and fix entity IDs that are shifting from creator token based to known ID based entity IDs. 
 /// This should only be used on a client side (viewing) tree. The typical usage is that a local editor has been creating 
 /// entities in the local tree, those entities have creatorToken based entity IDs. But those entity edits are also sent up to
@@ -638,10 +575,12 @@
 }
 
 void EntityTree::entityChanged(EntityItem* entity) {
-<<<<<<< HEAD
-    _changedEntities.insert(entity);
-}
-
+    if (_simulation) {
+        _simulation->entityChanged(entity);
+    }
+}
+
+/* TODO: andrew to port this to new EntitySimuation 
 void EntityTree::addEntityToPhysicsEngine(EntityItem* entity) {
 #ifdef USE_BULLET_PHYSICS
     EntityMotionState* motionState = entity->createMotionState();
@@ -662,32 +601,6 @@
 #endif // USE_BULLET_PHYSICS
 }
 
-void EntityTree::update() {
-    // our new strategy should be to segregate entities into three classes:
-    //   1) stationary things that are not changing - most models
-    //   2) mortal things - these are stationary but have a lifetime - then need to be checked, 
-    //      can be touched linearly, and won't change the tree
-    //   2) moving/changing things - like things animating they can be touched linearly and they don't change the tree
-    // finally - all things that need to be deleted, can be handled on a single delete pass.
-    //
-    // TODO: theoretically we could combine the move and delete tree passes... 
-    lockForWrite();
-    quint64 now = usecTimestampNow();
-    QSet<EntityItemID> entitiesToDelete;
-    updateChangedEntities(now, entitiesToDelete);
-    updateMovingEntities(now, entitiesToDelete);
-    updateMortalEntities(now, entitiesToDelete);
-
-    if (entitiesToDelete.size() > 0) {
-        deleteEntities(entitiesToDelete);
-=======
-    if (_simulation) {
-        _simulation->entityChanged(entity);
->>>>>>> d84f57fa
-    }
-}
-
-<<<<<<< HEAD
 void EntityTree::updateChangedEntities(quint64 now, QSet<EntityItemID>& entitiesToDelete) {
     // TODO: switch these to iterators so we can remove items that get deleted
     foreach (EntityItem* thisEntity, _changedEntities) {
@@ -750,7 +663,14 @@
                         updateEntityState(thisEntity);
                     }
                 }
-=======
+            }
+            deleteEntities(idsToDelete);
+        }
+        unlock();
+    }
+}
+*/
+
 void EntityTree::update() {
     if (_simulation) {
         lockForWrite();
@@ -761,7 +681,6 @@
             QSet<EntityItemID> idsToDelete;
             foreach (EntityItem* entity, entitiesToDelete) {
                 idsToDelete.insert(entity->getEntityItemID());
->>>>>>> d84f57fa
             }
             deleteEntities(idsToDelete);
         }
