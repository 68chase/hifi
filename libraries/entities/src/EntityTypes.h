--- conflicted
+++ resolved
@@ -32,20 +32,14 @@
         Unknown,
         Box,
         Light,
+        Line,
         Model,
         ParticleEffect,
         Sphere,
         Text,
-<<<<<<< HEAD
         Web,
         Zone,
         LAST = Zone
-=======
-        ParticleEffect,
-        Zone,
-        Line,
-        LAST = Line
->>>>>>> fa416cf3
     } EntityType;
 
     static const QString& getEntityTypeName(EntityType entityType);
