//
//  EntityPropertyFlags.h
//  libraries/entities/src
//
//  Created by Brad Hefta-Gaub on 12/4/13.
//  Copyright 2013 High Fidelity, Inc.
//
//  Distributed under the Apache License, Version 2.0.
//  See the accompanying file LICENSE or http://www.apache.org/licenses/LICENSE-2.0.html
//

#ifndef hifi_EntityPropertyFlags_h
#define hifi_EntityPropertyFlags_h

#include <PropertyFlags.h>

enum EntityPropertyList {
    PROP_PAGED_PROPERTY,
    PROP_CUSTOM_PROPERTIES_INCLUDED,

    // these properties are supported by the EntityItem base class
    PROP_VISIBLE,
    PROP_POSITION,
    PROP_RADIUS, // NOTE: PROP_RADIUS is obsolete and only included in old format streams
    PROP_DIMENSIONS = PROP_RADIUS,
    PROP_ROTATION,
    PROP_DENSITY,
    PROP_VELOCITY,
    PROP_GRAVITY,
    PROP_DAMPING,
    PROP_LIFETIME,
    PROP_SCRIPT,

    // these properties are supported by some derived classes
    PROP_COLOR,

    // these are used by models only
    PROP_MODEL_URL,
    PROP_ANIMATION_URL,
    PROP_ANIMATION_FPS,
    PROP_ANIMATION_FRAME_INDEX,
    PROP_ANIMATION_PLAYING,

    // these properties are supported by the EntityItem base class
    PROP_REGISTRATION_POINT,
    PROP_ANGULAR_VELOCITY,
    PROP_ANGULAR_DAMPING,
    PROP_COLLISIONLESS,
    PROP_DYNAMIC,

    // property used by Light entity
    PROP_IS_SPOTLIGHT,
    PROP_DIFFUSE_COLOR,
    PROP_AMBIENT_COLOR_UNUSED,
    PROP_SPECULAR_COLOR_UNUSED,
    PROP_INTENSITY, // Previously PROP_CONSTANT_ATTENUATION
    PROP_LINEAR_ATTENUATION_UNUSED,
    PROP_QUADRATIC_ATTENUATION_UNUSED,
    PROP_EXPONENT,
    PROP_CUTOFF,

    // available to all entities
    PROP_LOCKED,

    PROP_TEXTURES,  // used by Model entities
    PROP_ANIMATION_SETTINGS,  // used by Model entities
    PROP_USER_DATA,  // all entities
    PROP_SHAPE_TYPE, // used by Model + zones entities

    // used by ParticleEffect entities
    PROP_MAX_PARTICLES,
    PROP_LIFESPAN,
    PROP_EMIT_RATE,
    PROP_EMIT_SPEED,
    PROP_EMIT_STRENGTH,
    PROP_EMIT_ACCELERATION,
    PROP_PARTICLE_RADIUS,

    PROP_COMPOUND_SHAPE_URL, // used by Model + zones entities
    PROP_MARKETPLACE_ID, // all entities
    PROP_ACCELERATION, // all entities
    PROP_SIMULATION_OWNER, // formerly known as PROP_SIMULATOR_ID
    PROP_NAME, // all entities
    PROP_COLLISION_SOUND_URL,
    PROP_RESTITUTION,
    PROP_FRICTION,

    PROP_VOXEL_VOLUME_SIZE,
    PROP_VOXEL_DATA,
    PROP_VOXEL_SURFACE_STYLE,

    //for lines
    PROP_LINE_WIDTH,
    PROP_LINE_POINTS,

    // used by hyperlinks
    PROP_HREF,
    PROP_DESCRIPTION,

    PROP_FACE_CAMERA,
    PROP_SCRIPT_TIMESTAMP,

    PROP_ACTION_DATA,

    PROP_X_TEXTURE_URL, // used by PolyVox
    PROP_Y_TEXTURE_URL, // used by PolyVox
    PROP_Z_TEXTURE_URL, // used by PolyVox

    // Used by PolyLine entity
    PROP_NORMALS,
    PROP_STROKE_WIDTHS,

    // used by particles
    PROP_SPEED_SPREAD,
    PROP_ACCELERATION_SPREAD,

    PROP_X_N_NEIGHBOR_ID, // used by PolyVox
    PROP_Y_N_NEIGHBOR_ID, // used by PolyVox
    PROP_Z_N_NEIGHBOR_ID, // used by PolyVox
    PROP_X_P_NEIGHBOR_ID, // used by PolyVox
    PROP_Y_P_NEIGHBOR_ID, // used by PolyVox
    PROP_Z_P_NEIGHBOR_ID, // used by PolyVox

    // Used by particles
    PROP_RADIUS_SPREAD,
    PROP_RADIUS_START,
    PROP_RADIUS_FINISH,

    PROP_ALPHA,  // Supported by some derived classes

    //Used by particles
    PROP_COLOR_SPREAD,
    PROP_COLOR_START,
    PROP_COLOR_FINISH,
    PROP_ALPHA_SPREAD,
    PROP_ALPHA_START,
    PROP_ALPHA_FINISH,
    PROP_EMIT_ORIENTATION,
    PROP_EMIT_DIMENSIONS,
    PROP_EMIT_RADIUS_START,
    PROP_POLAR_START,
    PROP_POLAR_FINISH,
    PROP_AZIMUTH_START,
    PROP_AZIMUTH_FINISH,

    PROP_ANIMATION_LOOP,
    PROP_ANIMATION_FIRST_FRAME,
    PROP_ANIMATION_LAST_FRAME,
    PROP_ANIMATION_HOLD,
    PROP_ANIMATION_START_AUTOMATICALLY,

    PROP_EMITTER_SHOULD_TRAIL,

    PROP_PARENT_ID,
    PROP_PARENT_JOINT_INDEX,

    PROP_LOCAL_POSITION, // only used to convert values to and from scripts
    PROP_LOCAL_ROTATION, // only used to convert values to and from scripts

    PROP_QUERY_AA_CUBE, // how the EntityTree considers the size and position on an entity

    // ModelEntity joint state
    PROP_JOINT_ROTATIONS_SET,
    PROP_JOINT_ROTATIONS,
    PROP_JOINT_TRANSLATIONS_SET,
    PROP_JOINT_TRANSLATIONS,

    PROP_COLLISION_MASK, // one byte of collision group flags

    PROP_FALLOFF_RADIUS, // for Light entity

    PROP_FLYING_ALLOWED, // can avatars in a zone fly?
    PROP_GHOSTING_ALLOWED, // can avatars in a zone turn off physics?

    PROP_CLIENT_ONLY, // doesn't go over wire
    PROP_OWNING_AVATAR_ID, // doesn't go over wire

    PROP_SHAPE,
    PROP_DPI,

    PROP_LOCAL_VELOCITY, // only used to convert values to and from scripts
    PROP_LOCAL_ANGULAR_VELOCITY, // only used to convert values to and from scripts

<<<<<<< HEAD
    PROP_LEOPOLY_URL,
=======
    PROP_LAST_EDITED_BY,
>>>>>>> fe9e9734

    ////////////////////////////////////////////////////////////////////////////////////////////////////
    // ATTENTION: add new properties to end of list just ABOVE this line
    PROP_AFTER_LAST_ITEM,
    ////////////////////////////////////////////////////////////////////////////////////////////////////

    ////////////////////////////////////////////////////////////////////////////////////////////////////
    // WARNING! Do not add props here unless you intentionally mean to reuse PROP_ indexes
    //
    // These properties of TextEntity piggy back off of properties of ModelEntities, the type doesn't matter
    // since the derived class knows how to interpret it's own properties and knows the types it expects
    PROP_TEXT_COLOR = PROP_COLOR,
    PROP_TEXT = PROP_MODEL_URL,
    PROP_LINE_HEIGHT = PROP_ANIMATION_URL,
    PROP_BACKGROUND_COLOR = PROP_ANIMATION_FPS,
    PROP_COLLISION_MODEL_URL_OLD_VERSION = PROP_ANIMATION_FPS + 1,

    // Aliases/Piggyback properties for Zones. These properties intentionally reuse the enum values for
    // other properties which will never overlap with each other. We do this so that we don't have to expand
    // the size of the properties bitflags mask
    PROP_KEYLIGHT_COLOR = PROP_COLOR,
    PROP_KEYLIGHT_INTENSITY = PROP_INTENSITY,
    PROP_KEYLIGHT_AMBIENT_INTENSITY = PROP_CUTOFF,
    PROP_KEYLIGHT_DIRECTION = PROP_EXPONENT,
    PROP_STAGE_SUN_MODEL_ENABLED = PROP_IS_SPOTLIGHT,
    PROP_STAGE_LATITUDE = PROP_DIFFUSE_COLOR,
    PROP_STAGE_LONGITUDE = PROP_AMBIENT_COLOR_UNUSED,
    PROP_STAGE_ALTITUDE = PROP_SPECULAR_COLOR_UNUSED,
    PROP_STAGE_DAY = PROP_LINEAR_ATTENUATION_UNUSED,
    PROP_STAGE_HOUR = PROP_QUADRATIC_ATTENUATION_UNUSED,
    PROP_STAGE_AUTOMATIC_HOURDAY = PROP_ANIMATION_FRAME_INDEX,
    PROP_BACKGROUND_MODE = PROP_MODEL_URL,
    PROP_SKYBOX_COLOR = PROP_ANIMATION_URL,
    PROP_SKYBOX_URL = PROP_ANIMATION_FPS,
    PROP_KEYLIGHT_AMBIENT_URL = PROP_ANIMATION_PLAYING,
    
    // Aliases/Piggyback properties for Web. These properties intentionally reuse the enum values for
    // other properties which will never overlap with each other. 
    PROP_SOURCE_URL = PROP_MODEL_URL,

    // Aliases/Piggyback properties for Particle Emmitter. These properties intentionally reuse the enum values for
    // other properties which will never overlap with each other. 
    PROP_EMITTING_PARTICLES = PROP_ANIMATION_PLAYING,

    // WARNING!!! DO NOT ADD PROPS_xxx here unless you really really meant to.... Add them UP above
};

typedef PropertyFlags<EntityPropertyList> EntityPropertyFlags;

// this is set at the top of EntityItemProperties.cpp to PROP_AFTER_LAST_ITEM - 1.  PROP_AFTER_LAST_ITEM is always
// one greater than the last item property due to the enum's auto-incrementing.
extern EntityPropertyList PROP_LAST_ITEM;


#endif // hifi_EntityPropertyFlags_h<|MERGE_RESOLUTION|>--- conflicted
+++ resolved
@@ -181,11 +181,8 @@
     PROP_LOCAL_VELOCITY, // only used to convert values to and from scripts
     PROP_LOCAL_ANGULAR_VELOCITY, // only used to convert values to and from scripts
 
-<<<<<<< HEAD
+    PROP_LAST_EDITED_BY,
     PROP_LEOPOLY_URL,
-=======
-    PROP_LAST_EDITED_BY,
->>>>>>> fe9e9734
 
     ////////////////////////////////////////////////////////////////////////////////////////////////////
     // ATTENTION: add new properties to end of list just ABOVE this line
