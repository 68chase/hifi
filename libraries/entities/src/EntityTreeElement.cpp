//
//  EntityTreeElement.cpp
//  libraries/entities/src
//
//  Created by Brad Hefta-Gaub on 12/4/13.
//  Copyright 2013 High Fidelity, Inc.
//
//  Distributed under the Apache License, Version 2.0.
//  See the accompanying file LICENSE or http://www.apache.org/licenses/LICENSE-2.0.html
//

#include <glm/gtx/transform.hpp>

#include <FBXReader.h>
#include <GeometryUtil.h>

#include "EntitiesLogging.h"
#include "EntityItemProperties.h"
#include "EntityTree.h"
#include "EntityTreeElement.h"
#include "EntityTypes.h"

EntityTreeElement::EntityTreeElement(unsigned char* octalCode) : OctreeElement() {
    init(octalCode);
};

EntityTreeElement::~EntityTreeElement() {
    _octreeMemoryUsage -= sizeof(EntityTreeElement);
}

OctreeElementPointer EntityTreeElement::createNewElement(unsigned char* octalCode) {
    auto newChild = EntityTreeElementPointer(new EntityTreeElement(octalCode));
    newChild->setTree(_myTree);
    return newChild;
}



void EntityTreeElement::init(unsigned char* octalCode) {
    OctreeElement::init(octalCode);
    _octreeMemoryUsage += sizeof(EntityTreeElement);
}

OctreeElementPointer EntityTreeElement::addChildAtIndex(int index) {
    OctreeElementPointer newElement = OctreeElement::addChildAtIndex(index);
    std::static_pointer_cast<EntityTreeElement>(newElement)->setTree(_myTree);
    return newElement;
}

void EntityTreeElement::debugExtraEncodeData(EncodeBitstreamParams& params) const {
    qCDebug(entities) << "EntityTreeElement::debugExtraEncodeData()... ";
    qCDebug(entities) << "    element:" << _cube;

    OctreeElementExtraEncodeData* extraEncodeData = params.extraEncodeData;
    assert(extraEncodeData); // EntityTrees always require extra encode data on their encoding passes

    if (extraEncodeData->contains(this)) {
        EntityTreeElementExtraEncodeData* entityTreeElementExtraEncodeData
            = static_cast<EntityTreeElementExtraEncodeData*>(extraEncodeData->value(this));
        qCDebug(entities) << "    encode data:" << entityTreeElementExtraEncodeData;
    } else {
        qCDebug(entities) << "    encode data: MISSING!!";
    }
}

void EntityTreeElement::initializeExtraEncodeData(EncodeBitstreamParams& params) {
    OctreeElementExtraEncodeData* extraEncodeData = params.extraEncodeData;
    assert(extraEncodeData); // EntityTrees always require extra encode data on their encoding passes
    // Check to see if this element yet has encode data... if it doesn't create it
    if (!extraEncodeData->contains(this)) {
        EntityTreeElementExtraEncodeData* entityTreeElementExtraEncodeData = new EntityTreeElementExtraEncodeData();
        entityTreeElementExtraEncodeData->elementCompleted = (_entityItems.size() == 0);
        for (int i = 0; i < NUMBER_OF_CHILDREN; i++) {
            EntityTreeElementPointer child = getChildAtIndex(i);
            if (!child) {
                entityTreeElementExtraEncodeData->childCompleted[i] = true; // if no child exists, it is completed
            } else {
                if (child->hasEntities()) {
                    entityTreeElementExtraEncodeData->childCompleted[i] = false; // HAS ENTITIES NEEDS ENCODING
                } else {
                    entityTreeElementExtraEncodeData->childCompleted[i] = true; // child doesn't have enities, it is completed
                }
            }
        }
        forEachEntity([&](EntityItemPointer entity) {
            entityTreeElementExtraEncodeData->entities.insert(entity->getEntityItemID(), entity->getEntityProperties(params));
        });
        
        // TODO: some of these inserts might be redundant!!!
        extraEncodeData->insert(this, entityTreeElementExtraEncodeData);
    }
}

bool EntityTreeElement::shouldIncludeChildData(int childIndex, EncodeBitstreamParams& params) const {
    OctreeElementExtraEncodeData* extraEncodeData = params.extraEncodeData;
    assert(extraEncodeData); // EntityTrees always require extra encode data on their encoding passes

    if (extraEncodeData->contains(this)) {
        EntityTreeElementExtraEncodeData* entityTreeElementExtraEncodeData 
                        = static_cast<EntityTreeElementExtraEncodeData*>(extraEncodeData->value(this));
                        
        bool childCompleted = entityTreeElementExtraEncodeData->childCompleted[childIndex];
        
        // If we haven't completely sent the child yet, then we should include it
        return !childCompleted;
    }
    
    // I'm not sure this should ever happen, since we should have the extra encode data if we're considering
    // the child data for this element
    assert(false);
    return false;
}

bool EntityTreeElement::shouldRecurseChildTree(int childIndex, EncodeBitstreamParams& params) const { 
    EntityTreeElementPointer childElement = getChildAtIndex(childIndex);
    if (childElement->alreadyFullyEncoded(params)) {
        return false;
    }
    
    return true; // if we don't know otherwise than recurse!
}

bool EntityTreeElement::alreadyFullyEncoded(EncodeBitstreamParams& params) const { 
    OctreeElementExtraEncodeData* extraEncodeData = params.extraEncodeData;
    assert(extraEncodeData); // EntityTrees always require extra encode data on their encoding passes

    if (extraEncodeData->contains(this)) {
        EntityTreeElementExtraEncodeData* entityTreeElementExtraEncodeData 
                        = static_cast<EntityTreeElementExtraEncodeData*>(extraEncodeData->value(this));

        // If we know that ALL subtrees below us have already been recursed, then we don't 
        // need to recurse this child.
        return entityTreeElementExtraEncodeData->subtreeCompleted;
    }
    return false;
}

void EntityTreeElement::updateEncodedData(int childIndex, AppendState childAppendState, EncodeBitstreamParams& params) const {
    OctreeElementExtraEncodeData* extraEncodeData = params.extraEncodeData;
    assert(extraEncodeData); // EntityTrees always require extra encode data on their encoding passes
    if (extraEncodeData->contains(this)) {
        EntityTreeElementExtraEncodeData* entityTreeElementExtraEncodeData 
                        = static_cast<EntityTreeElementExtraEncodeData*>(extraEncodeData->value(this));

        if (childAppendState == OctreeElement::COMPLETED) {
            entityTreeElementExtraEncodeData->childCompleted[childIndex] = true;
        }
    } else {
        assert(false); // this shouldn't happen!
    }
}




void EntityTreeElement::elementEncodeComplete(EncodeBitstreamParams& params) const {
    const bool wantDebug = false;
    
    if (wantDebug) {
        qCDebug(entities) << "EntityTreeElement::elementEncodeComplete() element:" << _cube;
    }

    OctreeElementExtraEncodeData* extraEncodeData = params.extraEncodeData;
    assert(extraEncodeData); // EntityTrees always require extra encode data on their encoding passes
    assert(extraEncodeData->contains(this));

    EntityTreeElementExtraEncodeData* thisExtraEncodeData
                = static_cast<EntityTreeElementExtraEncodeData*>(extraEncodeData->value(this));

    // Note: this will be called when OUR element has finished running through encodeTreeBitstreamRecursion()
    // which means, it's possible that our parent element hasn't finished encoding OUR data... so
    // in this case, our children may be complete, and we should clean up their encode data...
    // but not necessarily cleanup our own encode data...
    //
    // If we're really complete here's what must be true...
    //    1) our own data must be complete
    //    2) the data for all our immediate children must be complete.
    // However, the following might also be the case...
    //    1) it's ok for our child trees to not yet be fully encoded/complete...
    //       SO LONG AS... the our child's node is in the bag ready for encoding

    bool someChildTreeNotComplete = false;
    for (int i = 0; i < NUMBER_OF_CHILDREN; i++) {
        EntityTreeElementPointer childElement = getChildAtIndex(i);
        if (childElement) {

            // why would this ever fail???
            // If we've encoding this element before... but we're coming back a second time in an attempt to
            // encoud our parent... this might happen.
            if (extraEncodeData->contains(childElement.get())) {
                EntityTreeElementExtraEncodeData* childExtraEncodeData 
                    = static_cast<EntityTreeElementExtraEncodeData*>(extraEncodeData->value(childElement.get()));

                if (wantDebug) {
                    qCDebug(entities) << "checking child: " << childElement->_cube;
                    qCDebug(entities) << "    childElement->isLeaf():" << childElement->isLeaf();
                    qCDebug(entities) << "    childExtraEncodeData->elementCompleted:" << childExtraEncodeData->elementCompleted;
                    qCDebug(entities) << "    childExtraEncodeData->subtreeCompleted:" << childExtraEncodeData->subtreeCompleted;
                }
                
                if (childElement->isLeaf() && childExtraEncodeData->elementCompleted) {
                    if (wantDebug) {
                        qCDebug(entities) << "    CHILD IS LEAF -- AND CHILD ELEMENT DATA COMPLETED!!!";
                    }
                    childExtraEncodeData->subtreeCompleted = true;
                }

                if (!childExtraEncodeData->elementCompleted || !childExtraEncodeData->subtreeCompleted) {
                    someChildTreeNotComplete = true;
                }
            }
        }
    }

    if (wantDebug) {
        qCDebug(entities) << "for this element: " << _cube;
        qCDebug(entities) << "    WAS elementCompleted:" << thisExtraEncodeData->elementCompleted;
        qCDebug(entities) << "    WAS subtreeCompleted:" << thisExtraEncodeData->subtreeCompleted;
    }
    
    thisExtraEncodeData->subtreeCompleted = !someChildTreeNotComplete;

    if (wantDebug) {
        qCDebug(entities) << "    NOW elementCompleted:" << thisExtraEncodeData->elementCompleted;
        qCDebug(entities) << "    NOW subtreeCompleted:" << thisExtraEncodeData->subtreeCompleted;
    
        if (thisExtraEncodeData->subtreeCompleted) {
            qCDebug(entities) << "    YEAH!!!!! >>>>>>>>>>>>>> NOW subtreeCompleted:" << thisExtraEncodeData->subtreeCompleted;
        }
    }
}

OctreeElement::AppendState EntityTreeElement::appendElementData(OctreePacketData* packetData, 
                                                                    EncodeBitstreamParams& params) const {

    OctreeElement::AppendState appendElementState = OctreeElement::COMPLETED; // assume the best...
    
    // first, check the params.extraEncodeData to see if there's any partial re-encode data for this element
    OctreeElementExtraEncodeData* extraEncodeData = params.extraEncodeData;
    EntityTreeElementExtraEncodeData* entityTreeElementExtraEncodeData = NULL;
    bool hadElementExtraData = false;
    if (extraEncodeData && extraEncodeData->contains(this)) {
        entityTreeElementExtraEncodeData =
            static_cast<EntityTreeElementExtraEncodeData*>(extraEncodeData->value(this));
        hadElementExtraData = true;
    } else {
        // if there wasn't one already, then create one
        entityTreeElementExtraEncodeData = new EntityTreeElementExtraEncodeData();
        entityTreeElementExtraEncodeData->elementCompleted = !hasContent();

        for (int i = 0; i < NUMBER_OF_CHILDREN; i++) {
            EntityTreeElementPointer child = getChildAtIndex(i);
            if (!child) {
                entityTreeElementExtraEncodeData->childCompleted[i] = true; // if no child exists, it is completed
            } else {
                if (child->hasEntities()) {
                    entityTreeElementExtraEncodeData->childCompleted[i] = false;
                } else {
                    // if the child doesn't have enities, it is completed
                    entityTreeElementExtraEncodeData->childCompleted[i] = true;
                }
            }
        }
        forEachEntity([&](EntityItemPointer entity) {
            entityTreeElementExtraEncodeData->entities.insert(entity->getEntityItemID(), entity->getEntityProperties(params));
        });
    }

    //assert(extraEncodeData);
    //assert(extraEncodeData->contains(this));
    //entityTreeElementExtraEncodeData = static_cast<EntityTreeElementExtraEncodeData*>(extraEncodeData->value(this));

    LevelDetails elementLevel = packetData->startLevel();

    // write our entities out... first determine which of the entities are in view based on our params
    uint16_t numberOfEntities = 0;
    uint16_t actualNumberOfEntities = 0;
    int numberOfEntitiesOffset = 0;
    withReadLock([&] {
        QVector<uint16_t> indexesOfEntitiesToInclude;

        // It's possible that our element has been previous completed. In this case we'll simply not include any of our
        // entities for encoding. This is needed because we encode the element data at the "parent" level, and so we 
        // need to handle the case where our sibling elements need encoding but we don't.
        if (!entityTreeElementExtraEncodeData->elementCompleted) {
            for (uint16_t i = 0; i < _entityItems.size(); i++) {
                EntityItemPointer entity = _entityItems[i];
                bool includeThisEntity = true;

                if (!params.forceSendScene && entity->getLastChangedOnServer() < params.lastViewFrustumSent) {
                    includeThisEntity = false;
                }

                if (hadElementExtraData) {
                    includeThisEntity = includeThisEntity &&
                        entityTreeElementExtraEncodeData->entities.contains(entity->getEntityItemID());
                }

                if (includeThisEntity && params.viewFrustum) {

                    // we want to use the maximum possible box for this, so that we don't have to worry about the nuance of
                    // simulation changing what's visible. consider the case where the entity contains an angular velocity
                    // the entity may not be in view and then in view a frame later, let the client side handle it's view
                    // frustum culling on rendering.
                    bool success;
                    AACube entityCube = entity->getQueryAACube(success);
                    if (!success || params.viewFrustum->cubeInFrustum(entityCube) == ViewFrustum::OUTSIDE) {
                        includeThisEntity = false; // out of view, don't include it
                    }
                }

                if (includeThisEntity) {
                    indexesOfEntitiesToInclude << i;
                    numberOfEntities++;
                }
            }
        }

        numberOfEntitiesOffset = packetData->getUncompressedByteOffset();
        bool successAppendEntityCount = packetData->appendValue(numberOfEntities);

        if (successAppendEntityCount) {
            foreach(uint16_t i, indexesOfEntitiesToInclude) {
                EntityItemPointer entity = _entityItems[i];
                LevelDetails entityLevel = packetData->startLevel();
                OctreeElement::AppendState appendEntityState = entity->appendEntityData(packetData,
                    params, entityTreeElementExtraEncodeData);

                // If none of this entity data was able to be appended, then discard it
                // and don't include it in our entity count
                if (appendEntityState == OctreeElement::NONE) {
                    packetData->discardLevel(entityLevel);
                } else {
                    // If either ALL or some of it got appended, then end the level (commit it)
                    // and include the entity in our final count of entities
                    packetData->endLevel(entityLevel);
                    actualNumberOfEntities++;
                }

                // If the entity item got completely appended, then we can remove it from the extra encode data
                if (appendEntityState == OctreeElement::COMPLETED) {
                    entityTreeElementExtraEncodeData->entities.remove(entity->getEntityItemID());
                }

                // If any part of the entity items didn't fit, then the element is considered partial
                // NOTE: if the entity item didn't fit or only partially fit, then the entity item should have
                // added itself to the extra encode data.
                if (appendEntityState != OctreeElement::COMPLETED) {
                    appendElementState = OctreeElement::PARTIAL;
                }
            }
        } else {
            // we we couldn't add the entity count, then we couldn't add anything for this element and we're in a NONE state
            appendElementState = OctreeElement::NONE;
        }
    });

    // If we were provided with extraEncodeData, and we allocated and/or got entityTreeElementExtraEncodeData
    // then we need to do some additional processing, namely make sure our extraEncodeData is up to date for
    // this octree element.
    if (extraEncodeData && entityTreeElementExtraEncodeData) {

        // After processing, if we are PARTIAL or COMPLETED then we need to re-include our extra data. 
        // Only our parent can remove our extra data in these cases and only after it knows that all of its
        // children have been encoded.
        // If we weren't able to encode ANY data about ourselves, then we go ahead and remove our element data
        // since that will signal that the entire element needs to be encoded on the next attempt
        if (appendElementState == OctreeElement::NONE) {

            if (!entityTreeElementExtraEncodeData->elementCompleted && entityTreeElementExtraEncodeData->entities.size() == 0) {
                // TODO: we used to delete the extra encode data here. But changing the logic around
                // this is now a dead code branch. Clean this up!
            } else {
                // TODO: some of these inserts might be redundant!!!
                extraEncodeData->insert(this, entityTreeElementExtraEncodeData);
            }
        } else {
        
            // If we weren't previously completed, check to see if we are
            if (!entityTreeElementExtraEncodeData->elementCompleted) {
                // If all of our items have been encoded, then we are complete as an element.
                if (entityTreeElementExtraEncodeData->entities.size() == 0) {
                    entityTreeElementExtraEncodeData->elementCompleted = true;
                }
            }

            // TODO: some of these inserts might be redundant!!!
            extraEncodeData->insert(this, entityTreeElementExtraEncodeData);
        }
    }

    // Determine if no entities at all were able to fit    
    bool noEntitiesFit = (numberOfEntities > 0 && actualNumberOfEntities == 0);
    
    // If we wrote fewer entities than we expected, update the number of entities in our packet
    bool successUpdateEntityCount = true;
    if (numberOfEntities != actualNumberOfEntities) {
        successUpdateEntityCount = packetData->updatePriorBytes(numberOfEntitiesOffset,
                                            (const unsigned char*)&actualNumberOfEntities, sizeof(actualNumberOfEntities));
    }

    // If we weren't able to update our entity count, or we couldn't fit any entities, then
    // we should discard our element and return a result of NONE
    if (!successUpdateEntityCount) {
        packetData->discardLevel(elementLevel);
        appendElementState = OctreeElement::NONE;
    } else {
        if (noEntitiesFit) {
            appendElementState = OctreeElement::PARTIAL;
        }
        packetData->endLevel(elementLevel);
    }
    return appendElementState;
}

bool EntityTreeElement::containsEntityBounds(EntityItemPointer entity) const {
    bool success;
    auto queryCube = entity->getQueryAACube(success);
    if (!success) {
        return false;
    }
    return containsBounds(queryCube);
}

bool EntityTreeElement::bestFitEntityBounds(EntityItemPointer entity) const {
    bool success;
    auto queryCube = entity->getQueryAACube(success);
    if (!success) {
        return false;
    }
    return bestFitBounds(queryCube);
}

bool EntityTreeElement::containsBounds(const EntityItemProperties& properties) const {
    return containsBounds(properties.getQueryAACube());
}

bool EntityTreeElement::bestFitBounds(const EntityItemProperties& properties) const {
    return bestFitBounds(properties.getQueryAACube());
}

bool EntityTreeElement::containsBounds(const AACube& bounds) const {
    return containsBounds(bounds.getMinimumPoint(), bounds.getMaximumPoint());
}

bool EntityTreeElement::bestFitBounds(const AACube& bounds) const {
    return bestFitBounds(bounds.getMinimumPoint(), bounds.getMaximumPoint());
}

bool EntityTreeElement::containsBounds(const AABox& bounds) const {
    return containsBounds(bounds.getMinimumPoint(), bounds.getMaximumPoint());
}

bool EntityTreeElement::bestFitBounds(const AABox& bounds) const {
    return bestFitBounds(bounds.getMinimumPoint(), bounds.getMaximumPoint());
}

bool EntityTreeElement::containsBounds(const glm::vec3& minPoint, const glm::vec3& maxPoint) const {
    glm::vec3 clampedMin = glm::clamp(minPoint, (float)-HALF_TREE_SCALE, (float)HALF_TREE_SCALE);
    glm::vec3 clampedMax = glm::clamp(maxPoint, (float)-HALF_TREE_SCALE, (float)HALF_TREE_SCALE);
    return _cube.contains(clampedMin) && _cube.contains(clampedMax);
}

bool EntityTreeElement::bestFitBounds(const glm::vec3& minPoint, const glm::vec3& maxPoint) const {
    glm::vec3 clampedMin = glm::clamp(minPoint, (float)-HALF_TREE_SCALE, (float)HALF_TREE_SCALE);
    glm::vec3 clampedMax = glm::clamp(maxPoint, (float)-HALF_TREE_SCALE, (float)HALF_TREE_SCALE);

    if (_cube.contains(clampedMin) && _cube.contains(clampedMax)) {
        
        // If our child would be smaller than our smallest reasonable element, then we are the best fit.
        float childScale = _cube.getScale() / 2.0f;
        if (childScale <= SMALLEST_REASONABLE_OCTREE_ELEMENT_SCALE) {
            return true;
        }
        int childForMinimumPoint = getMyChildContainingPoint(clampedMin);
        int childForMaximumPoint = getMyChildContainingPoint(clampedMax);

        // If I contain both the minimum and maximum point, but two different children of mine
        // contain those points, then I am the best fit for that entity
        if (childForMinimumPoint != childForMaximumPoint) {
            return true;
        }
    }
    return false;
}

bool EntityTreeElement::findRayIntersection(const glm::vec3& origin, const glm::vec3& direction,
    bool& keepSearching, OctreeElementPointer& element, float& distance,
    BoxFace& face, glm::vec3& surfaceNormal, const QVector<EntityItemID>& entityIdsToInclude, 
    const QVector<EntityItemID>& entityIdsToDiscard, void** intersectedObject, bool precisionPicking) {

    keepSearching = true; // assume that we will continue searching after this.

    float distanceToElementCube = std::numeric_limits<float>::max();
    float distanceToElementDetails = distance;
    BoxFace localFace;
    glm::vec3 localSurfaceNormal;

    // if the ray doesn't intersect with our cube, we can stop searching!
    if (!_cube.findRayIntersection(origin, direction, distanceToElementCube, localFace, localSurfaceNormal)) {
        keepSearching = false; // no point in continuing to search
        return false; // we did not intersect
    }

    // by default, we only allow intersections with leaves with content
    if (!canRayIntersect()) {
        return false; // we don't intersect with non-leaves, and we keep searching
    }

    // if the distance to the element cube is not less than the current best distance, then it's not possible
    // for any details inside the cube to be closer so we don't need to consider them.
    if (_cube.contains(origin) || distanceToElementCube < distance) {

        if (findDetailedRayIntersection(origin, direction, keepSearching, element, distanceToElementDetails,
            face, localSurfaceNormal, entityIdsToInclude, entityIdsToDiscard, intersectedObject, precisionPicking, distanceToElementCube)) {

            if (distanceToElementDetails < distance) {
                distance = distanceToElementDetails;
                face = localFace;
                surfaceNormal = localSurfaceNormal;
                return true;
            }
        }
    }
    return false;
}

bool EntityTreeElement::findDetailedRayIntersection(const glm::vec3& origin, const glm::vec3& direction, bool& keepSearching,
                                    OctreeElementPointer& element, float& distance, BoxFace& face, glm::vec3& surfaceNormal,
<<<<<<< HEAD
                                    const QVector<EntityItemID>& entityIdsToInclude, void** intersectedObject,
                                    bool precisionPicking, float distanceToElementCube) {
=======
                                    const QVector<EntityItemID>& entityIdsToInclude, const QVector<EntityItemID>& entityIDsToDiscard, void** intersectedObject, bool precisionPicking, float distanceToElementCube) {
>>>>>>> b190b275

    // only called if we do intersect our bounding cube, but find if we actually intersect with entities...
    int entityNumber = 0;
    bool somethingIntersected = false;
    forEachEntity([&](EntityItemPointer entity) {
        if ( (entityIdsToInclude.size() > 0 && !entityIdsToInclude.contains(entity->getID())) || (entityIDsToDiscard.size() > 0 && entityIDsToDiscard.contains(entity->getID())) ) {
            return;
        }

        bool success;
        AABox entityBox = entity->getAABox(success);
        if (!success) {
            return;
        }

        float localDistance;
        BoxFace localFace;
        glm::vec3 localSurfaceNormal;

        // if the ray doesn't intersect with our cube, we can stop searching!
        if (!entityBox.findRayIntersection(origin, direction, localDistance, localFace, localSurfaceNormal)) {
            return;
        }

        // extents is the entity relative, scaled, centered extents of the entity
        glm::mat4 rotation = glm::mat4_cast(entity->getRotation());
        glm::mat4 translation = glm::translate(entity->getPosition());
        glm::mat4 entityToWorldMatrix = translation * rotation;
        glm::mat4 worldToEntityMatrix = glm::inverse(entityToWorldMatrix);

        glm::vec3 dimensions = entity->getDimensions();
        glm::vec3 registrationPoint = entity->getRegistrationPoint();
        glm::vec3 corner = -(dimensions * registrationPoint);

        AABox entityFrameBox(corner, dimensions);

        glm::vec3 entityFrameOrigin = glm::vec3(worldToEntityMatrix * glm::vec4(origin, 1.0f));
        glm::vec3 entityFrameDirection = glm::vec3(worldToEntityMatrix * glm::vec4(direction, 0.0f));

        // we can use the AABox's ray intersection by mapping our origin and direction into the entity frame
        // and testing intersection there.
        if (entityFrameBox.findRayIntersection(entityFrameOrigin, entityFrameDirection, localDistance, 
                                                localFace, localSurfaceNormal)) {
            if (localDistance < distance) {
                // now ask the entity if we actually intersect
                if (entity->supportsDetailedRayIntersection()) {
                    if (entity->findDetailedRayIntersection(origin, direction, keepSearching, element, localDistance,
                        localFace, localSurfaceNormal, intersectedObject, precisionPicking)) {

                        if (localDistance < distance) {
                            distance = localDistance;
                            face = localFace;
                            surfaceNormal = localSurfaceNormal;
                            *intersectedObject = (void*)entity.get();
                            somethingIntersected = true;
                        }
                    }
                } else {
                    // if the entity type doesn't support a detailed intersection, then just return the non-AABox results
                    // Never intersect with particle effect entities
                    if (localDistance < distance && EntityTypes::getEntityTypeName(entity->getType()) != "ParticleEffect") {
                        distance = localDistance;
                        face = localFace;
                        surfaceNormal = localSurfaceNormal;
                        *intersectedObject = (void*)entity.get();
                        somethingIntersected = true;
                    }
                }
            }
        }
        entityNumber++;
    });
    return somethingIntersected;
}

// TODO: change this to use better bounding shape for entity than sphere
bool EntityTreeElement::findSpherePenetration(const glm::vec3& center, float radius,
                                    glm::vec3& penetration, void** penetratedObject) const {
    bool result = false;
    withReadLock([&] {
        foreach(EntityItemPointer entity, _entityItems) {
            glm::vec3 entityCenter = entity->getPosition();
            float entityRadius = entity->getRadius();

            // don't penetrate yourself
            if (entityCenter == center && entityRadius == radius) {
                return;
            }

            if (findSphereSpherePenetration(center, radius, entityCenter, entityRadius, penetration)) {
                // return true on first valid entity penetration
                *penetratedObject = (void*)(entity.get());

                result = true;
                return;
            }
        }
    });
    return result;
}

EntityItemPointer EntityTreeElement::getClosestEntity(glm::vec3 position) const {
    EntityItemPointer closestEntity = NULL;
    float closestEntityDistance = FLT_MAX;
    withReadLock([&] {
        foreach(EntityItemPointer entity, _entityItems) {
            float distanceToEntity = glm::distance2(position, entity->getPosition());
            if (distanceToEntity < closestEntityDistance) {
                closestEntity = entity;
            }
        }
    });
    return closestEntity;
}

// TODO: change this to use better bounding shape for entity than sphere
void EntityTreeElement::getEntities(const glm::vec3& searchPosition, float searchRadius, QVector<EntityItemPointer>& foundEntities) const {
    forEachEntity([&](EntityItemPointer entity) {

        bool success;
        AABox entityBox = entity->getAABox(success);

        // if the sphere doesn't intersect with our world frame AABox, we don't need to consider the more complex case
        glm::vec3 penetration;
        if (success && entityBox.findSpherePenetration(searchPosition, searchRadius, penetration)) {

            glm::vec3 dimensions = entity->getDimensions();

            // FIXME - consider allowing the entity to determine penetration so that
            //         entities could presumably dull actuall hull testing if they wanted to
            // FIXME - handle entity->getShapeType() == SHAPE_TYPE_SPHERE case better in particular
            //         can we handle the ellipsoid case better? We only currently handle perfect spheres
            //         with centered registration points
            if (entity->getShapeType() == SHAPE_TYPE_SPHERE &&
                (dimensions.x == dimensions.y && dimensions.y == dimensions.z)) {

                // NOTE: entity->getRadius() doesn't return the true radius, it returns the radius of the
                //       maximum bounding sphere, which is actually larger than our actual radius
                float entityTrueRadius = dimensions.x / 2.0f;

                bool success;
                if (findSphereSpherePenetration(searchPosition, searchRadius,
                        entity->getCenterPosition(success), entityTrueRadius, penetration)) {
                    if (success) {
                        foundEntities.push_back(entity);
                    }
                }
            } else {
                // determine the worldToEntityMatrix that doesn't include scale because
                // we're going to use the registration aware aa box in the entity frame
                glm::mat4 rotation = glm::mat4_cast(entity->getRotation());
                glm::mat4 translation = glm::translate(entity->getPosition());
                glm::mat4 entityToWorldMatrix = translation * rotation;
                glm::mat4 worldToEntityMatrix = glm::inverse(entityToWorldMatrix);

                glm::vec3 registrationPoint = entity->getRegistrationPoint();
                glm::vec3 corner = -(dimensions * registrationPoint);

                AABox entityFrameBox(corner, dimensions);

                glm::vec3 entityFrameSearchPosition = glm::vec3(worldToEntityMatrix * glm::vec4(searchPosition, 1.0f));
                if (entityFrameBox.findSpherePenetration(entityFrameSearchPosition, searchRadius, penetration)) {
                    foundEntities.push_back(entity);
                }
            }
        }
    });
}

void EntityTreeElement::getEntities(const AACube& cube, QVector<EntityItemPointer>& foundEntities) {
    forEachEntity([&](EntityItemPointer entity) {
        bool success;
        AABox entityBox = entity->getAABox(success);
        // FIXME - handle entity->getShapeType() == SHAPE_TYPE_SPHERE case better
        // FIXME - consider allowing the entity to determine penetration so that
        //         entities could presumably dull actuall hull testing if they wanted to
        // FIXME - is there an easy way to translate the search cube into something in the
        //         entity frame that can be easily tested against?
        //         simple algorithm is probably:
        //             if target box is fully inside search box == yes
        //             if search box is fully inside target box == yes
        //             for each face of search box:
        //                 translate the triangles of the face into the box frame
        //                 test the triangles of the face against the box?
        //                 if translated search face triangle intersect target box
        //                     add to result
        //

        // If the entities AABox touches the search cube then consider it to be found
        if (success && entityBox.touches(cube)) {
            foundEntities.push_back(entity);
        }
    });
}

void EntityTreeElement::getEntities(const AABox& box, QVector<EntityItemPointer>& foundEntities) {
    forEachEntity([&](EntityItemPointer entity) {
        bool success;
        AABox entityBox = entity->getAABox(success);
        // FIXME - handle entity->getShapeType() == SHAPE_TYPE_SPHERE case better
        // FIXME - consider allowing the entity to determine penetration so that
        //         entities could presumably dull actuall hull testing if they wanted to
        // FIXME - is there an easy way to translate the search cube into something in the
        //         entity frame that can be easily tested against?
        //         simple algorithm is probably:
        //             if target box is fully inside search box == yes
        //             if search box is fully inside target box == yes
        //             for each face of search box:
        //                 translate the triangles of the face into the box frame
        //                 test the triangles of the face against the box?
        //                 if translated search face triangle intersect target box
        //                     add to result
        //

        // If the entities AABox touches the search cube then consider it to be found
        if (success && entityBox.touches(box)) {
            foundEntities.push_back(entity);
        }
    });
}

EntityItemPointer EntityTreeElement::getEntityWithEntityItemID(const EntityItemID& id) const {
    EntityItemPointer foundEntity = NULL;
    withReadLock([&] {
        foreach(EntityItemPointer entity, _entityItems) {
            if (entity->getEntityItemID() == id) {
                foundEntity = entity;
                break;
            }
        }
    });
    return foundEntity;
}

void EntityTreeElement::cleanupEntities() {
    withWriteLock([&] {
        foreach(EntityItemPointer entity, _entityItems) {
            // NOTE: We explicitly don't delete the EntityItem here because since we only
            // access it by smart pointers, when we remove it from the _entityItems
            // we know that it will be deleted.
            //delete entity;
            entity->_element = NULL;
        }
        _entityItems.clear();
    });
}

bool EntityTreeElement::removeEntityWithEntityItemID(const EntityItemID& id) {
    bool foundEntity = false;
    withWriteLock([&] {
        uint16_t numberOfEntities = _entityItems.size();
        for (uint16_t i = 0; i < numberOfEntities; i++) {
            EntityItemPointer& entity = _entityItems[i];
            if (entity->getEntityItemID() == id) {
                foundEntity = true;
                entity->_element = NULL;
                _entityItems.removeAt(i);
                break;
            }
        }
    });
    return foundEntity;
}

bool EntityTreeElement::removeEntityItem(EntityItemPointer entity) {
    int numEntries = 0;
    withWriteLock([&] {
        numEntries = _entityItems.removeAll(entity);
    });
    if (numEntries > 0) {
        assert(entity->_element.get() == this);
        entity->_element = NULL;
        return true;
    }
    return false;
}


// Things we want to accomplish as we read these entities from the data buffer.
//
// 1) correctly update the properties of the entity
// 2) add any new entities that didn't previously exist
//
// TODO: Do we also need to do this?
//    3) mark our tree as dirty down to the path of the previous location of the entity
//    4) mark our tree as dirty down to the path of the new location of the entity
//
// Since we're potentially reading several entities, we'd prefer to do all the moving around
// and dirty path marking in one pass.
int EntityTreeElement::readElementDataFromBuffer(const unsigned char* data, int bytesLeftToRead,
            ReadBitstreamToTreeParams& args) {
    // If we're the root, but this bitstream doesn't support root elements with data, then
    // return without reading any bytes
    if (this == _myTree->getRoot().get() && args.bitstreamVersion < VERSION_ROOT_ELEMENT_HAS_DATA) {
        return 0;
    }
    
    const unsigned char* dataAt = data;
    int bytesRead = 0;
    uint16_t numberOfEntities = 0;
    int expectedBytesPerEntity = EntityItem::expectedBytes();
    
    args.elementsPerPacket++;

    if (bytesLeftToRead >= (int)sizeof(numberOfEntities)) {
        // read our entities in....
        numberOfEntities = *(uint16_t*)dataAt;

        dataAt += sizeof(numberOfEntities);
        bytesLeftToRead -= (int)sizeof(numberOfEntities);
        bytesRead += sizeof(numberOfEntities);

        if (bytesLeftToRead >= (int)(numberOfEntities * expectedBytesPerEntity)) {
            for (uint16_t i = 0; i < numberOfEntities; i++) {
                int bytesForThisEntity = 0;
                EntityItemID entityItemID;
                EntityItemPointer entityItem = NULL;

                // Old model files don't have UUIDs in them. So we don't want to try to read those IDs from the stream.
                // Since this can only happen on loading an old file, we can safely treat these as new entity cases,
                // which will correctly handle the case of creating models and letting them parse the old format.
                if (args.bitstreamVersion >= VERSION_ENTITIES_SUPPORT_SPLIT_MTU) {
                    entityItemID = EntityItemID::readEntityItemIDFromBuffer(dataAt, bytesLeftToRead);
                    entityItem = _myTree->findEntityByEntityItemID(entityItemID);
                }

                // If the item already exists in our tree, we want do the following...
                // 1) allow the existing item to read from the databuffer
                // 2) check to see if after reading the item, the containing element is still correct, fix it if needed
                //
                // TODO: Do we need to also do this?
                //    3) remember the old cube for the entity so we can mark it as dirty
                if (entityItem) {
                    QString entityScriptBefore = entityItem->getScript();
                    quint64 entityScriptTimestampBefore = entityItem->getScriptTimestamp();
                    bool bestFitBefore = bestFitEntityBounds(entityItem);
                    EntityTreeElementPointer currentContainingElement = _myTree->getContainingElement(entityItemID);

                    bytesForThisEntity = entityItem->readEntityDataFromBuffer(dataAt, bytesLeftToRead, args);
                    if (entityItem->getDirtyFlags()) {
                        _myTree->entityChanged(entityItem);
                    }
                    bool bestFitAfter = bestFitEntityBounds(entityItem);

                    if (bestFitBefore != bestFitAfter) {
                        // This is the case where the entity existed, and is in some element in our tree...
                        if (!bestFitBefore && bestFitAfter) {
                            // This is the case where the entity existed, and is in some element in our tree...
                            if (currentContainingElement.get() != this) {
                                currentContainingElement->removeEntityItem(entityItem);
                                addEntityItem(entityItem);
                                _myTree->setContainingElement(entityItemID, getThisPointer());
                            }
                        }
                    }

                    QString entityScriptAfter = entityItem->getScript();
                    quint64 entityScriptTimestampAfter = entityItem->getScriptTimestamp();
                    bool reload = entityScriptTimestampBefore != entityScriptTimestampAfter;
                    if (entityScriptBefore != entityScriptAfter || reload) {
                        _myTree->emitEntityScriptChanging(entityItemID, reload); // the entity script has changed
                    }

                } else {
                    entityItem = EntityTypes::constructEntityItem(dataAt, bytesLeftToRead, args);
                    if (entityItem) {
                        bytesForThisEntity = entityItem->readEntityDataFromBuffer(dataAt, bytesLeftToRead, args);

                        // don't add if we've recently deleted....
                        if (!_myTree->isDeletedEntity(entityItem->getID())) {
                            addEntityItem(entityItem); // add this new entity to this elements entities
                            entityItemID = entityItem->getEntityItemID();
                            _myTree->setContainingElement(entityItemID, getThisPointer());
                            _myTree->postAddEntity(entityItem);
                            if (entityItem->getCreated() == UNKNOWN_CREATED_TIME) {
                                entityItem->recordCreationTime();
                            }
                        } else {
                            qDebug() << "Recieved packet for previously deleted entity [" << 
                                        entityItem->getID() << "] ignoring. (inside " << __FUNCTION__ << ")";
                        }
                    }
                }
                // Move the buffer forward to read more entities
                dataAt += bytesForThisEntity;
                bytesLeftToRead -= bytesForThisEntity;
                bytesRead += bytesForThisEntity;
            }
        }
    }
    
    return bytesRead;
}

void EntityTreeElement::addEntityItem(EntityItemPointer entity) {
    assert(entity);
    assert(entity->_element == nullptr);
    withWriteLock([&] {
        _entityItems.push_back(entity);
    });
    entity->_element = getThisPointer();
}

// will average a "common reduced LOD view" from the the child elements...
void EntityTreeElement::calculateAverageFromChildren() {
    // nothing to do here yet...
}

// will detect if children are leaves AND collapsable into the parent node
// and in that case will collapse children and make this node
// a leaf, returns TRUE if all the leaves are collapsed into a
// single node
bool EntityTreeElement::collapseChildren() {
    // nothing to do here yet...
    return false;
}

bool EntityTreeElement::pruneChildren() {
    bool somethingPruned = false;
    for (int childIndex = 0; childIndex < NUMBER_OF_CHILDREN; childIndex++) {
        EntityTreeElementPointer child = getChildAtIndex(childIndex);
        
        // if my child is a leaf, but has no entities, then it's safe to delete my child
        if (child && child->isLeaf() && !child->hasEntities()) {
            deleteChildAtIndex(childIndex);
            somethingPruned = true;
        }
    }
    return somethingPruned;
}

void EntityTreeElement::expandExtentsToContents(Extents& extents) {
    withReadLock([&] {
        foreach(EntityItemPointer entity, _entityItems) {
            bool success;
            AABox aaBox = entity->getAABox(success);
            if (success) {
                extents.add(aaBox);
            }
        }
    });
}

uint16_t EntityTreeElement::size() const {
    uint16_t result = 0;
    withReadLock([&] {
        result = _entityItems.size();
    });
    return result;
}


void EntityTreeElement::debugDump() {
    qCDebug(entities) << "EntityTreeElement...";
    qCDebug(entities) << "    cube:" << _cube;
    qCDebug(entities) << "    has child elements:" << getChildCount();

    withReadLock([&] {
        if (_entityItems.size()) {
            qCDebug(entities) << "    has entities:" << _entityItems.size();
            qCDebug(entities) << "--------------------------------------------------";
            for (uint16_t i = 0; i < _entityItems.size(); i++) {
                EntityItemPointer entity = _entityItems[i];
                entity->debugDump();
            }
            qCDebug(entities) << "--------------------------------------------------";
        } else {
            qCDebug(entities) << "    NO entities!";
        }
    });
}
    <|MERGE_RESOLUTION|>--- conflicted
+++ resolved
@@ -527,12 +527,7 @@
 
 bool EntityTreeElement::findDetailedRayIntersection(const glm::vec3& origin, const glm::vec3& direction, bool& keepSearching,
                                     OctreeElementPointer& element, float& distance, BoxFace& face, glm::vec3& surfaceNormal,
-<<<<<<< HEAD
-                                    const QVector<EntityItemID>& entityIdsToInclude, void** intersectedObject,
-                                    bool precisionPicking, float distanceToElementCube) {
-=======
                                     const QVector<EntityItemID>& entityIdsToInclude, const QVector<EntityItemID>& entityIDsToDiscard, void** intersectedObject, bool precisionPicking, float distanceToElementCube) {
->>>>>>> b190b275
 
     // only called if we do intersect our bounding cube, but find if we actually intersect with entities...
     int entityNumber = 0;
