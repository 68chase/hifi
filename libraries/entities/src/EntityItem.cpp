--- conflicted
+++ resolved
@@ -1722,9 +1722,6 @@
     _simulationOwner.setPendingPriority(priority, timestamp);
 }
 
-<<<<<<< HEAD
-bool EntityItem::addAction(EntitySimulationPointer simulation, EntityActionPointer action) {
-=======
 QString EntityItem::actionsToDebugString() {
     QString result;
     QVector<QByteArray> serializedActions;
@@ -1739,8 +1736,7 @@
     return result;
 }
 
-bool EntityItem::addAction(EntitySimulation* simulation, EntityActionPointer action) {
->>>>>>> 20b7e5f0
+bool EntityItem::addAction(EntitySimulationPointer simulation, EntityActionPointer action) {
     bool result;
     withWriteLock([&] {
         checkWaitingToRemove(simulation);
