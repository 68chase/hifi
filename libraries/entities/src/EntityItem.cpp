--- conflicted
+++ resolved
@@ -91,14 +91,8 @@
     _lastEdited = 0;
     _lastEditedFromRemote = 0;
     _lastEditedFromRemoteInRemoteTime = 0;
-<<<<<<< HEAD
-    _lastSimulated = 0;
-    _lastUpdated = 0;
-    _created = 0;
+    _created = UNKNOWN_CREATED_TIME;
     _physicsInfo = NULL;
-=======
-    _created = UNKNOWN_CREATED_TIME;
->>>>>>> 49fad622
     _dirtyFlags = 0;
     _changedOnServer = 0;
     initFromEntityItemID(entityItemID);
@@ -107,18 +101,13 @@
 EntityItem::EntityItem(const EntityItemID& entityItemID, const EntityItemProperties& properties) {
     _type = EntityTypes::Unknown;
     quint64 now = usecTimestampNow();
-<<<<<<< HEAD
-    _created = properties.getCreated() < now ? properties.getCreated() : now;
-    _lastEdited = _lastEditedFromRemote = _lastSimulated = _lastUpdated = _lastEditedFromRemoteInRemoteTime = _created;
-    _physicsInfo = NULL;
-=======
     _lastSimulated = now;
     _lastUpdated = now;
     _lastEdited = 0;
->>>>>>> 49fad622
     _lastEditedFromRemote = 0;
     _lastEditedFromRemoteInRemoteTime = 0;
     _created = UNKNOWN_CREATED_TIME;
+    _physicsInfo = NULL;
     _dirtyFlags = 0;
     _changedOnServer = 0;
     initFromEntityItemID(entityItemID);
@@ -675,7 +664,7 @@
             }
         }
     
-        if (hasVelocity()) {
+        if (hasVelocity() || hasGravity()) {
             glm::vec3 position = getPosition();
             glm::vec3 velocity = getVelocity();
             glm::vec3 newPosition = position + (velocity * timeElapsed);
@@ -707,17 +696,17 @@
             }
     
             // handle gravity....
-            if (hasGravity() && !isRestingOnSurface()) {
-                velocity += getGravity() * timeElapsed;
-            }
-    
-            // handle resting on surface case, this is definitely a bit of a hack, and it only works on the
-            // "ground" plane of the domain, but for now it
-            if (hasGravity() && isRestingOnSurface()) {
-                velocity.y = 0.0f;
-                position.y = getDistanceToBottomOfEntity();
-            }
-    
+            if (hasGravity()) { 
+                // handle resting on surface case, this is definitely a bit of a hack, and it only works on the
+                // "ground" plane of the domain, but for now it what we've got
+                if (isRestingOnSurface()) {
+                    velocity.y = 0.0f;
+                    position.y = getDistanceToBottomOfEntity();
+                } else {
+                    velocity += getGravity() * timeElapsed;
+                }
+            }
+
             // handle damping for velocity
             float dampingTimescale = getDamping();
             if (dampingTimescale > 0.0f) {
@@ -728,34 +717,6 @@
                     qDebug() << "    newVelocity:" << velocity;
                 }
             }
-<<<<<<< HEAD
-=======
-        }
-    }
-
-    if (hasVelocity() || hasGravity()) {
-        glm::vec3 position = getPosition();
-        glm::vec3 velocity = getVelocity();
-        glm::vec3 newPosition = position + (velocity * timeElapsed);
-
-        if (wantDebug) {        
-            qDebug() << "  EntityItem::simulate()....";
-            qDebug() << "    timeElapsed:" << timeElapsed;
-            qDebug() << "    old AACube:" << getMaximumAACube();
-            qDebug() << "    old position:" << position;
-            qDebug() << "    old velocity:" << velocity;
-            qDebug() << "    old getAABox:" << getAABox();
-            qDebug() << "    getDistanceToBottomOfEntity():" << getDistanceToBottomOfEntity() * (float)TREE_SCALE << " in meters";
-            qDebug() << "    newPosition:" << newPosition;
-            qDebug() << "    glm::distance(newPosition, position):" << glm::distance(newPosition, position);
-        }
-        
-        position = newPosition;
-
-        // handle bounces off the ground... We bounce at the distance to the bottom of our entity
-        if (position.y <= getDistanceToBottomOfEntity()) {
-            velocity = velocity * glm::vec3(1,-1,1);
->>>>>>> 49fad622
 
             if (wantDebug) {        
                 qDebug() << "    velocity AFTER dampingResistance:" << velocity;
