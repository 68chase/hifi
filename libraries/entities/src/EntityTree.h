//
//  EntityTree.h
//  libraries/entities/src
//
//  Created by Brad Hefta-Gaub on 12/4/13.
//  Copyright 2013 High Fidelity, Inc.
//
//  Distributed under the Apache License, Version 2.0.
//  See the accompanying file LICENSE or http://www.apache.org/licenses/LICENSE-2.0.html
//

#ifndef hifi_EntityTree_h
#define hifi_EntityTree_h

#include <QSet>
#include <QVector>

#include <Octree.h>

class EntityTree;
typedef std::shared_ptr<EntityTree> EntityTreePointer;


#include "EntityTreeElement.h"
#include "DeleteEntityOperator.h"

class Model;
class EntitySimulation;

class NewlyCreatedEntityHook {
public:
    virtual void entityCreated(const EntityItem& newEntity, const SharedNodePointer& senderNode) = 0;
};

class EntityItemFBXService {
public:
    virtual const FBXGeometry* getGeometryForEntity(EntityItemPointer entityItem) = 0;
    virtual const Model* getModelForEntityItem(EntityItemPointer entityItem) = 0;
    virtual const FBXGeometry* getCollisionGeometryForEntity(EntityItemPointer entityItem) = 0;
};


class SendEntitiesOperationArgs {
public:
    glm::vec3 root;
    EntityTreePointer localTree;
    EntityEditPacketSender* packetSender;
    QVector<EntityItemID>* newEntityIDs;
};


class EntityTree : public Octree {
    Q_OBJECT
public:
    EntityTree(bool shouldReaverage = false);
    virtual ~EntityTree();

    void createRootElement();

    /// Implements our type specific root element factory
    virtual OctreeElementPointer createNewElement(unsigned char* octalCode = NULL);

    /// Type safe version of getRoot()
    EntityTreeElementPointer getRoot() {
        if (!_rootElement) {
            createRootElement();
        }
        return std::static_pointer_cast<EntityTreeElement>(_rootElement);
    }

    virtual void eraseAllOctreeElements(bool createNewRoot = true);

    // These methods will allow the OctreeServer to send your tree inbound edit packets of your
    // own definition. Implement these to allow your octree based server to support editing
    virtual bool getWantSVOfileVersions() const { return true; }
    virtual PacketType expectedDataPacketType() const { return PacketType::EntityData; }
    virtual bool canProcessVersion(PacketVersion thisVersion) const
                    { return thisVersion >= VERSION_ENTITIES_USE_METERS_AND_RADIANS; }
    virtual bool handlesEditPacketType(PacketType packetType) const;
<<<<<<< HEAD
    virtual int processEditPacketData(ReceivedMessage& message, const unsigned char* editData, int maxLength,
                                      const SharedNodePointer& senderNode) override;
=======
    void fixupTerseEditLogging(EntityItemProperties& properties, QList<QString>& changedProperties);
    virtual int processEditPacketData(NLPacket& packet, const unsigned char* editData, int maxLength,
                                      const SharedNodePointer& senderNode);
>>>>>>> b4934275

    virtual bool findRayIntersection(const glm::vec3& origin, const glm::vec3& direction,
        OctreeElementPointer& node, float& distance, BoxFace& face, glm::vec3& surfaceNormal,
        const QVector<EntityItemID>& entityIdsToInclude = QVector<EntityItemID>(),
        void** intersectedObject = NULL,
        Octree::lockType lockType = Octree::TryLock,
        bool* accurateResult = NULL,
        bool precisionPicking = false);

    virtual bool rootElementHasData() const { return true; }

    // the root at least needs to store the number of entities in the packet/buffer
    virtual int minimumRequiredRootDataBytes() const { return sizeof(uint16_t); }
    virtual bool suppressEmptySubtrees() const { return false; }
    virtual void releaseSceneEncodeData(OctreeElementExtraEncodeData* extraEncodeData) const;
    virtual bool mustIncludeAllChildData() const { return false; }

    virtual bool versionHasSVOfileBreaks(PacketVersion thisVersion) const
                    { return thisVersion >= VERSION_ENTITIES_HAS_FILE_BREAKS; }

    virtual void update();

    // The newer API...
    void postAddEntity(EntityItemPointer entityItem);

    EntityItemPointer addEntity(const EntityItemID& entityID, const EntityItemProperties& properties);

    // use this method if you only know the entityID
    bool updateEntity(const EntityItemID& entityID, const EntityItemProperties& properties, const SharedNodePointer& senderNode = SharedNodePointer(nullptr));

    // use this method if you have a pointer to the entity (avoid an extra entity lookup)
    bool updateEntity(EntityItemPointer entity, const EntityItemProperties& properties, const SharedNodePointer& senderNode = SharedNodePointer(nullptr));

    void deleteEntity(const EntityItemID& entityID, bool force = false, bool ignoreWarnings = false);
    void deleteEntities(QSet<EntityItemID> entityIDs, bool force = false, bool ignoreWarnings = false);

    /// \param position point of query in world-frame (meters)
    /// \param targetRadius radius of query (meters)
    EntityItemPointer findClosestEntity(glm::vec3 position, float targetRadius);
    EntityItemPointer findEntityByID(const QUuid& id);
    EntityItemPointer findEntityByEntityItemID(const EntityItemID& entityID);

    EntityItemID assignEntityID(const EntityItemID& entityItemID); /// Assigns a known ID for a creator token ID


    /// finds all entities that touch a sphere
    /// \param center the center of the sphere in world-frame (meters)
    /// \param radius the radius of the sphere in world-frame (meters)
    /// \param foundEntities[out] vector of EntityItemPointer
    /// \remark Side effect: any initial contents in foundEntities will be lost
    void findEntities(const glm::vec3& center, float radius, QVector<EntityItemPointer>& foundEntities);

    /// finds all entities that touch a cube
    /// \param cube the query cube in world-frame (meters)
    /// \param foundEntities[out] vector of non-EntityItemPointer
    /// \remark Side effect: any initial contents in entities will be lost
    void findEntities(const AACube& cube, QVector<EntityItemPointer>& foundEntities);

    /// finds all entities that touch a box
    /// \param box the query box in world-frame (meters)
    /// \param foundEntities[out] vector of non-EntityItemPointer
    /// \remark Side effect: any initial contents in entities will be lost
    void findEntities(const AABox& box, QVector<EntityItemPointer>& foundEntities);

    void addNewlyCreatedHook(NewlyCreatedEntityHook* hook);
    void removeNewlyCreatedHook(NewlyCreatedEntityHook* hook);

    bool hasAnyDeletedEntities() const { 
        QReadLocker locker(&_recentlyDeletedEntitiesLock);
        return _recentlyDeletedEntityItemIDs.size() > 0;
    }

    bool hasEntitiesDeletedSince(quint64 sinceTime);
    static quint64 getAdjustedConsiderSince(quint64 sinceTime);

    QMultiMap<quint64, QUuid> getRecentlyDeletedEntityIDs() const { 
        QReadLocker locker(&_recentlyDeletedEntitiesLock);
        return _recentlyDeletedEntityItemIDs;
    }

    void forgetEntitiesDeletedBefore(quint64 sinceTime);

    int processEraseMessage(ReceivedMessage& message, const SharedNodePointer& sourceNode);
    int processEraseMessageDetails(const QByteArray& buffer, const SharedNodePointer& sourceNode);

    EntityItemFBXService* getFBXService() const { return _fbxService; }
    void setFBXService(EntityItemFBXService* service) { _fbxService = service; }
    const FBXGeometry* getGeometryForEntity(EntityItemPointer entityItem) {
        return _fbxService ? _fbxService->getGeometryForEntity(entityItem) : NULL;
    }
    const Model* getModelForEntityItem(EntityItemPointer entityItem) {
        return _fbxService ? _fbxService->getModelForEntityItem(entityItem) : NULL;
    }

    EntityTreeElementPointer getContainingElement(const EntityItemID& entityItemID)  /*const*/;
    void setContainingElement(const EntityItemID& entityItemID, EntityTreeElementPointer element);
    void debugDumpMap();
    virtual void dumpTree();
    virtual void pruneTree();

    QVector<EntityItemID> sendEntities(EntityEditPacketSender* packetSender, EntityTreePointer localTree,
                                       float x, float y, float z);

    void entityChanged(EntityItemPointer entity);

    void emitEntityScriptChanging(const EntityItemID& entityItemID, const bool reload);

    void setSimulation(EntitySimulation* simulation);
    EntitySimulation* getSimulation() const { return _simulation; }

    bool wantEditLogging() const { return _wantEditLogging; }
    void setWantEditLogging(bool value) { _wantEditLogging = value; }

    bool wantTerseEditLogging() const { return _wantTerseEditLogging; }
    void setWantTerseEditLogging(bool value) { _wantTerseEditLogging = value; }

    bool writeToMap(QVariantMap& entityDescription, OctreeElementPointer element, bool skipDefaultValues);
    bool readFromMap(QVariantMap& entityDescription);

    float getContentsLargestDimension();

    virtual void resetEditStats() {
        _totalEditMessages = 0;
        _totalUpdates = 0;
        _totalCreates = 0;
        _totalDecodeTime = 0;
        _totalLookupTime = 0;
        _totalUpdateTime = 0;
        _totalCreateTime = 0;
        _totalLoggingTime = 0;
    }

    virtual quint64 getAverageDecodeTime() const { return _totalEditMessages == 0 ? 0 : _totalDecodeTime / _totalEditMessages; }
    virtual quint64 getAverageLookupTime() const { return _totalEditMessages == 0 ? 0 : _totalLookupTime / _totalEditMessages; }
    virtual quint64 getAverageUpdateTime() const { return _totalUpdates == 0 ? 0 : _totalUpdateTime / _totalUpdates; }
    virtual quint64 getAverageCreateTime() const { return _totalCreates == 0 ? 0 : _totalCreateTime / _totalCreates; }
    virtual quint64 getAverageLoggingTime() const { return _totalEditMessages == 0 ? 0 : _totalLoggingTime / _totalEditMessages; }

    void trackIncomingEntityLastEdited(quint64 lastEditedTime, int bytesRead);
    quint64 getAverageEditDeltas() const
        { return _totalTrackedEdits == 0 ? 0 : _totalEditDeltas / _totalTrackedEdits; }
    quint64 getAverageEditBytes() const
        { return _totalTrackedEdits == 0 ? 0 : _totalEditBytes / _totalTrackedEdits; }
    quint64 getMaxEditDelta() const { return _maxEditDelta; }
    quint64 getTotalTrackedEdits() const { return _totalTrackedEdits; }

    EntityTreePointer getThisPointer() { return std::static_pointer_cast<EntityTree>(shared_from_this()); }

signals:
    void deletingEntity(const EntityItemID& entityID);
    void addingEntity(const EntityItemID& entityID);
    void entityScriptChanging(const EntityItemID& entityItemID, const bool reload);
    void newCollisionSoundURL(const QUrl& url);
    void clearingEntities();

private:

    void processRemovedEntities(const DeleteEntityOperator& theOperator);
    bool updateEntityWithElement(EntityItemPointer entity, const EntityItemProperties& properties,
                                 EntityTreeElementPointer containingElement,
                                 const SharedNodePointer& senderNode = SharedNodePointer(nullptr));
    static bool findNearPointOperation(OctreeElementPointer element, void* extraData);
    static bool findInSphereOperation(OctreeElementPointer element, void* extraData);
    static bool findInCubeOperation(OctreeElementPointer element, void* extraData);
    static bool findInBoxOperation(OctreeElementPointer element, void* extraData);
    static bool sendEntitiesOperation(OctreeElementPointer element, void* extraData);

    void notifyNewlyCreatedEntity(const EntityItem& newEntity, const SharedNodePointer& senderNode);

    QReadWriteLock _newlyCreatedHooksLock;
    QVector<NewlyCreatedEntityHook*> _newlyCreatedHooks;

    mutable QReadWriteLock _recentlyDeletedEntitiesLock;
    QMultiMap<quint64, QUuid> _recentlyDeletedEntityItemIDs;
    EntityItemFBXService* _fbxService;

    QHash<EntityItemID, EntityTreeElementPointer> _entityToElementMap;

    EntitySimulation* _simulation;

    bool _wantEditLogging = false;
    bool _wantTerseEditLogging = false;
    void maybeNotifyNewCollisionSoundURL(const QString& oldCollisionSoundURL, const QString& newCollisionSoundURL);


    // some performance tracking properties - only used in server trees
    int _totalEditMessages = 0;
    int _totalUpdates = 0;
    int _totalCreates = 0;
    quint64 _totalDecodeTime = 0;
    quint64 _totalLookupTime = 0;
    quint64 _totalUpdateTime = 0;
    quint64 _totalCreateTime = 0;
    quint64 _totalLoggingTime = 0;

    // these performance statistics are only used in the client
    void resetClientEditStats();
    int _totalTrackedEdits = 0;
    quint64 _totalEditBytes = 0;
    quint64 _totalEditDeltas = 0;
    quint64 _maxEditDelta = 0;
    quint64 _treeResetTime = 0;
};

#endif // hifi_EntityTree_h<|MERGE_RESOLUTION|>--- conflicted
+++ resolved
@@ -77,14 +77,9 @@
     virtual bool canProcessVersion(PacketVersion thisVersion) const
                     { return thisVersion >= VERSION_ENTITIES_USE_METERS_AND_RADIANS; }
     virtual bool handlesEditPacketType(PacketType packetType) const;
-<<<<<<< HEAD
+    void fixupTerseEditLogging(EntityItemProperties& properties, QList<QString>& changedProperties);
     virtual int processEditPacketData(ReceivedMessage& message, const unsigned char* editData, int maxLength,
                                       const SharedNodePointer& senderNode) override;
-=======
-    void fixupTerseEditLogging(EntityItemProperties& properties, QList<QString>& changedProperties);
-    virtual int processEditPacketData(NLPacket& packet, const unsigned char* editData, int maxLength,
-                                      const SharedNodePointer& senderNode);
->>>>>>> b4934275
 
     virtual bool findRayIntersection(const glm::vec3& origin, const glm::vec3& direction,
         OctreeElementPointer& node, float& distance, BoxFace& face, glm::vec3& surfaceNormal,
