--- conflicted
+++ resolved
@@ -253,31 +253,6 @@
     return result;
 }
 
-<<<<<<< HEAD
-FrameConstPointer FileClip::peekFrame() const {
-    Locker lock(_mutex);
-    return readFrame(_frameIndex);
-}
-
-FrameConstPointer FileClip::nextFrame() {
-    Locker lock(_mutex);
-    auto result = readFrame(_frameIndex);
-    if (_frameIndex < _frameHeaders.size()) {
-        ++_frameIndex;
-    }
-    return result;
-}
-
-void FileClip::skipFrame() {
-    ++_frameIndex;
-}
-
-void FileClip::reset() {
-    _frameIndex = 0;
-}
-
-=======
->>>>>>> 225909f8
 void FileClip::addFrame(FrameConstPointer) {
     throw std::runtime_error("File clips are read only");
 }