--- conflicted
+++ resolved
@@ -71,14 +71,9 @@
 
     int encodeTreeBitstream(int maxEncodeLevel, VoxelNode* node, unsigned char* outputBuffer, int availableBytes,
                             VoxelNodeBag& bag, const ViewFrustum* viewFrustum, 
-<<<<<<< HEAD
-                            bool includeColor = WANT_COLOR, bool includeExistsBits = WANT_EXISTS_BITS,
+                            bool includeColor = WANT_COLOR, bool includeExistsBits = WANT_EXISTS_BITS, int chopLevels = 0,
                             bool deltaViewFrustum = false, const ViewFrustum* lastViewFrustum = NULL, 
                             double lastViewFrustumSent = 0) const;
-=======
-                            bool includeColor = WANT_COLOR, bool includeExistsBits = WANT_EXISTS_BITS, int chopLevels = 0,
-                            bool deltaViewFrustum = false, const ViewFrustum* lastViewFrustum = NULL) const;
->>>>>>> b71b7f54
 
     int searchForColoredNodes(int maxSearchLevel, VoxelNode* node, const ViewFrustum& viewFrustum, VoxelNodeBag& bag, 
             bool deltaViewFrustum = false, const ViewFrustum* lastViewFrustum = NULL);
@@ -109,14 +104,9 @@
 private:
     int encodeTreeBitstreamRecursion(int maxEncodeLevel, int& currentEncodeLevel,
                                      VoxelNode* node, unsigned char* outputBuffer, int availableBytes, VoxelNodeBag& bag, 
-<<<<<<< HEAD
                                      const ViewFrustum* viewFrustum, bool includeColor, bool includeExistsBits,
-                                     bool deltaViewFrustum, const ViewFrustum* lastViewFrustum, 
+                                     int chopLevels, bool deltaViewFrustum, const ViewFrustum* lastViewFrustum, 
                                      double lastViewFrustumSent) const;
-=======
-                                     const ViewFrustum* viewFrustum, bool includeColor, bool includeExistsBits, 
-                                     int chopLevels, bool deltaViewFrustum, const ViewFrustum* lastViewFrustum) const;
->>>>>>> b71b7f54
 
     int searchForColoredNodesRecursion(int maxSearchLevel, int& currentSearchLevel, 
                                        VoxelNode* node, const ViewFrustum& viewFrustum, VoxelNodeBag& bag,
