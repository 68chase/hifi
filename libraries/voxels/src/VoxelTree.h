//
//  VoxelTree.h
//  hifi
//
//  Created by Stephen Birarda on 3/13/13.
//  Copyright (c) 2013 High Fidelity, Inc. All rights reserved.
//

#ifndef __hifi__VoxelTree__
#define __hifi__VoxelTree__

#include <set>
#include <SimpleMovingAverage.h>

#include "CoverageMap.h"
#include "JurisdictionMap.h"
#include "ViewFrustum.h"
#include "VoxelNode.h"
#include "VoxelNodeBag.h"
#include "VoxelSceneStats.h"
#include "VoxelEditPacketSender.h"

#include <QObject>

// Callback function, for recuseTreeWithOperation
typedef bool (*RecurseVoxelTreeOperation)(VoxelNode* node, void* extraData);
typedef enum {GRADIENT, RANDOM, NATURAL} creationMode;

const bool NO_EXISTS_BITS         = false;
const bool WANT_EXISTS_BITS       = true;
const bool NO_COLOR               = false;
const bool WANT_COLOR             = true;
const bool COLLAPSE_EMPTY_TREE    = true;
const bool DONT_COLLAPSE          = false;
const bool NO_OCCLUSION_CULLING   = false;
const bool WANT_OCCLUSION_CULLING = true;

const int DONT_CHOP              = 0;
const int NO_BOUNDARY_ADJUST     = 0;
const int LOW_RES_MOVING_ADJUST  = 1;
const uint64_t IGNORE_LAST_SENT  = 0;

#define IGNORE_SCENE_STATS       NULL
#define IGNORE_VIEW_FRUSTUM      NULL
#define IGNORE_COVERAGE_MAP      NULL
#define IGNORE_JURISDICTION_MAP  NULL

class EncodeBitstreamParams {
public:
    int                 maxEncodeLevel;
    int                 maxLevelReached;
    const ViewFrustum*  viewFrustum;
    bool                includeColor;
    bool                includeExistsBits;
    int                 chopLevels;
    bool                deltaViewFrustum;
    const ViewFrustum*  lastViewFrustum;
    bool                wantOcclusionCulling;
    int                 boundaryLevelAdjust;
    uint64_t            lastViewFrustumSent;
    bool                forceSendScene;
    VoxelSceneStats*    stats;
    CoverageMap*        map;
    JurisdictionMap*    jurisdictionMap;
    
    EncodeBitstreamParams(
        int                 maxEncodeLevel      = INT_MAX, 
        const ViewFrustum*  viewFrustum         = IGNORE_VIEW_FRUSTUM,
        bool                includeColor        = WANT_COLOR, 
        bool                includeExistsBits   = WANT_EXISTS_BITS,
        int                 chopLevels          = 0, 
        bool                deltaViewFrustum    = false, 
        const ViewFrustum*  lastViewFrustum     = IGNORE_VIEW_FRUSTUM,
        bool                wantOcclusionCulling= NO_OCCLUSION_CULLING,
        CoverageMap*        map                 = IGNORE_COVERAGE_MAP,
        int                 boundaryLevelAdjust = NO_BOUNDARY_ADJUST,
        uint64_t            lastViewFrustumSent = IGNORE_LAST_SENT,
        bool                forceSendScene      = true,
        VoxelSceneStats*    stats               = IGNORE_SCENE_STATS,
        JurisdictionMap*    jurisdictionMap     = IGNORE_JURISDICTION_MAP) :
            maxEncodeLevel          (maxEncodeLevel),
            maxLevelReached         (0),
            viewFrustum             (viewFrustum),
            includeColor            (includeColor),
            includeExistsBits       (includeExistsBits),
            chopLevels              (chopLevels),
            deltaViewFrustum        (deltaViewFrustum),
            lastViewFrustum         (lastViewFrustum),
            wantOcclusionCulling    (wantOcclusionCulling),
            boundaryLevelAdjust     (boundaryLevelAdjust),
            lastViewFrustumSent     (lastViewFrustumSent),
            forceSendScene          (forceSendScene),
            stats                   (stats),
            map                     (map),
            jurisdictionMap         (jurisdictionMap)
    {}
};

class ReadBitstreamToTreeParams {
public:
    bool                includeColor;
    bool                includeExistsBits;
    VoxelNode*          destinationNode;
    uint16_t            sourceID;
    
    ReadBitstreamToTreeParams(
        bool                includeColor        = WANT_COLOR, 
        bool                includeExistsBits   = WANT_EXISTS_BITS,
        VoxelNode*          destinationNode     = NULL,
        uint16_t            sourceID            = UNKNOWN_NODE_ID) :
            includeColor            (includeColor),
            includeExistsBits       (includeExistsBits),
            destinationNode         (destinationNode),
            sourceID                (sourceID)
    {}
};

class VoxelTree : public QObject {
    Q_OBJECT
public:
    // when a voxel is created in the tree (object new'd)
    long voxelsCreated;
    // when a voxel is colored/set in the tree (object may have already existed)
    long voxelsColored;
    long voxelsBytesRead;

    SimpleMovingAverage voxelsCreatedStats;
    SimpleMovingAverage voxelsColoredStats;
    SimpleMovingAverage voxelsBytesReadStats;

    VoxelTree(bool shouldReaverage = false);
    ~VoxelTree();

    VoxelNode* rootNode;
    int leavesWrittenToBitstream;

    void eraseAllVoxels();

    void processRemoveVoxelBitstream(unsigned char* bitstream, int bufferSizeBytes);
    void readBitstreamToTree(unsigned char* bitstream,  unsigned long int bufferSizeBytes, ReadBitstreamToTreeParams& args);
    void readCodeColorBufferToTree(unsigned char* codeColorBuffer, bool destructive = false);
    void deleteVoxelCodeFromTree(unsigned char* codeBuffer, bool collapseEmptyTrees = DONT_COLLAPSE);
    void printTreeForDebugging(VoxelNode* startNode);
    void reaverageVoxelColors(VoxelNode* startNode);

    void deleteVoxelAt(float x, float y, float z, float s);
    VoxelNode* getVoxelAt(float x, float y, float z, float s) const;
    void createVoxel(float x, float y, float z, float s, 
                     unsigned char red, unsigned char green, unsigned char blue, bool destructive = false);
    void createLine(glm::vec3 point1, glm::vec3 point2, float unitSize, rgbColor color, bool destructive = false);
    void createSphere(float r,float xc, float yc, float zc, float s, bool solid, 
                      creationMode mode, bool destructive = false, bool debug = false);

    void recurseTreeWithOperation(RecurseVoxelTreeOperation operation, void* extraData=NULL);
    void recurseTreeWithOperationDistanceSorted(RecurseVoxelTreeOperation operation, 
                                                const glm::vec3& point, void* extraData=NULL);

    int encodeTreeBitstream(VoxelNode* node, unsigned char* outputBuffer, int availableBytes, VoxelNodeBag& bag, 
                            EncodeBitstreamParams& params) ;

    bool isDirty() const { return _isDirty; }
    void clearDirtyBit() { _isDirty = false; }
    void setDirtyBit() { _isDirty = true; }
    unsigned long int getNodesChangedFromBitstream() const { return _nodesChangedFromBitstream; }

    bool findRayIntersection(const glm::vec3& origin, const glm::vec3& direction,
                             VoxelNode*& node, float& distance, BoxFace& face);

    bool findSpherePenetration(const glm::vec3& center, float radius, glm::vec3& penetration);
    bool findCapsulePenetration(const glm::vec3& start, const glm::vec3& end, float radius, glm::vec3& penetration);

    // Note: this assumes the fileFormat is the HIO individual voxels code files
    void loadVoxelsFile(const char* fileName, bool wantColorRandomizer);

    // these will read/write files that match the wireformat, excluding the 'V' leading
    void writeToSVOFile(const char* filename, VoxelNode* node = NULL);
    bool readFromSVOFile(const char* filename);
    // reads voxels from square image with alpha as a Y-axis
    bool readFromSquareARGB32Pixels(const char *filename);
    bool readFromSchematicFile(const char* filename);

    unsigned long getVoxelCount();

    void copySubTreeIntoNewTree(VoxelNode* startNode, VoxelTree* destinationTree, bool rebaseToRoot);
    void copyFromTreeIntoSubTree(VoxelTree* sourceTree, VoxelNode* destinationNode);
    
    bool getShouldReaverage() const { return _shouldReaverage; }

    void recurseNodeWithOperation(VoxelNode* node, RecurseVoxelTreeOperation operation, void* extraData);
    void recurseNodeWithOperationDistanceSorted(VoxelNode* node, RecurseVoxelTreeOperation operation, 
                const glm::vec3& point, void* extraData);
<<<<<<< HEAD
=======


    void recurseTreeWithOperationDistanceSortedTimed(PointerStack* stackOfNodes, long allowedTime,
                                                            RecurseVoxelTreeOperation operation, 
                                                            const glm::vec3& point, void* extraData);

    void nudgeSubTree(VoxelNode* nodeToNudge, const glm::vec3& nudgeAmount, VoxelEditPacketSender& voxelEditSender);

>>>>>>> 868ef8be
signals:
    void importSize(float x, float y, float z);
    void importProgress(int progress);

public slots:
    void cancelImport();


private:
    void deleteVoxelCodeFromTreeRecursion(VoxelNode* node, void* extraData);
    void readCodeColorBufferToTreeRecursion(VoxelNode* node, void* extraData);

    int encodeTreeBitstreamRecursion(VoxelNode* node, unsigned char* outputBuffer, int availableBytes, VoxelNodeBag& bag, 
                                     EncodeBitstreamParams& params, int& currentEncodeLevel) const;

    static bool countVoxelsOperation(VoxelNode* node, void* extraData);

    VoxelNode* nodeForOctalCode(VoxelNode* ancestorNode, unsigned char* needleCode, VoxelNode** parentOfFoundNode) const;
    VoxelNode* createMissingNode(VoxelNode* lastParentNode, unsigned char* deepestCodeToCreate);
    int readNodeData(VoxelNode *destinationNode, unsigned char* nodeData, int bufferSizeBytes, ReadBitstreamToTreeParams& args);
    
    bool _isDirty;
    unsigned long int _nodesChangedFromBitstream;
    bool _shouldReaverage;
    bool _stopImport;

    /// Octal Codes of any subtrees currently being encoded. While any of these codes is being encoded, ancestors and 
    /// descendants of them can not be deleted.
    std::set<unsigned char*>  _codesBeingEncoded;
    /// mutex lock to protect the encoding set
    pthread_mutex_t _encodeSetLock;

    /// Called to indicate that a VoxelNode is in the process of being encoded.
    void startEncoding(VoxelNode* node);
    /// Called to indicate that a VoxelNode is done being encoded.
    void doneEncoding(VoxelNode* node);
    /// Is the Octal Code currently being deleted?
    bool isEncoding(unsigned char* codeBuffer);

    /// Octal Codes of any subtrees currently being deleted. While any of these codes is being deleted, ancestors and 
    /// descendants of them can not be encoded.
    std::set<unsigned char*>  _codesBeingDeleted;
    /// mutex lock to protect the deleting set
    pthread_mutex_t _deleteSetLock;

    /// Called to indicate that an octal code is in the process of being deleted.
    void startDeleting(unsigned char* code);
    /// Called to indicate that an octal code is done being deleted.
    void doneDeleting(unsigned char* code);
    /// Octal Codes that were attempted to be deleted but couldn't be because they were actively being encoded, and were
    /// instead queued for later delete
    std::set<unsigned char*>  _codesPendingDelete;
    /// mutex lock to protect the deleting set
    pthread_mutex_t _deletePendingSetLock;

    /// Adds an Octal Code to the set of codes that needs to be deleted
    void queueForLaterDelete(unsigned char* codeBuffer);
    /// flushes out any Octal Codes that had to be queued
    void emptyDeleteQueue();

    // helper functions for nudgeSubTree
    static bool nudgeCheck(VoxelNode* node, void* extraData);
    void nudgeLeaf(VoxelNode* node, void* extraData);
    void chunkifyLeaf(VoxelNode* node);
};

float boundaryDistanceForRenderLevel(unsigned int renderLevel);
float boundaryDistanceSquaredForRenderLevel(unsigned int renderLevel);

#endif /* defined(__hifi__VoxelTree__) */<|MERGE_RESOLUTION|>--- conflicted
+++ resolved
@@ -189,9 +189,6 @@
     void recurseNodeWithOperation(VoxelNode* node, RecurseVoxelTreeOperation operation, void* extraData);
     void recurseNodeWithOperationDistanceSorted(VoxelNode* node, RecurseVoxelTreeOperation operation, 
                 const glm::vec3& point, void* extraData);
-<<<<<<< HEAD
-=======
-
 
     void recurseTreeWithOperationDistanceSortedTimed(PointerStack* stackOfNodes, long allowedTime,
                                                             RecurseVoxelTreeOperation operation, 
@@ -199,7 +196,6 @@
 
     void nudgeSubTree(VoxelNode* nodeToNudge, const glm::vec3& nudgeAmount, VoxelEditPacketSender& voxelEditSender);
 
->>>>>>> 868ef8be
 signals:
     void importSize(float x, float y, float z);
     void importProgress(int progress);
