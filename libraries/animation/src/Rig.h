--- conflicted
+++ resolved
@@ -176,12 +176,9 @@
     void updateEyeJoint(int index, const glm::vec3& modelTranslation, const glm::quat& modelRotation, const glm::quat& worldHeadOrientation, const glm::vec3& lookAt, const glm::vec3& saccade);
     void calcAnimAlpha(float speed, const std::vector<float>& referenceSpeeds, float* alphaOut) const;
 
-<<<<<<< HEAD
+    void computeEyesInRootFrame(const AnimPoseVec& poses);
+
     // AJT: TODO: LEGACY
-=======
-    void computeEyesInRootFrame(const AnimPoseVec& poses);
-
->>>>>>> 9c29ba2c
     QVector<JointState> _jointStates;
     glm::mat4 _legacyModelOffset;
 
