--- conflicted
+++ resolved
@@ -323,32 +323,8 @@
 
 //virtual
 const AnimPoseVec& AnimInverseKinematics::evaluate(const AnimVariantMap& animVars, float dt, AnimNode::Triggers& triggersOut) {
-<<<<<<< HEAD
-    if (!_relativePoses.empty()) {
-        // build a list of targets from _targetVarVec
-        std::vector<IKTarget> targets;
-        computeTargets(animVars, targets);
-    
-        if (targets.empty()) {
-            // no IK targets but still need to enforce constraints
-            std::map<int, RotationConstraint*>::iterator constraintItr = _constraints.begin();
-            while (constraintItr != _constraints.end()) {
-                int index = constraintItr->first;
-
-                glm::quat rotation = _relativePoses[index].rot;
-                constraintItr->second->apply(rotation);
-                _relativePoses[index].rot = rotation;
-
-                ++constraintItr;
-            }
-        } else {
-            solveWithCyclicCoordinateDescent(targets);
-        }
-    }
-=======
     // don't call this function, call overlay() instead
     assert(false);
->>>>>>> 639be1ee
     return _relativePoses;
 }
 
