--- conflicted
+++ resolved
@@ -39,13 +39,8 @@
 static float OPAQUE_ALPHA_THRESHOLD = 0.99f;
 
 void WebEntityAPIHelper::synthesizeKeyPress(QString key) {
-<<<<<<< HEAD
-    if (_ptr) {
-        _ptr->synthesizeKeyPress(key);
-=======
     if (_renderableWebEntityItem) {
         _renderableWebEntityItem->synthesizeKeyPress(key);
->>>>>>> ad8a832c
     }
 }
 
@@ -62,17 +57,10 @@
         QMetaObject::invokeMethod(this, "emitWebEvent", Qt::QueuedConnection, Q_ARG(QVariant, message));
     } else {
         // special case to handle raising and lowering the virtual keyboard
-<<<<<<< HEAD
-        if (message.type() == QVariant::String && message.toString() == "_RAISE_KEYBOARD" && _ptr) {
-            _ptr->setKeyboardRaised(true);
-        } else if (message.type() == QVariant::String && message.toString() == "_LOWER_KEYBOARD" && _ptr) {
-            _ptr->setKeyboardRaised(false);
-=======
         if (message.type() == QVariant::String && message.toString() == "_RAISE_KEYBOARD" && _renderableWebEntityItem) {
             _renderableWebEntityItem->setKeyboardRaised(true);
         } else if (message.type() == QVariant::String && message.toString() == "_LOWER_KEYBOARD" && _renderableWebEntityItem) {
             _renderableWebEntityItem->setKeyboardRaised(false);
->>>>>>> ad8a832c
         } else {
             emit webEventReceived(message);
         }
@@ -95,11 +83,7 @@
     _touchDevice.setMaximumTouchPoints(4);
 
     _webEntityAPIHelper = new WebEntityAPIHelper;
-<<<<<<< HEAD
-    _webEntityAPIHelper->setPtr(this);
-=======
     _webEntityAPIHelper->setRenderableWebEntityItem(this);
->>>>>>> ad8a832c
     _webEntityAPIHelper->moveToThread(qApp->thread());
 
     // forward web events to EntityScriptingInterface
@@ -110,11 +94,7 @@
 }
 
 RenderableWebEntityItem::~RenderableWebEntityItem() {
-<<<<<<< HEAD
-    _webEntityAPIHelper->setPtr(nullptr);
-=======
     _webEntityAPIHelper->setRenderableWebEntityItem(nullptr);
->>>>>>> ad8a832c
     _webEntityAPIHelper->deleteLater();
     destroyWebSurface();
     qDebug() << "Destroyed web entity " << getID();
