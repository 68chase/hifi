//
//  DrawTask.h
//  render/src/render
//
//  Created by Sam Gateau on 5/21/15.
//  Copyright 20154 High Fidelity, Inc.
//
//  Distributed under the Apache License, Version 2.0.
//  See the accompanying file LICENSE or http://www.apache.org/licenses/LICENSE-2.0.html
//

#ifndef hifi_render_DrawTask_h
#define hifi_render_DrawTask_h

#include "Engine.h"
#include "ShapePipeline.h"
#include "gpu/Batch.h"


namespace render {

using CullFunctor = std::function<bool(const RenderArgs*, const AABox&)>;

void cullItems(const RenderContextPointer& renderContext, const CullFunctor& cullFunctor, RenderDetails::Item& details,
               const ItemBounds& inItems, ItemBounds& outItems);
void depthSortItems(const SceneContextPointer& sceneContext, const RenderContextPointer& renderContext, bool frontToBack, const ItemBounds& inItems, ItemBounds& outItems);
void renderItems(const SceneContextPointer& sceneContext, const RenderContextPointer& renderContext, const ItemBounds& inItems);
void renderShapes(const SceneContextPointer& sceneContext, const RenderContextPointer& renderContext, const ShapePlumberPointer& shapeContext, const ItemBounds& inItems, int maxDrawnItems = -1);

class FetchItemsConfig : public Job::Config {
    Q_OBJECT
    Q_PROPERTY(int numItems READ getNumItems)
public:
    int getNumItems() { return numItems; }

    int numItems{ 0 };
};

class FetchItems {
public:
    using Config = FetchItemsConfig;
    using JobModel = Job::ModelO<FetchItems, ItemIDsBounds, Config>;

    FetchItems() {}
    FetchItems(const ItemFilter& filter) : _filter(filter) {}

    ItemFilter _filter{ ItemFilter::Builder::opaqueShape().withoutLayered() };

<<<<<<< HEAD
    void run(const SceneContextPointer& sceneContext, const RenderContextPointer& renderContext, ItemBounds& outItems);
    using JobModel = Task::Job::ModelO<FetchItems, ItemBounds>;
=======
    void configure(const Config& config) {}
    void run(const SceneContextPointer& sceneContext, const RenderContextPointer& renderContext, ItemIDsBounds& outItems);
>>>>>>> f4e0352f
};

template<RenderDetails::Type T>
class CullItems {
public:
    CullItems(CullFunctor cullFunctor) : _cullFunctor{ cullFunctor } {}

<<<<<<< HEAD
    void run(const SceneContextPointer& sceneContext, const RenderContextPointer& renderContext, const ItemBounds& inItems, ItemBounds& outItems) {
        const auto& args = renderContext->getArgs();
=======
    void run(const SceneContextPointer& sceneContext, const RenderContextPointer& renderContext, const ItemIDsBounds& inItems, ItemIDsBounds& outItems) {
        const auto& args = renderContext->args;
>>>>>>> f4e0352f
        auto& details = args->_details.edit(T);
        outItems.clear();
        outItems.reserve(inItems.size());
        render::cullItems(renderContext, _cullFunctor, details, inItems, outItems);
    }

<<<<<<< HEAD
    using JobModel = Task::Job::ModelIO<CullItems<T>, ItemBounds, ItemBounds>;
=======
    using JobModel = Job::ModelIO<CullItems<T>, ItemIDsBounds, ItemIDsBounds>;
>>>>>>> f4e0352f

protected:
    CullFunctor _cullFunctor;
};

class DepthSortItems {
public:
    bool _frontToBack;
    DepthSortItems(bool frontToBack = true) : _frontToBack(frontToBack) {}

<<<<<<< HEAD
    void run(const SceneContextPointer& sceneContext, const RenderContextPointer& renderContext, const ItemBounds& inItems, ItemBounds& outItems);
    using JobModel = Task::Job::ModelIO<DepthSortItems, ItemBounds, ItemBounds>;
=======
    void run(const SceneContextPointer& sceneContext, const RenderContextPointer& renderContext, const ItemIDsBounds& inItems, ItemIDsBounds& outItems);
    using JobModel = Job::ModelIO<DepthSortItems, ItemIDsBounds, ItemIDsBounds>;
>>>>>>> f4e0352f
};

class DrawLight {
public:
    DrawLight(CullFunctor cullFunctor) : _cullFunctor{ cullFunctor } {}
    void run(const SceneContextPointer& sceneContext, const RenderContextPointer& renderContext);
    using JobModel = Job::Model<DrawLight>;

protected:
    CullFunctor _cullFunctor;
};

class PipelineSortShapes {
public:
<<<<<<< HEAD
    void run(const SceneContextPointer& sceneContext, const RenderContextPointer& renderContext, const ItemBounds& inItems, ShapesIDsBounds& outShapes);
    using JobModel = Task::Job::ModelIO<PipelineSortShapes, ItemBounds, ShapesIDsBounds>;
=======
    void run(const SceneContextPointer& sceneContext, const RenderContextPointer& renderContext, const ItemIDsBounds& inItems, ShapesIDsBounds& outShapes);
    using JobModel = Job::ModelIO<PipelineSortShapes, ItemIDsBounds, ShapesIDsBounds>;
>>>>>>> f4e0352f
};

class DepthSortShapes {
public:
    bool _frontToBack;
    DepthSortShapes(bool frontToBack = true) : _frontToBack(frontToBack) {}

    void run(const SceneContextPointer& sceneContext, const RenderContextPointer& renderContext, const ShapesIDsBounds& inShapes, ShapesIDsBounds& outShapes);
    using JobModel = Job::ModelIO<DepthSortShapes, ShapesIDsBounds, ShapesIDsBounds>;
};

}

#endif // hifi_render_DrawTask_h<|MERGE_RESOLUTION|>--- conflicted
+++ resolved
@@ -39,45 +39,31 @@
 class FetchItems {
 public:
     using Config = FetchItemsConfig;
-    using JobModel = Job::ModelO<FetchItems, ItemIDsBounds, Config>;
+    using JobModel = Job::ModelO<FetchItems, ItemBounds, Config>;
 
     FetchItems() {}
     FetchItems(const ItemFilter& filter) : _filter(filter) {}
 
     ItemFilter _filter{ ItemFilter::Builder::opaqueShape().withoutLayered() };
 
-<<<<<<< HEAD
+    void configure(const Config& config) {}
     void run(const SceneContextPointer& sceneContext, const RenderContextPointer& renderContext, ItemBounds& outItems);
-    using JobModel = Task::Job::ModelO<FetchItems, ItemBounds>;
-=======
-    void configure(const Config& config) {}
-    void run(const SceneContextPointer& sceneContext, const RenderContextPointer& renderContext, ItemIDsBounds& outItems);
->>>>>>> f4e0352f
 };
 
 template<RenderDetails::Type T>
 class CullItems {
 public:
+    using JobModel = Job::ModelIO<CullItems<T>, ItemBounds, ItemBounds>;
+  
     CullItems(CullFunctor cullFunctor) : _cullFunctor{ cullFunctor } {}
 
-<<<<<<< HEAD
     void run(const SceneContextPointer& sceneContext, const RenderContextPointer& renderContext, const ItemBounds& inItems, ItemBounds& outItems) {
-        const auto& args = renderContext->getArgs();
-=======
-    void run(const SceneContextPointer& sceneContext, const RenderContextPointer& renderContext, const ItemIDsBounds& inItems, ItemIDsBounds& outItems) {
         const auto& args = renderContext->args;
->>>>>>> f4e0352f
         auto& details = args->_details.edit(T);
         outItems.clear();
         outItems.reserve(inItems.size());
         render::cullItems(renderContext, _cullFunctor, details, inItems, outItems);
     }
-
-<<<<<<< HEAD
-    using JobModel = Task::Job::ModelIO<CullItems<T>, ItemBounds, ItemBounds>;
-=======
-    using JobModel = Job::ModelIO<CullItems<T>, ItemIDsBounds, ItemIDsBounds>;
->>>>>>> f4e0352f
 
 protected:
     CullFunctor _cullFunctor;
@@ -85,46 +71,38 @@
 
 class DepthSortItems {
 public:
+    using JobModel = Job::ModelIO<DepthSortItems, ItemBounds, ItemBounds>;
+ 
     bool _frontToBack;
     DepthSortItems(bool frontToBack = true) : _frontToBack(frontToBack) {}
 
-<<<<<<< HEAD
     void run(const SceneContextPointer& sceneContext, const RenderContextPointer& renderContext, const ItemBounds& inItems, ItemBounds& outItems);
-    using JobModel = Task::Job::ModelIO<DepthSortItems, ItemBounds, ItemBounds>;
-=======
-    void run(const SceneContextPointer& sceneContext, const RenderContextPointer& renderContext, const ItemIDsBounds& inItems, ItemIDsBounds& outItems);
-    using JobModel = Job::ModelIO<DepthSortItems, ItemIDsBounds, ItemIDsBounds>;
->>>>>>> f4e0352f
 };
 
 class DrawLight {
 public:
+    using JobModel = Job::Model<DrawLight>;
+
     DrawLight(CullFunctor cullFunctor) : _cullFunctor{ cullFunctor } {}
     void run(const SceneContextPointer& sceneContext, const RenderContextPointer& renderContext);
-    using JobModel = Job::Model<DrawLight>;
-
 protected:
     CullFunctor _cullFunctor;
 };
 
 class PipelineSortShapes {
 public:
-<<<<<<< HEAD
+    using JobModel = Job::ModelIO<PipelineSortShapes, ItemBounds, ShapesIDsBounds>;
     void run(const SceneContextPointer& sceneContext, const RenderContextPointer& renderContext, const ItemBounds& inItems, ShapesIDsBounds& outShapes);
-    using JobModel = Task::Job::ModelIO<PipelineSortShapes, ItemBounds, ShapesIDsBounds>;
-=======
-    void run(const SceneContextPointer& sceneContext, const RenderContextPointer& renderContext, const ItemIDsBounds& inItems, ShapesIDsBounds& outShapes);
-    using JobModel = Job::ModelIO<PipelineSortShapes, ItemIDsBounds, ShapesIDsBounds>;
->>>>>>> f4e0352f
 };
 
 class DepthSortShapes {
 public:
+    using JobModel = Job::ModelIO<DepthSortShapes, ShapesIDsBounds, ShapesIDsBounds>;
+ 
     bool _frontToBack;
     DepthSortShapes(bool frontToBack = true) : _frontToBack(frontToBack) {}
 
     void run(const SceneContextPointer& sceneContext, const RenderContextPointer& renderContext, const ShapesIDsBounds& inShapes, ShapesIDsBounds& outShapes);
-    using JobModel = Job::ModelIO<DepthSortShapes, ShapesIDsBounds, ShapesIDsBounds>;
 };
 
 }
