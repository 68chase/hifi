//
//  Light.h
//  libraries/model/src/model
//
//  Created by Sam Gateau on 12/10/2014.
//  Copyright 2014 High Fidelity, Inc.
//
//  Distributed under the Apache License, Version 2.0.
//  See the accompanying file LICENSE or http://www.apache.org/licenses/LICENSE-2.0.html
//
#ifndef hifi_model_Light_h
#define hifi_model_Light_h

#include <bitset>
#include <map>

#include <glm/glm.hpp>
#include "Transform.h"
#include "gpu/Resource.h"
#include "gpu/Texture.h"

namespace model {
typedef gpu::BufferView UniformBufferView;
typedef gpu::TextureView TextureView;
typedef glm::vec3 Vec3;
typedef glm::vec4 Vec4;
typedef glm::quat Quat;

class Light {
public:
    enum Type {
        SUN = 0,
        POINT,
        SPOT,

        NUM_TYPES,
    };

    typedef Vec3 Color;

    enum FlagBit {
        COLOR_BIT = 0,
        INTENSITY_BIT,
        RANGE_BIT,
        SPOT_BIT,
        TRANSFORM_BIT,

        NUM_FLAGS,
    };
    typedef std::bitset<NUM_FLAGS> Flags;

    Light();
    Light(const Light& light);
    Light& operator= (const Light& light);
    virtual ~Light();

    void setType(Type type) { editSchema()._control.x = float(type); }
    Type getType() const { return Type((int) getSchema()._control.x); }

    void setPosition(const Vec3& position);
    const Vec3& getPosition() const { return _transform.getTranslation(); }

    void setDirection(const Vec3& direction);
    const Vec3& getDirection() const;

    void setOrientation(const Quat& orientation);
    const glm::quat& getOrientation() const { return _transform.getRotation(); }

    const Color& getColor() const { return getSchema()._color; }
    void setColor(const Color& color);

    float getIntensity() const { return getSchema()._intensity; }
    void setIntensity(float intensity);

    bool isRanged() const { return (getType() == POINT) || (getType() == SPOT ); }
 
    // Surface Radius is the physical radius of the light sphere through wich the light energy shines
    // It's expressed in meters and should be small for realistic lights since its in theory about the
    // size of a light bulb filament (~1cm = 0.01m)
    void setSurfaceRadius(float radius);
    float getSurfaceRadius() const { return getSchema()._attenuation.x; }

    // Maximum radius defines the maximum distance of reach of our light model
    // This is where our radial attenuation will reach 0 (even though in theory it should be infinity)
    // If MaximumRadius < SurfaceRadius then the radial attenuation is constant at 100% Intensity
    void setMaximumRadius(float radius);
    float getMaximumRadius() const { return getSchema()._attenuation.y; }

    // Spot properties
    bool isSpot() const { return getType() == SPOT; }
    void setSpotAngle(float angle);
    float getSpotAngle() const { return getSchema()._spot.z; }
    glm::vec2 getSpotAngleCosSin() const { return glm::vec2(getSchema()._spot.x, getSchema()._spot.y); }
    void setSpotExponent(float exponent);
    float getSpotExponent() const { return getSchema()._spot.w; }

    // For editing purpose, show the light volume contour.
    // Set to non 0 to show it, the value is used as the intensity of the contour color
    void setShowContour(float show);
    float getShowContour() const { return getSchema()._control.w; }

    // If the light has an ambient (Indirect) component, then the Ambientintensity can be used to control its contribution to the lighting
    void setAmbientIntensity(float intensity);
    float getAmbientIntensity() const { return getSchema()._ambientIntensity; }

    // Spherical Harmonics storing the Ambient lighting approximation used for the Sun typed light
    void setAmbientSphere(const gpu::SphericalHarmonics& sphere);
    const gpu::SphericalHarmonics& getAmbientSphere() const { return getSchema()._ambientSphere; }
    void setAmbientSpherePreset(gpu::SphericalHarmonics::Preset preset);

    // Schema to access the attribute values of the light
    class Schema {
    public:
        Vec4 _position{0.0f, 0.0f, 0.0f, 1.0f}; 
        Vec3 _direction{0.0f, 0.0f, -1.0f};
        float _ambientIntensity{0.0f};
        Color _color{1.0f};
        float _intensity{1.0f};
        Vec4 _attenuation{0.1f, 1.0f, 0.0f, 0.0f};
        Vec4 _spot{0.0f, 0.0f, 0.0f, 0.0f};
        Vec4 _shadow{0.0f};

        Vec4 _control{0.0f, 0.0f, 0.0f, 0.0f};

        gpu::SphericalHarmonics _ambientSphere;
    };

    const UniformBufferView& getSchemaBuffer() const { return _schemaBuffer; }

protected:

    Flags _flags{ 0 };
    UniformBufferView _schemaBuffer;
    Transform _transform;
<<<<<<< HEAD
    gpu::SphericalHarmonics _ambientSphere;
    float _maximumRadius{ 1.0f };
=======
>>>>>>> 784dc2b5

    const Schema& getSchema() const { return _schemaBuffer.get<Schema>(); }
    Schema& editSchema() { return _schemaBuffer.edit<Schema>(); }

    void updateLightRadius();
};
typedef std::shared_ptr< Light > LightPointer;

};

#endif<|MERGE_RESOLUTION|>--- conflicted
+++ resolved
@@ -132,11 +132,6 @@
     Flags _flags{ 0 };
     UniformBufferView _schemaBuffer;
     Transform _transform;
-<<<<<<< HEAD
-    gpu::SphericalHarmonics _ambientSphere;
-    float _maximumRadius{ 1.0f };
-=======
->>>>>>> 784dc2b5
 
     const Schema& getSchema() const { return _schemaBuffer.get<Schema>(); }
     Schema& editSchema() { return _schemaBuffer.edit<Schema>(); }
