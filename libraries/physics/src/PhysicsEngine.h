--- conflicted
+++ resolved
@@ -124,12 +124,10 @@
 
     QUuid _sessionID;
     CollisionEvents _collisionEvents;
-<<<<<<< HEAD
 
     QHash<QUuid, EntityActionPointer> _objectActions;
-=======
+
     btHashMap<btHashInt, int16_t> _collisionMasks;
->>>>>>> edb3622c
 };
 
 #endif // hifi_PhysicsEngine_h