--- conflicted
+++ resolved
@@ -32,15 +32,9 @@
     // nothing for now
 }
 
-<<<<<<< HEAD
-void FileScriptingInterface::runUnzip(QString path, QUrl url) {
+void FileScriptingInterface::runUnzip(QString path, QUrl url, bool autoAdd) {
     qCDebug(scriptengine) << "Url that was downloaded: " + url.toString();
     qCDebug(scriptengine) << "Path where download is saved: " + path;
-=======
-void FileScriptingInterface::runUnzip(QString path, QUrl url, bool autoAdd) {
-    qDebug() << "Url that was downloaded: " + url.toString();
-    qDebug() << "Path where download is saved: " + path;
->>>>>>> 61c60fca
     QString fileName = "/" + path.section("/", -1);
     QString tempDir = path;
     tempDir.remove(fileName);
@@ -53,22 +47,11 @@
     QString file = unzipFile(path, tempDir);
     QString filename = QUrl::fromLocalFile(file).toString();
     if (file != "") {
-<<<<<<< HEAD
-        qCDebug(scriptengine) << "Object file to upload: " + file;
-        QUrl url = QUrl::fromLocalFile(file);
-        emit unzipSuccess(url.toString());
+        qCDebug(scriptengine) << "File to upload: " + filename;
     } else {
-        qCDebug(scriptengine) << "unzip failed";
-    }
-    qCDebug(scriptengine) << "Removing temporary directory at: " + tempDir;
-    QDir(tempDir).removeRecursively();
-=======
-        qDebug() << "File to upload: " + filename;
-    } else {
-        qDebug() << "Unzip failed";
+        qCDebug(scriptengine) << "Unzip failed";
     }
     emit unzipResult(path, filename, autoAdd);
->>>>>>> 61c60fca
 }
 
 // fix to check that we are only referring to a temporary directory
