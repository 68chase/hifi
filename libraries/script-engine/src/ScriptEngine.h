//
//  ScriptEngine.h
//  libraries/script-engine/src
//
//  Created by Brad Hefta-Gaub on 12/14/13.
//  Copyright 2013 High Fidelity, Inc.
//
//  Distributed under the Apache License, Version 2.0.
//  See the accompanying file LICENSE or http://www.apache.org/licenses/LICENSE-2.0.html
//

#ifndef hifi_ScriptEngine_h
#define hifi_ScriptEngine_h

#include <vector>

#include <QtCore/QObject>
#include <QtCore/QUrl>
#include <QtCore/QSet>
#include <QtCore/QWaitCondition>
#include <QtScript/QScriptEngine>

#include <AnimationCache.h>
#include <AnimVariant.h>
#include <AvatarData.h>
#include <AvatarHashMap.h>
#include <LimitedNodeList.h>
#include <EntityItemID.h>
#include <EntitiesScriptEngineProvider.h>

#include "MouseEvent.h"
#include "ArrayBufferClass.h"
#include "AudioScriptingInterface.h"
#include "Quat.h"
#include "ScriptCache.h"
#include "ScriptUUID.h"
#include "Vec3.h"

const QString NO_SCRIPT("");

const unsigned int SCRIPT_DATA_CALLBACK_USECS = floor(((1.0f / 60.0f) * 1000 * 1000) + 0.5f);

typedef QHash<QString, QScriptValueList> RegisteredEventHandlers;

class EntityScriptDetails {
public:
    QString scriptText;
    QScriptValue scriptObject;
    int64_t lastModified;
};

class ScriptEngine : public QScriptEngine, public ScriptUser, public EntitiesScriptEngineProvider {
    Q_OBJECT
public:
    ScriptEngine(const QString& scriptContents = NO_SCRIPT,
                 const QString& fileNameString = QString(""),
                 bool wantSignals = true);
    
    ~ScriptEngine();
    
    /// run the script in a dedicated thread. This will have the side effect of evalulating
    /// the current script contents and calling run(). Callers will likely want to register the script with external
    /// services before calling this.
    void runInThread();
    
    /// run the script in the callers thread, exit when stop() is called.
    void run();
    
    ////////////////////////////////////////////////////////////////////////////////////////////////////////////////////
    // NOTE - these are NOT intended to be public interfaces available to scripts, the are only Q_INVOKABLE so we can
    //        properly ensure they are only called on the correct thread
    
    /// registers a global object by name
    Q_INVOKABLE void registerGlobalObject(const QString& name, QObject* object);
    
    /// registers a global getter/setter
    Q_INVOKABLE void registerGetterSetter(const QString& name, QScriptEngine::FunctionSignature getter,
                                          QScriptEngine::FunctionSignature setter, const QString& parent = QString(""));
    
    /// register a global function
    Q_INVOKABLE void registerFunction(const QString& name, QScriptEngine::FunctionSignature fun, int numArguments = -1);
    
    /// register a function as a method on a previously registered global object
    Q_INVOKABLE void registerFunction(const QString& parent, const QString& name, QScriptEngine::FunctionSignature fun,
                                      int numArguments = -1);
    
    /// registers a global object by name
    Q_INVOKABLE void registerValue(const QString& valueName, QScriptValue value);
    
    /// evaluate some code in the context of the ScriptEngine and return the result
    Q_INVOKABLE QScriptValue evaluate(const QString& program, const QString& fileName, int lineNumber = 1); // this is also used by the script tool widget
    
    /// if the script engine is not already running, this will download the URL and start the process of seting it up
    /// to run... NOTE - this is used by Application currently to load the url. We don't really want it to be exposed
    /// to scripts. we may not need this to be invokable
    void loadURL(const QUrl& scriptURL, bool reload);
    
    ////////////////////////////////////////////////////////////////////////////////////////////////////////////////////
    // NOTE - these are intended to be public interfaces available to scripts
    Q_INVOKABLE void addEventHandler(const EntityItemID& entityID, const QString& eventName, QScriptValue handler);
    Q_INVOKABLE void removeEventHandler(const EntityItemID& entityID, const QString& eventName, QScriptValue handler);
    
    Q_INVOKABLE void load(const QString& loadfile);
    Q_INVOKABLE void include(const QStringList& includeFiles, QScriptValue callback = QScriptValue());
    Q_INVOKABLE void include(const QString& includeFile, QScriptValue callback = QScriptValue());
    
    Q_INVOKABLE QObject* setInterval(const QScriptValue& function, int intervalMS);
    Q_INVOKABLE QObject* setTimeout(const QScriptValue& function, int timeoutMS);
    Q_INVOKABLE void clearInterval(QObject* timer) { stopTimer(reinterpret_cast<QTimer*>(timer)); }
    Q_INVOKABLE void clearTimeout(QObject* timer) { stopTimer(reinterpret_cast<QTimer*>(timer)); }
    Q_INVOKABLE void print(const QString& message);
    Q_INVOKABLE QUrl resolvePath(const QString& path) const;
    
    // Entity Script Related methods
    Q_INVOKABLE void loadEntityScript(const EntityItemID& entityID, const QString& entityScript, bool forceRedownload = false); // will call the preload method once loaded
    Q_INVOKABLE void unloadEntityScript(const EntityItemID& entityID); // will call unload method
    Q_INVOKABLE void unloadAllEntityScripts();
    Q_INVOKABLE void callEntityScriptMethod(const EntityItemID& entityID, const QString& methodName);
    Q_INVOKABLE void callEntityScriptMethod(const EntityItemID& entityID, const QString& methodName, const MouseEvent& event);
    Q_INVOKABLE void callEntityScriptMethod(const EntityItemID& entityID, const QString& methodName, const EntityItemID& otherID, const Collision& collision);
    
    ////////////////////////////////////////////////////////////////////////////////////////////////////////////////////
    // NOTE - this is intended to be a public interface for Agent scripts, and local scripts, but not for EntityScripts
    Q_INVOKABLE void stop();
    
    bool isFinished() const { return _isFinished; } // used by Application and ScriptWidget
    bool isRunning() const { return _isRunning; } // used by ScriptWidget
    
    static void stopAllScripts(QObject* application); // used by Application on shutdown
    
    ////////////////////////////////////////////////////////////////////////////////////////////////////////////////////
    // NOTE - These are the callback implementations for ScriptUser the get called by ScriptCache when the contents
    // of a script are available.
    virtual void scriptContentsAvailable(const QUrl& url, const QString& scriptContents);
    virtual void errorInLoadingScript(const QUrl& url);
    
    // These are currently used by Application to track if a script is user loaded or not. Consider finding a solution
    // inside of Application so that the ScriptEngine class is not polluted by this notion
    void setUserLoaded(bool isUserLoaded) { _isUserLoaded = isUserLoaded; }
    bool isUserLoaded() const { return _isUserLoaded; }
    
    // NOTE - this is used by the TypedArray implemetation. we need to review this for thread safety
    ArrayBufferClass* getArrayBufferClass() { return _arrayBufferClass; }
<<<<<<< HEAD
    
=======

public slots:
    void callAnimationStateHandler(QScriptValue callback, AnimVariantMap parameters, QStringList names, bool useNames, AnimVariantResultHandler resultHandler);

>>>>>>> 67b43caf
signals:
    void scriptLoaded(const QString& scriptFilename);
    void errorLoadingScript(const QString& scriptFilename);
    void update(float deltaTime);
    void scriptEnding();
    void finished(const QString& fileNameString);
    void cleanupMenuItem(const QString& menuItemString);
    void printedMessage(const QString& message);
    void errorMessage(const QString& message);
    void runningStateChanged();
    void evaluationFinished(QScriptValue result, bool isException);
    void loadScript(const QString& scriptName, bool isUserLoaded);
    void reloadScript(const QString& scriptName, bool isUserLoaded);
    void doneRunning();
    
protected:
    QString _scriptContents;
    QString _parentURL;
    bool _isFinished;
    bool _isRunning;
    int _evaluatesPending = 0;
    bool _isInitialized;
    QHash<QTimer*, QScriptValue> _timerFunctionMap;
    QSet<QUrl> _includedURLs;
    bool _wantSignals = true;
    QHash<EntityItemID, EntityScriptDetails> _entityScripts;
private:
    void init();
    QString getFilename() const;
    void waitTillDoneRunning();
    bool evaluatePending() const { return _evaluatesPending > 0; }
    void timerFired();
    void stopAllTimers();
    void refreshFileScript(const EntityItemID& entityID);
    
    void setParentURL(const QString& parentURL) { _parentURL = parentURL; }
    
    QObject* setupTimerWithInterval(const QScriptValue& function, int intervalMS, bool isSingleShot);
    void stopTimer(QTimer* timer);

    QString _fileNameString;
    Quat _quatLibrary;
    Vec3 _vec3Library;
    ScriptUUID _uuidLibrary;
    bool _isUserLoaded;
    bool _isReloading;
    
    ArrayBufferClass* _arrayBufferClass;
    
    QHash<EntityItemID, RegisteredEventHandlers> _registeredHandlers;
    void forwardHandlerCall(const EntityItemID& entityID, const QString& eventName, QScriptValueList eventHanderArgs);
    Q_INVOKABLE void entityScriptContentAvailable(const EntityItemID& entityID, const QString& scriptOrURL, const QString& contents, bool isURL, bool success);
    
    static QSet<ScriptEngine*> _allKnownScriptEngines;
    static QMutex _allScriptsMutex;
    static bool _stoppingAllScripts;
    static bool _doneRunningThisScript;
    
};

#endif // hifi_ScriptEngine_h<|MERGE_RESOLUTION|>--- conflicted
+++ resolved
@@ -141,14 +141,10 @@
     
     // NOTE - this is used by the TypedArray implemetation. we need to review this for thread safety
     ArrayBufferClass* getArrayBufferClass() { return _arrayBufferClass; }
-<<<<<<< HEAD
-    
-=======
 
 public slots:
     void callAnimationStateHandler(QScriptValue callback, AnimVariantMap parameters, QStringList names, bool useNames, AnimVariantResultHandler resultHandler);
 
->>>>>>> 67b43caf
 signals:
     void scriptLoaded(const QString& scriptFilename);
     void errorLoadingScript(const QString& scriptFilename);
