--- conflicted
+++ resolved
@@ -145,10 +145,6 @@
     }
 
     QScriptValue result = _engine.evaluate(_scriptContents);
-<<<<<<< HEAD
-=======
-    qDebug("Evaluated script.");
->>>>>>> bb41fe6d
 
     if (_engine.hasUncaughtException()) {
         int line = _engine.uncaughtExceptionLineNumber();
@@ -163,11 +159,6 @@
     _isRunning = true;
 
     QScriptValue result = _engine.evaluate(_scriptContents);
-<<<<<<< HEAD
-=======
-    qDebug("Evaluated script");
->>>>>>> bb41fe6d
-
     if (_engine.hasUncaughtException()) {
         int line = _engine.uncaughtExceptionLineNumber();
         qDebug() << "Uncaught exception at line" << line << ":" << result.toString();
