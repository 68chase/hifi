--- conflicted
+++ resolved
@@ -160,10 +160,7 @@
     _isRunning = true;
 
     QScriptValue result = _engine.evaluate(_scriptContents);
-<<<<<<< HEAD
-=======
     qDebug("Evaluated script");
->>>>>>> fdfdefaf
 
     if (_engine.hasUncaughtException()) {
         int line = _engine.uncaughtExceptionLineNumber();
