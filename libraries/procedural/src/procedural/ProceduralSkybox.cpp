//
//  ProceduralSkybox.cpp
//  libraries/procedural/src/procedural
//
//  Created by Sam Gateau on 9/21/2015.
//  Copyright 2015 High Fidelity, Inc.
//
//  Distributed under the Apache License, Version 2.0.
//  See the accompanying file LICENSE or http://www.apache.org/licenses/LICENSE-2.0.html
//
#include "ProceduralSkybox.h"


#include <gpu/Batch.h>
#include <gpu/Context.h>
#include <ViewFrustum.h>

#include <model/skybox_vert.h>
#include <model/skybox_frag.h>

ProceduralSkybox::ProceduralSkybox() : model::Skybox() {
<<<<<<< HEAD
}

ProceduralSkybox::ProceduralSkybox(const ProceduralSkybox& skybox) :
    model::Skybox(skybox),
    _procedural(skybox._procedural) {

}

void ProceduralSkybox::setProcedural(const ProceduralPointer& procedural) {
    _procedural = procedural;
    if (_procedural) {
        _procedural->_vertexSource = skybox_vert;
        _procedural->_fragmentSource = skybox_frag;
        // Adjust the pipeline state for background using the stencil test
        _procedural->_state->setStencilTest(true, 0xFF, gpu::State::StencilTest(0, 0xFF, gpu::EQUAL, gpu::State::STENCIL_OP_KEEP, gpu::State::STENCIL_OP_KEEP, gpu::State::STENCIL_OP_KEEP));
    }
=======
    _procedural._vertexSource = ProceduralSkybox_vert;
    _procedural._fragmentSource = ProceduralSkybox_frag;
    // Adjust the pipeline state for background using the stencil test
    _procedural._state->setStencilTest(true, 0xFF, gpu::State::StencilTest(0, 0xFF, gpu::EQUAL, gpu::State::STENCIL_OP_KEEP, gpu::State::STENCIL_OP_KEEP, gpu::State::STENCIL_OP_KEEP));
>>>>>>> a9dd88d8
}

void ProceduralSkybox::render(gpu::Batch& batch, const ViewFrustum& frustum) const {
    if (_procedural) {
        ProceduralSkybox::render(batch, frustum, (*this));
    } else {
        Skybox::render(batch, frustum);
    }
}

void ProceduralSkybox::render(gpu::Batch& batch, const ViewFrustum& viewFrustum, const ProceduralSkybox& skybox) {
<<<<<<< HEAD
    if (skybox._procedural && skybox._procedural->_enabled && skybox._procedural->ready()) {
=======
    if (!(skybox._procedural.ready())) {
        skybox.updateDataBuffer();
        Skybox::render(batch, viewFrustum, skybox);
    } else {
        gpu::TexturePointer skymap = skybox.getCubemap();
        // FIXME: skymap->isDefined may not be threadsafe
        assert(skymap && skymap->isDefined());

>>>>>>> a9dd88d8
        glm::mat4 projMat;
        viewFrustum.evalProjectionMatrix(projMat);

        Transform viewTransform;
        viewFrustum.evalViewTransform(viewTransform);
        batch.setProjectionTransform(projMat);
        batch.setViewTransform(viewTransform);
        batch.setModelTransform(Transform()); // only for Mac

<<<<<<< HEAD
        const auto& procedural = skybox._procedural;
        procedural->prepare(batch, glm::vec3(0), glm::vec3(1));
        auto textureSlot = procedural->getShader()->getTextures().findLocation("cubeMap");
        auto bufferSlot = procedural->getShader()->getBuffers().findLocation("skyboxBuffer");
        skybox.prepare(batch, textureSlot, bufferSlot);
=======
        skybox._procedural.prepare(batch, glm::vec3(0), glm::vec3(1));
>>>>>>> a9dd88d8
        batch.draw(gpu::TRIANGLE_STRIP, 4);
    }
}<|MERGE_RESOLUTION|>--- conflicted
+++ resolved
@@ -19,33 +19,14 @@
 #include <model/skybox_frag.h>
 
 ProceduralSkybox::ProceduralSkybox() : model::Skybox() {
-<<<<<<< HEAD
-}
-
-ProceduralSkybox::ProceduralSkybox(const ProceduralSkybox& skybox) :
-    model::Skybox(skybox),
-    _procedural(skybox._procedural) {
-
-}
-
-void ProceduralSkybox::setProcedural(const ProceduralPointer& procedural) {
-    _procedural = procedural;
-    if (_procedural) {
-        _procedural->_vertexSource = skybox_vert;
-        _procedural->_fragmentSource = skybox_frag;
-        // Adjust the pipeline state for background using the stencil test
-        _procedural->_state->setStencilTest(true, 0xFF, gpu::State::StencilTest(0, 0xFF, gpu::EQUAL, gpu::State::STENCIL_OP_KEEP, gpu::State::STENCIL_OP_KEEP, gpu::State::STENCIL_OP_KEEP));
-    }
-=======
-    _procedural._vertexSource = ProceduralSkybox_vert;
-    _procedural._fragmentSource = ProceduralSkybox_frag;
+    _procedural._vertexSource = skybox_vert;
+    _procedural._fragmentSource = skybox_frag;
     // Adjust the pipeline state for background using the stencil test
     _procedural._state->setStencilTest(true, 0xFF, gpu::State::StencilTest(0, 0xFF, gpu::EQUAL, gpu::State::STENCIL_OP_KEEP, gpu::State::STENCIL_OP_KEEP, gpu::State::STENCIL_OP_KEEP));
->>>>>>> a9dd88d8
 }
 
 void ProceduralSkybox::render(gpu::Batch& batch, const ViewFrustum& frustum) const {
-    if (_procedural) {
+    if (_procedural.ready()) {
         ProceduralSkybox::render(batch, frustum, (*this));
     } else {
         Skybox::render(batch, frustum);
@@ -53,36 +34,19 @@
 }
 
 void ProceduralSkybox::render(gpu::Batch& batch, const ViewFrustum& viewFrustum, const ProceduralSkybox& skybox) {
-<<<<<<< HEAD
-    if (skybox._procedural && skybox._procedural->_enabled && skybox._procedural->ready()) {
-=======
-    if (!(skybox._procedural.ready())) {
-        skybox.updateDataBuffer();
-        Skybox::render(batch, viewFrustum, skybox);
-    } else {
-        gpu::TexturePointer skymap = skybox.getCubemap();
-        // FIXME: skymap->isDefined may not be threadsafe
-        assert(skymap && skymap->isDefined());
+    glm::mat4 projMat;
+    viewFrustum.evalProjectionMatrix(projMat);
 
->>>>>>> a9dd88d8
-        glm::mat4 projMat;
-        viewFrustum.evalProjectionMatrix(projMat);
+    Transform viewTransform;
+    viewFrustum.evalViewTransform(viewTransform);
+    batch.setProjectionTransform(projMat);
+    batch.setViewTransform(viewTransform);
+    batch.setModelTransform(Transform()); // only for Mac
 
-        Transform viewTransform;
-        viewFrustum.evalViewTransform(viewTransform);
-        batch.setProjectionTransform(projMat);
-        batch.setViewTransform(viewTransform);
-        batch.setModelTransform(Transform()); // only for Mac
-
-<<<<<<< HEAD
-        const auto& procedural = skybox._procedural;
-        procedural->prepare(batch, glm::vec3(0), glm::vec3(1));
-        auto textureSlot = procedural->getShader()->getTextures().findLocation("cubeMap");
-        auto bufferSlot = procedural->getShader()->getBuffers().findLocation("skyboxBuffer");
-        skybox.prepare(batch, textureSlot, bufferSlot);
-=======
-        skybox._procedural.prepare(batch, glm::vec3(0), glm::vec3(1));
->>>>>>> a9dd88d8
-        batch.draw(gpu::TRIANGLE_STRIP, 4);
-    }
-}+    auto& procedural = skybox._procedural;
+    procedural.prepare(batch, glm::vec3(0), glm::vec3(1));
+    auto textureSlot = procedural.getShader()->getTextures().findLocation("cubeMap");
+    auto bufferSlot = procedural.getShader()->getBuffers().findLocation("skyboxBuffer");
+    skybox.prepare(batch, textureSlot, bufferSlot);
+    batch.draw(gpu::TRIANGLE_STRIP, 4);
+}
