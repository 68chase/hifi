--- conflicted
+++ resolved
@@ -5,11 +5,7 @@
 
 include_glm()
 
-<<<<<<< HEAD
-link_hifi_libraries(audio shared octree networking physics gpu model fbx)
-=======
-link_hifi_libraries(audio shared octree voxels networking gpu model fbx)
->>>>>>> bd88e0f3
+link_hifi_libraries(audio shared octree networking gpu model fbx)
 
 # call macro to include our dependency includes and bubble them up via a property on our target
 include_dependency_includes()