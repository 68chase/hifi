--- conflicted
+++ resolved
@@ -1091,19 +1091,15 @@
 
 void AvatarData::sendAvatarDataPacket() {
     auto nodeList = DependencyManager::get<NodeList>();
-
-<<<<<<< HEAD
-    QByteArray avatarByteArray = toByteArray(true);
     
-    static uint16_t sequenceNumber = 0;
-=======
     // about 2% of the time, we send a full update (meaning, we transmit all the joint data), even if nothing has changed.
     // this is to guard against a joint moving once, the packet getting lost, and the joint never moving again.
     bool sendFullUpdate = randFloat() < AVATAR_SEND_FULL_UPDATE_RATIO;
     QByteArray avatarByteArray = toByteArray(true, sendFullUpdate);
     doneEncoding(true);
->>>>>>> d623ba3e
-
+
+    static uint16_t sequenceNumber = 0;
+    
     auto avatarPacket = NLPacket::create(PacketType::AvatarData, avatarByteArray.size() + sizeof(sequenceNumber));
     avatarPacket->writePrimitive(sequenceNumber++);
     avatarPacket->write(avatarByteArray);
