--- conflicted
+++ resolved
@@ -67,12 +67,9 @@
     _targetVelocity(0.0f),
     _localAABox(DEFAULT_LOCAL_AABOX_CORNER, DEFAULT_LOCAL_AABOX_SCALE)
 {
-<<<<<<< HEAD
     setBodyPitch(0.0f);
     setBodyYaw(-90.0f);
     setBodyRoll(0.0f);
-=======
->>>>>>> eecb5b91
 }
 
 AvatarData::~AvatarData() {
@@ -170,15 +167,8 @@
     return _targetScale;
 }
 
-<<<<<<< HEAD
 void AvatarData::setTargetScale(float targetScale) {
-    _targetScale = targetScale;
-=======
-void AvatarData::setTargetScale(float targetScale, bool overideReferential) {
-    if (!_referential || overideReferential) {
-        _targetScale = std::max(MIN_AVATAR_SCALE, std::min(MAX_AVATAR_SCALE, targetScale));
-    }
->>>>>>> eecb5b91
+    _targetScale = std::max(MIN_AVATAR_SCALE, std::min(MAX_AVATAR_SCALE, targetScale));
 }
 
 void AvatarData::setClampedTargetScale(float targetScale) {
@@ -791,150 +781,8 @@
     return lrint(1.0f / _averageBytesReceived.getEventDeltaAverage());
 }
 
-<<<<<<< HEAD
-bool AvatarData::isPlaying() {
-    return _player && _player->isPlaying();
-}
-
-bool AvatarData::isPaused() {
-    return _player && _player->isPaused();
-}
-
-qint64 AvatarData::playerElapsed() {
-    if (!_player) {
-        return 0;
-    }
-    if (QThread::currentThread() != thread()) {
-        qint64 result;
-        QMetaObject::invokeMethod(this, "playerElapsed", Qt::BlockingQueuedConnection,
-                                  Q_RETURN_ARG(qint64, result));
-        return result;
-    }
-    return _player->elapsed();
-}
-
-qint64 AvatarData::playerLength() {
-    if (!_player) {
-        return 0;
-    }
-    if (QThread::currentThread() != thread()) {
-        qint64 result;
-        QMetaObject::invokeMethod(this, "playerLength", Qt::BlockingQueuedConnection,
-                                  Q_RETURN_ARG(qint64, result));
-        return result;
-    }
-    return _player->getRecording()->getLength();
-}
-
-int AvatarData::playerCurrentFrame() {
-    return (_player) ? _player->getCurrentFrame() : 0;
-}
-
-int AvatarData::playerFrameNumber() {
-    return (_player && _player->getRecording()) ? _player->getRecording()->getFrameNumber() : 0;
-}
-
-void AvatarData::loadRecording(QString filename) {
-    if (QThread::currentThread() != thread()) {
-        QMetaObject::invokeMethod(this, "loadRecording", Qt::BlockingQueuedConnection,
-                                  Q_ARG(QString, filename));
-        return;
-    }
-    if (!_player) {
-        _player = QSharedPointer<Player>::create(this);
-    }
-
-    _player->loadFromFile(filename);
-}
-
-void AvatarData::startPlaying() {
-    if (QThread::currentThread() != thread()) {
-        QMetaObject::invokeMethod(this, "startPlaying", Qt::BlockingQueuedConnection);
-        return;
-    }
-    if (!_player) {
-        _player = QSharedPointer<Player>::create(this);
-    }
-    _player->startPlaying();
-}
-
-void AvatarData::setPlayerVolume(float volume) {
-    if (_player) {
-        _player->setVolume(volume);
-    }
-}
-
-void AvatarData::setPlayerAudioOffset(int audioOffset) {
-    if (_player) {
-        _player->setAudioOffset(audioOffset);
-    }
-}
-
-void AvatarData::setPlayerFrame(unsigned int frame) {
-    if (_player) {
-        _player->setCurrentFrame(frame);
-    }
-}
-
-void AvatarData::setPlayerTime(unsigned int time) {
-    if (_player) {
-        _player->setCurrentTime(time);
-    }
-}
-
-void AvatarData::setPlayFromCurrentLocation(bool playFromCurrentLocation) {
-    if (_player) {
-        _player->setPlayFromCurrentLocation(playFromCurrentLocation);
-    }
-}
-
-void AvatarData::setPlayerLoop(bool loop) {
-    if (_player) {
-        _player->setLoop(loop);
-    }
-}
-
-void AvatarData::setPlayerUseDisplayName(bool useDisplayName) {
-    if(_player) {
-        _player->useDisplayName(useDisplayName);
-    }
-}
-
-void AvatarData::setPlayerUseAttachments(bool useAttachments) {
-    if(_player) {
-        _player->useAttachements(useAttachments);
-    }
-}
-
-void AvatarData::setPlayerUseHeadModel(bool useHeadModel) {
-    if(_player) {
-        _player->useHeadModel(useHeadModel);
-    }
-}
-
-void AvatarData::setPlayerUseSkeletonModel(bool useSkeletonModel) {
-    if(_player) {
-        _player->useSkeletonModel(useSkeletonModel);
-    }
-}
-
-void AvatarData::play() {
-    if (isPlaying()) {
-        if (QThread::currentThread() != thread()) {
-            QMetaObject::invokeMethod(this, "play", Qt::BlockingQueuedConnection);
-            return;
-        }
-
-        _player->play();
-    }
-=======
-bool AvatarData::hasReferential() {
-    return _referential != NULL;
-}
-
 std::shared_ptr<Transform> AvatarData::getRecordingBasis() const {
     return _recordingBasis;
->>>>>>> eecb5b91
 }
 
 void AvatarData::changeReferential(Referential* ref) {
@@ -947,13 +795,7 @@
         QMetaObject::invokeMethod(this, "setRawJointData", Q_ARG(QVector<JointData>, data));
         return;
     }
-<<<<<<< HEAD
-    if (_player) {
-        _player->stopPlaying();
-    }
-=======
     _jointData = data;
->>>>>>> eecb5b91
 }
 
 void AvatarData::setJointData(int index, const glm::quat& rotation, const glm::vec3& translation) {
