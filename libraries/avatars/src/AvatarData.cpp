//
//  AvatarData.cpp
//  libraries/avatars/src
//
//  Created by Stephen Birarda on 4/9/13.
//  Copyright 2013 High Fidelity, Inc.
//
//  Distributed under the Apache License, Version 2.0.
//  See the accompanying file LICENSE or http://www.apache.org/licenses/LICENSE-2.0.html
//

#include <cstdio>
#include <cstring>
#include <stdint.h>

#include <QtCore/QDataStream>
#include <QtCore/QThread>
#include <QtCore/QUuid>
#include <QtNetwork/QNetworkReply>
#include <QtNetwork/QNetworkRequest>

#include <NetworkAccessManager.h>
#include <NodeList.h>
#include <PacketHeaders.h>
#include <GLMHelpers.h>
#include <StreamUtils.h>
#include <UUID.h>

#include "AvatarLogging.h"
#include "AvatarData.h"

quint64 DEFAULT_FILTERED_LOG_EXPIRY = 2 * USECS_PER_SECOND;

using namespace std;

const glm::vec3 DEFAULT_LOCAL_AABOX_CORNER(-0.5f);
const glm::vec3 DEFAULT_LOCAL_AABOX_SCALE(1.0f);

AvatarData::AvatarData() :
    _sessionUUID(),
    _position(0.0f),
    _handPosition(0.0f),
    _referential(NULL),
    _bodyYaw(-90.0f),
    _bodyPitch(0.0f),
    _bodyRoll(0.0f),
    _targetScale(1.0f),
    _handState(0),
    _keyState(NO_KEY_DOWN),
    _forceFaceTrackerConnected(false),
    _hasNewJointRotations(true),
    _headData(NULL),
    _handData(NULL),
    _faceModelURL("http://invalid.com"),
    _displayNameTargetAlpha(1.0f),
    _displayNameAlpha(1.0f),
    _billboard(),
    _errorLogExpiry(0),
    _owningAvatarMixer(),
    _velocity(0.0f),
    _targetVelocity(0.0f),
    _localAABox(DEFAULT_LOCAL_AABOX_CORNER, DEFAULT_LOCAL_AABOX_SCALE)
{

}

AvatarData::~AvatarData() {
    delete _headData;
    delete _handData;
    delete _referential;
}

const glm::vec3& AvatarData::getPosition() const {
    if (_referential) {
        _referential->update();
    }
    return _position;
}

void AvatarData::setPosition(const glm::vec3 position, bool overideReferential) {
    if (!_referential || overideReferential) {
        _position = position;
    }
}

glm::quat AvatarData::getOrientation() const {
    if (_referential) {
        _referential->update();
    }

    return glm::quat(glm::radians(glm::vec3(_bodyPitch, _bodyYaw, _bodyRoll)));
}

void AvatarData::setOrientation(const glm::quat& orientation, bool overideReferential) {
    if (!_referential || overideReferential) {
        glm::vec3 eulerAngles = glm::degrees(safeEulerAngles(orientation));
        _bodyPitch = eulerAngles.x;
        _bodyYaw = eulerAngles.y;
        _bodyRoll = eulerAngles.z;
    }
}

float AvatarData::getTargetScale() const {
    if (_referential) {
        _referential->update();
    }

    return _targetScale;
}

void AvatarData::setTargetScale(float targetScale, bool overideReferential) {
    if (!_referential || overideReferential) {
        _targetScale = targetScale;
    }
}

void AvatarData::setClampedTargetScale(float targetScale, bool overideReferential) {

    targetScale =  glm::clamp(targetScale, MIN_AVATAR_SCALE, MAX_AVATAR_SCALE);

    setTargetScale(targetScale, overideReferential);
    qCDebug(avatars) << "Changed scale to " << _targetScale;
}

glm::vec3 AvatarData::getHandPosition() const {
    return getOrientation() * _handPosition + _position;
}

void AvatarData::setHandPosition(const glm::vec3& handPosition) {
    // store relative to position/orientation
    _handPosition = glm::inverse(getOrientation()) * (handPosition - _position);
}

QByteArray AvatarData::toByteArray() {
    // TODO: DRY this up to a shared method
    // that can pack any type given the number of bytes
    // and return the number of bytes to push the pointer

    // lazily allocate memory for HeadData in case we're not an Avatar instance
    if (!_headData) {
        _headData = new HeadData(this);
    }
    if (_forceFaceTrackerConnected) {
        _headData->_isFaceTrackerConnected = true;
    }

    QByteArray avatarDataByteArray;
    avatarDataByteArray.resize(MAX_PACKET_SIZE);

    unsigned char* destinationBuffer = reinterpret_cast<unsigned char*>(avatarDataByteArray.data());
    unsigned char* startPosition = destinationBuffer;

    memcpy(destinationBuffer, &_position, sizeof(_position));
    destinationBuffer += sizeof(_position);

    // Body rotation (NOTE: This needs to become a quaternion to save two bytes)
    destinationBuffer += packFloatAngleToTwoByte(destinationBuffer, _bodyYaw);
    destinationBuffer += packFloatAngleToTwoByte(destinationBuffer, _bodyPitch);
    destinationBuffer += packFloatAngleToTwoByte(destinationBuffer, _bodyRoll);

    // Body scale
    destinationBuffer += packFloatRatioToTwoByte(destinationBuffer, _targetScale);

    // Head rotation
    destinationBuffer += packFloatAngleToTwoByte(destinationBuffer, _headData->getFinalPitch());
    destinationBuffer += packFloatAngleToTwoByte(destinationBuffer, _headData->getFinalYaw());
    destinationBuffer += packFloatAngleToTwoByte(destinationBuffer, _headData->getFinalRoll());

    // Body lean
    destinationBuffer += packFloatAngleToTwoByte(destinationBuffer, _headData->_leanForward);
    destinationBuffer += packFloatAngleToTwoByte(destinationBuffer, _headData->_leanSideways);
    destinationBuffer += packFloatAngleToTwoByte(destinationBuffer, _headData->_torsoTwist);

    // Lookat Position
    memcpy(destinationBuffer, &_headData->_lookAtPosition, sizeof(_headData->_lookAtPosition));
    destinationBuffer += sizeof(_headData->_lookAtPosition);

    // Instantaneous audio loudness (used to drive facial animation)
    memcpy(destinationBuffer, &_headData->_audioLoudness, sizeof(float));
    destinationBuffer += sizeof(float);

    // bitMask of less than byte wide items
    unsigned char bitItems = 0;

    // key state
    setSemiNibbleAt(bitItems,KEY_STATE_START_BIT,_keyState);
    // hand state
    bool isFingerPointing = _handState & IS_FINGER_POINTING_FLAG;
    setSemiNibbleAt(bitItems, HAND_STATE_START_BIT, _handState & ~IS_FINGER_POINTING_FLAG);
    if (isFingerPointing) {
        setAtBit(bitItems, HAND_STATE_FINGER_POINTING_BIT);
    }
    // faceshift state
    if (_headData->_isFaceTrackerConnected) {
        setAtBit(bitItems, IS_FACESHIFT_CONNECTED);
    }
    if (_referential != NULL && _referential->isValid()) {
        setAtBit(bitItems, HAS_REFERENTIAL);
    }
    *destinationBuffer++ = bitItems;

    // Add referential
    if (_referential != NULL && _referential->isValid()) {
        destinationBuffer += _referential->packReferential(destinationBuffer);
    }

    // If it is connected, pack up the data
    if (_headData->_isFaceTrackerConnected) {
        memcpy(destinationBuffer, &_headData->_leftEyeBlink, sizeof(float));
        destinationBuffer += sizeof(float);

        memcpy(destinationBuffer, &_headData->_rightEyeBlink, sizeof(float));
        destinationBuffer += sizeof(float);

        memcpy(destinationBuffer, &_headData->_averageLoudness, sizeof(float));
        destinationBuffer += sizeof(float);

        memcpy(destinationBuffer, &_headData->_browAudioLift, sizeof(float));
        destinationBuffer += sizeof(float);

        *destinationBuffer++ = _headData->_blendshapeCoefficients.size();
        memcpy(destinationBuffer, _headData->_blendshapeCoefficients.data(),
            _headData->_blendshapeCoefficients.size() * sizeof(float));
        destinationBuffer += _headData->_blendshapeCoefficients.size() * sizeof(float);
    }

    // pupil dilation
    destinationBuffer += packFloatToByte(destinationBuffer, _headData->_pupilDilation, 1.0f);

    // joint data
    *destinationBuffer++ = _jointData.size();
    unsigned char validity = 0;
    int validityBit = 0;
    foreach (const JointData& data, _jointData) {
        if (data.valid) {
            validity |= (1 << validityBit);
        }
        if (++validityBit == BITS_IN_BYTE) {
            *destinationBuffer++ = validity;
            validityBit = validity = 0;
        }
    }
    if (validityBit != 0) {
        *destinationBuffer++ = validity;
    }
    foreach (const JointData& data, _jointData) {
        if (data.valid) {
            destinationBuffer += packOrientationQuatToBytes(destinationBuffer, data.rotation);
        }
    }

    return avatarDataByteArray.left(destinationBuffer - startPosition);
}

bool AvatarData::shouldLogError(const quint64& now) {
    if (now > _errorLogExpiry) {
        _errorLogExpiry = now + DEFAULT_FILTERED_LOG_EXPIRY;
        return true;
    }
    return false;
}

// read data in packet starting at byte offset and return number of bytes parsed
int AvatarData::parseDataFromBuffer(const QByteArray& buffer) {

    // lazily allocate memory for HeadData in case we're not an Avatar instance
    if (!_headData) {
        _headData = new HeadData(this);
    }

    // lazily allocate memory for HandData in case we're not an Avatar instance
    if (!_handData) {
        _handData = new HandData(this);
    }

    const unsigned char* startPosition = reinterpret_cast<const unsigned char*>(buffer.data());
    const unsigned char* sourceBuffer = startPosition;
    quint64 now = usecTimestampNow();

    // The absolute minimum size of the update data is as follows:
    // 50 bytes of "plain old data" {
    //     position      = 12 bytes
    //     bodyYaw       =  2 (compressed float)
    //     bodyPitch     =  2 (compressed float)
    //     bodyRoll      =  2 (compressed float)
    //     targetScale   =  2 (compressed float)
    //     headPitch     =  2 (compressed float)
    //     headYaw       =  2 (compressed float)
    //     headRoll      =  2 (compressed float)
    //     leanForward   =  2 (compressed float)
    //     leanSideways  =  2 (compressed float)
    //     torsoTwist    =  2 (compressed float)
    //     lookAt        = 12
    //     audioLoudness =  4
    // }
    // + 1 byte for pupilSize
    // + 1 byte for numJoints (0)
<<<<<<< HEAD
    // = 45 bytes
    int minPossibleSize = 45;

    int maxAvailableSize = buffer.size();
=======
    // = 51 bytes
    int minPossibleSize = 51;
    
    int maxAvailableSize = packet.size() - offset;
>>>>>>> 62fca613
    if (minPossibleSize > maxAvailableSize) {
        if (shouldLogError(now)) {
            qCDebug(avatars) << "Malformed AvatarData packet at the start; "
                << " displayName = '" << _displayName << "'"
                << " minPossibleSize = " << minPossibleSize
                << " maxAvailableSize = " << maxAvailableSize;
        }
        // this packet is malformed so we report all bytes as consumed
        return maxAvailableSize;
    }

    { // Body world position, rotation, and scale
        // position
        glm::vec3 position;
        memcpy(&position, sourceBuffer, sizeof(position));
        sourceBuffer += sizeof(position);

        if (glm::isnan(position.x) || glm::isnan(position.y) || glm::isnan(position.z)) {
            if (shouldLogError(now)) {
                qCDebug(avatars) << "Discard nan AvatarData::position; displayName = '" << _displayName << "'";
            }
            return maxAvailableSize;
        }
        setPosition(position);

        // rotation (NOTE: This needs to become a quaternion to save two bytes)
        float yaw, pitch, roll;
        sourceBuffer += unpackFloatAngleFromTwoByte((uint16_t*) sourceBuffer, &yaw);
        sourceBuffer += unpackFloatAngleFromTwoByte((uint16_t*) sourceBuffer, &pitch);
        sourceBuffer += unpackFloatAngleFromTwoByte((uint16_t*) sourceBuffer, &roll);
        if (glm::isnan(yaw) || glm::isnan(pitch) || glm::isnan(roll)) {
            if (shouldLogError(now)) {
                qCDebug(avatars) << "Discard nan AvatarData::yaw,pitch,roll; displayName = '" << _displayName << "'";
            }
            return maxAvailableSize;
        }
        if (_bodyYaw != yaw || _bodyPitch != pitch || _bodyRoll != roll) {
            _hasNewJointRotations = true;
            _bodyYaw = yaw;
            _bodyPitch = pitch;
            _bodyRoll = roll;
        }

        // scale
        float scale;
        sourceBuffer += unpackFloatRatioFromTwoByte(sourceBuffer, scale);
        if (glm::isnan(scale)) {
            if (shouldLogError(now)) {
                qCDebug(avatars) << "Discard nan AvatarData::scale; displayName = '" << _displayName << "'";
            }
            return maxAvailableSize;
        }
        _targetScale = scale;
    } // 20 bytes

    { // Head rotation
        //(NOTE: This needs to become a quaternion to save two bytes)
        float headYaw, headPitch, headRoll;
        sourceBuffer += unpackFloatAngleFromTwoByte((uint16_t*) sourceBuffer, &headPitch);
        sourceBuffer += unpackFloatAngleFromTwoByte((uint16_t*) sourceBuffer, &headYaw);
        sourceBuffer += unpackFloatAngleFromTwoByte((uint16_t*) sourceBuffer, &headRoll);
        if (glm::isnan(headYaw) || glm::isnan(headPitch) || glm::isnan(headRoll)) {
            if (shouldLogError(now)) {
                qCDebug(avatars) << "Discard nan AvatarData::headYaw,headPitch,headRoll; displayName = '" << _displayName << "'";
            }
            return maxAvailableSize;
        }
        _headData->setBasePitch(headPitch);
        _headData->setBaseYaw(headYaw);
        _headData->setBaseRoll(headRoll);
    } // 6 bytes

<<<<<<< HEAD
=======
    { // Head lean (relative to pelvis)
        float leanForward, leanSideways, torsoTwist;
        sourceBuffer += unpackFloatAngleFromTwoByte((uint16_t*)sourceBuffer, &leanForward);
        sourceBuffer += unpackFloatAngleFromTwoByte((uint16_t*)sourceBuffer, &leanSideways);
        sourceBuffer += unpackFloatAngleFromTwoByte((uint16_t*)sourceBuffer, &torsoTwist);
        if (glm::isnan(leanForward) || glm::isnan(leanSideways)) {
            if (shouldLogError(now)) {
                qCDebug(avatars) << "Discard nan AvatarData::leanForward,leanSideways,torsoTwise; displayName = '" << _displayName << "'";
            }
            return maxAvailableSize;
        }
        _headData->_leanForward = leanForward;
        _headData->_leanSideways = leanSideways;
        _headData->_torsoTwist = torsoTwist;
    } // 6 bytes
    
>>>>>>> 62fca613
    { // Lookat Position
        glm::vec3 lookAt;
        memcpy(&lookAt, sourceBuffer, sizeof(lookAt));
        sourceBuffer += sizeof(lookAt);
        if (glm::isnan(lookAt.x) || glm::isnan(lookAt.y) || glm::isnan(lookAt.z)) {
            if (shouldLogError(now)) {
                qCDebug(avatars) << "Discard nan AvatarData::lookAt; displayName = '" << _displayName << "'";
            }
            return maxAvailableSize;
        }
        _headData->_lookAtPosition = lookAt;
    } // 12 bytes

    { // AudioLoudness
        // Instantaneous audio loudness (used to drive facial animation)
        float audioLoudness;
        memcpy(&audioLoudness, sourceBuffer, sizeof(float));
        sourceBuffer += sizeof(float);
        if (glm::isnan(audioLoudness)) {
            if (shouldLogError(now)) {
                qCDebug(avatars) << "Discard nan AvatarData::audioLoudness; displayName = '" << _displayName << "'";
            }
            return maxAvailableSize;
         }
        _headData->_audioLoudness = audioLoudness;
    } // 4 bytes

    { // bitFlags and face data
        unsigned char bitItems = *sourceBuffer++;

        // key state, stored as a semi-nibble in the bitItems
        _keyState = (KeyState)getSemiNibbleAt(bitItems,KEY_STATE_START_BIT);

        // hand state, stored as a semi-nibble plus a bit in the bitItems
        // we store the hand state as well as other items in a shared bitset. The hand state is an octal, but is split
        // into two sections to maintain backward compatibility. The bits are ordered as such (0-7 left to right).
        //     +---+-----+-----+--+
        //     |x,x|H0,H1|x,x,x|H2|
        //     +---+-----+-----+--+
        // Hand state - H0,H1,H2 is found in the 3rd, 4th, and 8th bits
        _handState = getSemiNibbleAt(bitItems, HAND_STATE_START_BIT)
            + (oneAtBit(bitItems, HAND_STATE_FINGER_POINTING_BIT) ? IS_FINGER_POINTING_FLAG : 0);

        _headData->_isFaceTrackerConnected = oneAtBit(bitItems, IS_FACESHIFT_CONNECTED);
        bool hasReferential = oneAtBit(bitItems, HAS_REFERENTIAL);

        // Referential
        if (hasReferential) {
            Referential* ref = new Referential(sourceBuffer, this);
            if (_referential == NULL ||
                ref->version() != _referential->version()) {
                changeReferential(ref);
            } else {
                delete ref;
            }
            _referential->update();
        } else if (_referential != NULL) {
            changeReferential(NULL);
        }


        if (_headData->_isFaceTrackerConnected) {
            float leftEyeBlink, rightEyeBlink, averageLoudness, browAudioLift;
            minPossibleSize += sizeof(leftEyeBlink) + sizeof(rightEyeBlink) + sizeof(averageLoudness) + sizeof(browAudioLift);
            minPossibleSize++; // one byte for blendDataSize
            if (minPossibleSize > maxAvailableSize) {
                if (shouldLogError(now)) {
                    qCDebug(avatars) << "Malformed AvatarData packet after BitItems;"
                        << " displayName = '" << _displayName << "'"
                        << " minPossibleSize = " << minPossibleSize
                        << " maxAvailableSize = " << maxAvailableSize;
                }
                return maxAvailableSize;
            }
            // unpack face data
            memcpy(&leftEyeBlink, sourceBuffer, sizeof(float));
            sourceBuffer += sizeof(float);

            memcpy(&rightEyeBlink, sourceBuffer, sizeof(float));
            sourceBuffer += sizeof(float);

            memcpy(&averageLoudness, sourceBuffer, sizeof(float));
            sourceBuffer += sizeof(float);

            memcpy(&browAudioLift, sourceBuffer, sizeof(float));
            sourceBuffer += sizeof(float);

            if (glm::isnan(leftEyeBlink) || glm::isnan(rightEyeBlink)
                    || glm::isnan(averageLoudness) || glm::isnan(browAudioLift)) {
                if (shouldLogError(now)) {
                    qCDebug(avatars) << "Discard nan AvatarData::faceData; displayName = '" << _displayName << "'";
                }
                return maxAvailableSize;
            }
            _headData->_leftEyeBlink = leftEyeBlink;
            _headData->_rightEyeBlink = rightEyeBlink;
            _headData->_averageLoudness = averageLoudness;
            _headData->_browAudioLift = browAudioLift;

            int numCoefficients = (int)(*sourceBuffer++);
            int blendDataSize = numCoefficients * sizeof(float);
            minPossibleSize += blendDataSize;
            if (minPossibleSize > maxAvailableSize) {
                if (shouldLogError(now)) {
                    qCDebug(avatars) << "Malformed AvatarData packet after Blendshapes;"
                        << " displayName = '" << _displayName << "'"
                        << " minPossibleSize = " << minPossibleSize
                        << " maxAvailableSize = " << maxAvailableSize;
                }
                return maxAvailableSize;
            }

            _headData->_blendshapeCoefficients.resize(numCoefficients);
            memcpy(_headData->_blendshapeCoefficients.data(), sourceBuffer, blendDataSize);
            sourceBuffer += numCoefficients * sizeof(float);

            //bitItemsDataSize = 4 * sizeof(float) + 1 + blendDataSize;
        }
    } // 1 + bitItemsDataSize bytes

    { // pupil dilation
        sourceBuffer += unpackFloatFromByte(sourceBuffer, _headData->_pupilDilation, 1.0f);
    } // 1 byte

    // joint data
    int numJoints = *sourceBuffer++;
    int bytesOfValidity = (int)ceil((float)numJoints / (float)BITS_IN_BYTE);
    minPossibleSize += bytesOfValidity;
    if (minPossibleSize > maxAvailableSize) {
        if (shouldLogError(now)) {
            qCDebug(avatars) << "Malformed AvatarData packet after JointValidityBits;"
                << " displayName = '" << _displayName << "'"
                << " minPossibleSize = " << minPossibleSize
                << " maxAvailableSize = " << maxAvailableSize;
        }
        return maxAvailableSize;
    }
    int numValidJoints = 0;
    _jointData.resize(numJoints);
    { // validity bits
        unsigned char validity = 0;
        int validityBit = 0;
        for (int i = 0; i < numJoints; i++) {
            if (validityBit == 0) {
                validity = *sourceBuffer++;
            }
            bool valid = (bool)(validity & (1 << validityBit));
            if (valid) {
                ++numValidJoints;
            }
            _jointData[i].valid = valid;
            validityBit = (validityBit + 1) % BITS_IN_BYTE;
        }
    }
    // 1 + bytesOfValidity bytes

    // each joint rotation component is stored in two bytes (sizeof(uint16_t))
    int COMPONENTS_PER_QUATERNION = 4;
    minPossibleSize += numValidJoints * COMPONENTS_PER_QUATERNION * sizeof(uint16_t);
    if (minPossibleSize > maxAvailableSize) {
        if (shouldLogError(now)) {
            qCDebug(avatars) << "Malformed AvatarData packet after JointData;"
                << " displayName = '" << _displayName << "'"
                << " minPossibleSize = " << minPossibleSize
                << " maxAvailableSize = " << maxAvailableSize;
        }
        return maxAvailableSize;
    }

    { // joint data
        for (int i = 0; i < numJoints; i++) {
            JointData& data = _jointData[i];
            if (data.valid) {
                _hasNewJointRotations = true;
                sourceBuffer += unpackOrientationQuatFromBytes(sourceBuffer, data.rotation);
            }
        }
    } // numJoints * 8 bytes

    int numBytesRead = sourceBuffer - startPosition;
    _averageBytesReceived.updateAverage(numBytesRead);
    return numBytesRead;
}

int AvatarData::getAverageBytesReceivedPerSecond() const {
    return lrint(_averageBytesReceived.getAverageSampleValuePerSecond());
}

int AvatarData::getReceiveRate() const {
    return lrint(1.0f / _averageBytesReceived.getEventDeltaAverage());
}

bool AvatarData::hasReferential() {
    return _referential != NULL;
}

bool AvatarData::isPlaying() {
    return _player && _player->isPlaying();
}

bool AvatarData::isPaused() {
    return _player && _player->isPaused();
}

qint64 AvatarData::playerElapsed() {
    if (!_player) {
        return 0;
    }
    if (QThread::currentThread() != thread()) {
        qint64 result;
        QMetaObject::invokeMethod(this, "playerElapsed", Qt::BlockingQueuedConnection,
                                  Q_RETURN_ARG(qint64, result));
        return result;
    }
    return _player->elapsed();
}

qint64 AvatarData::playerLength() {
    if (!_player) {
        return 0;
    }
    if (QThread::currentThread() != thread()) {
        qint64 result;
        QMetaObject::invokeMethod(this, "playerLength", Qt::BlockingQueuedConnection,
                                  Q_RETURN_ARG(qint64, result));
        return result;
    }
    return _player->getRecording()->getLength();
}

int AvatarData::playerCurrentFrame() {
    return (_player) ? _player->getCurrentFrame() : 0;
}

int AvatarData::playerFrameNumber() {
    return (_player && _player->getRecording()) ? _player->getRecording()->getFrameNumber() : 0;
}

void AvatarData::loadRecording(QString filename) {
    if (QThread::currentThread() != thread()) {
        QMetaObject::invokeMethod(this, "loadRecording", Qt::BlockingQueuedConnection,
                                  Q_ARG(QString, filename));
        return;
    }
    if (!_player) {
        _player = PlayerPointer(new Player(this));
    }

    _player->loadFromFile(filename);
}

void AvatarData::startPlaying() {
    if (QThread::currentThread() != thread()) {
        QMetaObject::invokeMethod(this, "startPlaying", Qt::BlockingQueuedConnection);
        return;
    }
    if (!_player) {
        _player = PlayerPointer(new Player(this));
    }
    _player->startPlaying();
}

void AvatarData::setPlayerVolume(float volume) {
    if (_player) {
        _player->setVolume(volume);
    }
}

void AvatarData::setPlayerAudioOffset(int audioOffset) {
    if (_player) {
        _player->setAudioOffset(audioOffset);
    }
}

void AvatarData::setPlayerFrame(unsigned int frame) {
    if (_player) {
        _player->setCurrentFrame(frame);
    }
}

void AvatarData::setPlayerTime(unsigned int time) {
    if (_player) {
        _player->setCurrentTime(time);
    }
}

void AvatarData::setPlayFromCurrentLocation(bool playFromCurrentLocation) {
    if (_player) {
        _player->setPlayFromCurrentLocation(playFromCurrentLocation);
    }
}

void AvatarData::setPlayerLoop(bool loop) {
    if (_player) {
        _player->setLoop(loop);
    }
}

void AvatarData::setPlayerUseDisplayName(bool useDisplayName) {
    if(_player) {
        _player->useDisplayName(useDisplayName);
    }
}

void AvatarData::setPlayerUseAttachments(bool useAttachments) {
    if(_player) {
        _player->useAttachements(useAttachments);
    }
}

void AvatarData::setPlayerUseHeadModel(bool useHeadModel) {
    if(_player) {
        _player->useHeadModel(useHeadModel);
    }
}

void AvatarData::setPlayerUseSkeletonModel(bool useSkeletonModel) {
    if(_player) {
        _player->useSkeletonModel(useSkeletonModel);
    }
}

void AvatarData::play() {
    if (isPlaying()) {
        if (QThread::currentThread() != thread()) {
            QMetaObject::invokeMethod(this, "play", Qt::BlockingQueuedConnection);
            return;
        }

        _player->play();
    }
}

void AvatarData::pausePlayer() {
    if (!_player) {
        return;
    }
    if (QThread::currentThread() != thread()) {
        QMetaObject::invokeMethod(this, "pausePlayer", Qt::BlockingQueuedConnection);
        return;
    }
    if (_player) {
        _player->pausePlayer();
    }
}

void AvatarData::stopPlaying() {
    if (!_player) {
        return;
    }
    if (QThread::currentThread() != thread()) {
        QMetaObject::invokeMethod(this, "stopPlaying", Qt::BlockingQueuedConnection);
        return;
    }
    if (_player) {
        _player->stopPlaying();
    }
}

void AvatarData::changeReferential(Referential *ref) {
    delete _referential;
    _referential = ref;
}

void AvatarData::setJointData(int index, const glm::quat& rotation) {
    if (index == -1) {
        return;
    }
    if (QThread::currentThread() != thread()) {
        QMetaObject::invokeMethod(this, "setJointData", Q_ARG(int, index), Q_ARG(const glm::quat&, rotation));
        return;
    }
    if (_jointData.size() <= index) {
        _jointData.resize(index + 1);
    }
    JointData& data = _jointData[index];
    data.valid = true;
    data.rotation = rotation;
}

void AvatarData::clearJointData(int index) {
    if (index == -1) {
        return;
    }
    if (QThread::currentThread() != thread()) {
        QMetaObject::invokeMethod(this, "clearJointData", Q_ARG(int, index));
        return;
    }
    if (_jointData.size() <= index) {
        _jointData.resize(index + 1);
    }
    _jointData[index].valid = false;
}

bool AvatarData::isJointDataValid(int index) const {
    if (index == -1) {
        return false;
    }
    if (QThread::currentThread() != thread()) {
        bool result;
        QMetaObject::invokeMethod(const_cast<AvatarData*>(this), "isJointDataValid", Qt::BlockingQueuedConnection,
            Q_RETURN_ARG(bool, result), Q_ARG(int, index));
        return result;
    }
    return index < _jointData.size() && _jointData.at(index).valid;
}

glm::quat AvatarData::getJointRotation(int index) const {
    if (index == -1) {
        return glm::quat();
    }
    if (QThread::currentThread() != thread()) {
        glm::quat result;
        QMetaObject::invokeMethod(const_cast<AvatarData*>(this), "getJointRotation", Qt::BlockingQueuedConnection,
            Q_RETURN_ARG(glm::quat, result), Q_ARG(int, index));
        return result;
    }
    return index < _jointData.size() ? _jointData.at(index).rotation : glm::quat();
}

void AvatarData::setJointData(const QString& name, const glm::quat& rotation) {
    if (QThread::currentThread() != thread()) {
        QMetaObject::invokeMethod(this, "setJointData", Q_ARG(const QString&, name),
            Q_ARG(const glm::quat&, rotation));
        return;
    }
    setJointData(getJointIndex(name), rotation);
}

void AvatarData::clearJointData(const QString& name) {
    if (QThread::currentThread() != thread()) {
        QMetaObject::invokeMethod(this, "clearJointData", Q_ARG(const QString&, name));
        return;
    }
    clearJointData(getJointIndex(name));
}

bool AvatarData::isJointDataValid(const QString& name) const {
    if (QThread::currentThread() != thread()) {
        bool result;
        QMetaObject::invokeMethod(const_cast<AvatarData*>(this), "isJointDataValid", Qt::BlockingQueuedConnection,
            Q_RETURN_ARG(bool, result), Q_ARG(const QString&, name));
        return result;
    }
    return isJointDataValid(getJointIndex(name));
}

glm::quat AvatarData::getJointRotation(const QString& name) const {
    if (QThread::currentThread() != thread()) {
        glm::quat result;
        QMetaObject::invokeMethod(const_cast<AvatarData*>(this), "getJointRotation", Qt::BlockingQueuedConnection,
            Q_RETURN_ARG(glm::quat, result), Q_ARG(const QString&, name));
        return result;
    }
    return getJointRotation(getJointIndex(name));
}

QVector<glm::quat> AvatarData::getJointRotations() const {
    if (QThread::currentThread() != thread()) {
        QVector<glm::quat> result;
        QMetaObject::invokeMethod(const_cast<AvatarData*>(this),
                                  "getJointRotations", Qt::BlockingQueuedConnection,
                                  Q_RETURN_ARG(QVector<glm::quat>, result));
        return result;
    }
    QVector<glm::quat> jointRotations(_jointData.size());
    for (int i = 0; i < _jointData.size(); ++i) {
        jointRotations[i] = _jointData[i].rotation;
    }
    return jointRotations;
}

void AvatarData::setJointRotations(QVector<glm::quat> jointRotations) {
    if (QThread::currentThread() != thread()) {
        QVector<glm::quat> result;
        QMetaObject::invokeMethod(const_cast<AvatarData*>(this),
                                  "setJointRotations", Qt::BlockingQueuedConnection,
                                  Q_ARG(QVector<glm::quat>, jointRotations));
    }
    if (_jointData.size() < jointRotations.size()) {
        _jointData.resize(jointRotations.size());
    }
    for (int i = 0; i < jointRotations.size(); ++i) {
        if (i < _jointData.size()) {
            setJointData(i, jointRotations[i]);
        }
    }
}

void AvatarData::clearJointsData() {
    for (int i = 0; i < _jointData.size(); ++i) {
        clearJointData(i);
    }
}

bool AvatarData::hasIdentityChangedAfterParsing(NLPacket& packet) {
    QDataStream packetStream(&packet);

    QUuid avatarUUID;
    QUrl faceModelURL, skeletonModelURL;
    QVector<AttachmentData> attachmentData;
    QString displayName;
    packetStream >> avatarUUID >> faceModelURL >> skeletonModelURL >> attachmentData >> displayName;

    bool hasIdentityChanged = false;

    if (faceModelURL != _faceModelURL) {
        setFaceModelURL(faceModelURL);
        hasIdentityChanged = true;
    }

    if (skeletonModelURL != _skeletonModelURL) {
        setSkeletonModelURL(skeletonModelURL);
        hasIdentityChanged = true;
    }

    if (displayName != _displayName) {
        setDisplayName(displayName);
        hasIdentityChanged = true;
    }

    if (attachmentData != _attachmentData) {
        setAttachmentData(attachmentData);
        hasIdentityChanged = true;
    }

    return hasIdentityChanged;
}

QByteArray AvatarData::identityByteArray() {
    QByteArray identityData;
    QDataStream identityStream(&identityData, QIODevice::Append);

    identityStream << QUuid() << _faceModelURL << _skeletonModelURL << _attachmentData << _displayName;

    return identityData;
}

bool AvatarData::hasBillboardChangedAfterParsing(NLPacket& packet) {
    QByteArray newBillboard = packet.readAll();
    if (newBillboard == _billboard) {
        return false;
    }
    _billboard = newBillboard;
    return true;
}

void AvatarData::setFaceModelURL(const QUrl& faceModelURL) {
    _faceModelURL = faceModelURL;

    qCDebug(avatars) << "Changing face model for avatar to" << _faceModelURL.toString();
}

void AvatarData::setSkeletonModelURL(const QUrl& skeletonModelURL) {
    _skeletonModelURL = skeletonModelURL.isEmpty() ? DEFAULT_BODY_MODEL_URL : skeletonModelURL;

    qCDebug(avatars) << "Changing skeleton model for avatar to" << _skeletonModelURL.toString();

    updateJointMappings();
}

void AvatarData::setDisplayName(const QString& displayName) {
    _displayName = displayName;

    qCDebug(avatars) << "Changing display name for avatar to" << displayName;
}

QVector<AttachmentData> AvatarData::getAttachmentData() const {
    if (QThread::currentThread() != thread()) {
        QVector<AttachmentData> result;
        QMetaObject::invokeMethod(const_cast<AvatarData*>(this), "getAttachmentData", Qt::BlockingQueuedConnection,
            Q_RETURN_ARG(QVector<AttachmentData>, result));
        return result;
    }
    return _attachmentData;
}

void AvatarData::setAttachmentData(const QVector<AttachmentData>& attachmentData) {
    if (QThread::currentThread() != thread()) {
        QMetaObject::invokeMethod(this, "setAttachmentData", Q_ARG(const QVector<AttachmentData>&, attachmentData));
        return;
    }
    _attachmentData = attachmentData;
}

void AvatarData::attach(const QString& modelURL, const QString& jointName, const glm::vec3& translation,
        const glm::quat& rotation, float scale, bool allowDuplicates, bool useSaved) {
    if (QThread::currentThread() != thread()) {
        QMetaObject::invokeMethod(this, "attach", Q_ARG(const QString&, modelURL), Q_ARG(const QString&, jointName),
            Q_ARG(const glm::vec3&, translation), Q_ARG(const glm::quat&, rotation),
            Q_ARG(float, scale), Q_ARG(bool, allowDuplicates), Q_ARG(bool, useSaved));
        return;
    }
    QVector<AttachmentData> attachmentData = getAttachmentData();
    if (!allowDuplicates) {
        foreach (const AttachmentData& data, attachmentData) {
            if (data.modelURL == modelURL && (jointName.isEmpty() || data.jointName == jointName)) {
                return;
            }
        }
    }
    AttachmentData data;
    data.modelURL = modelURL;
    data.jointName = jointName;
    data.translation = translation;
    data.rotation = rotation;
    data.scale = scale;
    attachmentData.append(data);
    setAttachmentData(attachmentData);
}

void AvatarData::detachOne(const QString& modelURL, const QString& jointName) {
    if (QThread::currentThread() != thread()) {
        QMetaObject::invokeMethod(this, "detachOne", Q_ARG(const QString&, modelURL), Q_ARG(const QString&, jointName));
        return;
    }
    QVector<AttachmentData> attachmentData = getAttachmentData();
    for (QVector<AttachmentData>::iterator it = attachmentData.begin(); it != attachmentData.end(); it++) {
        if (it->modelURL == modelURL && (jointName.isEmpty() || it->jointName == jointName)) {
            attachmentData.erase(it);
            setAttachmentData(attachmentData);
            return;
        }
    }
}

void AvatarData::detachAll(const QString& modelURL, const QString& jointName) {
    if (QThread::currentThread() != thread()) {
        QMetaObject::invokeMethod(this, "detachAll", Q_ARG(const QString&, modelURL), Q_ARG(const QString&, jointName));
        return;
    }
    QVector<AttachmentData> attachmentData = getAttachmentData();
    for (QVector<AttachmentData>::iterator it = attachmentData.begin(); it != attachmentData.end(); ) {
        if (it->modelURL == modelURL && (jointName.isEmpty() || it->jointName == jointName)) {
            it = attachmentData.erase(it);
        } else {
            it++;
        }
    }
    setAttachmentData(attachmentData);
}

void AvatarData::setBillboard(const QByteArray& billboard) {
    _billboard = billboard;

    qCDebug(avatars) << "Changing billboard for avatar.";
}

void AvatarData::setBillboardFromURL(const QString &billboardURL) {
    _billboardURL = billboardURL;


    qCDebug(avatars) << "Changing billboard for avatar to PNG at" << qPrintable(billboardURL);

    QNetworkRequest billboardRequest;
    billboardRequest.setHeader(QNetworkRequest::UserAgentHeader, HIGH_FIDELITY_USER_AGENT);
    billboardRequest.setUrl(QUrl(billboardURL));

    QNetworkAccessManager& networkAccessManager = NetworkAccessManager::getInstance();
    QNetworkReply* networkReply = networkAccessManager.get(billboardRequest);
    connect(networkReply, SIGNAL(finished()), this, SLOT(setBillboardFromNetworkReply()));
}

void AvatarData::setBillboardFromNetworkReply() {
    QNetworkReply* networkReply = reinterpret_cast<QNetworkReply*>(sender());
    setBillboard(networkReply->readAll());
    networkReply->deleteLater();
}

void AvatarData::setJointMappingsFromNetworkReply() {
    QNetworkReply* networkReply = static_cast<QNetworkReply*>(sender());

    QByteArray line;
    while (!(line = networkReply->readLine()).isEmpty()) {
        if (!(line = line.trimmed()).startsWith("jointIndex")) {
            continue;
        }
        int jointNameIndex = line.indexOf('=') + 1;
        if (jointNameIndex == 0) {
            continue;
        }
        int secondSeparatorIndex = line.indexOf('=', jointNameIndex);
        if (secondSeparatorIndex == -1) {
            continue;
        }
        QString jointName = line.mid(jointNameIndex, secondSeparatorIndex - jointNameIndex).trimmed();
        bool ok;
        int jointIndex = line.mid(secondSeparatorIndex + 1).trimmed().toInt(&ok);
        if (ok) {
            while (_jointNames.size() < jointIndex + 1) {
                _jointNames.append(QString());
            }
            _jointNames[jointIndex] = jointName;
        }
    }
    for (int i = 0; i < _jointNames.size(); i++) {
        _jointIndices.insert(_jointNames.at(i), i + 1);
    }

    networkReply->deleteLater();
}

void AvatarData::sendAvatarDataPacket() {
    auto nodeList = DependencyManager::get<NodeList>();

    QByteArray avatarByteArray = toByteArray();

    auto avatarPacket = NLPacket::create(PacketType::AvatarData, avatarByteArray.size());
    avatarPacket->write(avatarByteArray);

    nodeList->broadcastToNodes(std::move(avatarPacket), NodeSet() << NodeType::AvatarMixer);
}

void AvatarData::sendIdentityPacket() {
    auto nodeList = DependencyManager::get<NodeList>();

    QByteArray identityData = identityByteArray();

    auto identityPacket = NLPacket::create(PacketType::AvatarIdentity, identityData.size());
    identityPacket->write(identityData);

    nodeList->broadcastToNodes(std::move(identityPacket), NodeSet() << NodeType::AvatarMixer);
}

void AvatarData::sendBillboardPacket() {
    if (!_billboard.isEmpty()) {
        auto nodeList = DependencyManager::get<NodeList>();

        auto billboardPacket = NLPacket::create(PacketType::AvatarBillboard, _billboard.size());
        billboardPacket->write(_billboard);

        nodeList->broadcastToNodes(std::move(billboardPacket), NodeSet() << NodeType::AvatarMixer);
    }
}

void AvatarData::updateJointMappings() {
    _jointIndices.clear();
    _jointNames.clear();

    if (_skeletonModelURL.fileName().toLower().endsWith(".fst")) {
        QNetworkAccessManager& networkAccessManager = NetworkAccessManager::getInstance();
        QNetworkRequest networkRequest = QNetworkRequest(_skeletonModelURL);
        networkRequest.setHeader(QNetworkRequest::UserAgentHeader, HIGH_FIDELITY_USER_AGENT);
        QNetworkReply* networkReply = networkAccessManager.get(networkRequest);
        connect(networkReply, SIGNAL(finished()), this, SLOT(setJointMappingsFromNetworkReply()));
    }
}

AttachmentData::AttachmentData() :
    scale(1.0f) {
}

bool AttachmentData::operator==(const AttachmentData& other) const {
    return modelURL == other.modelURL && jointName == other.jointName && translation == other.translation &&
        rotation == other.rotation && scale == other.scale;
}

QDataStream& operator<<(QDataStream& out, const AttachmentData& attachment) {
    return out << attachment.modelURL << attachment.jointName <<
        attachment.translation << attachment.rotation << attachment.scale;
}

QDataStream& operator>>(QDataStream& in, AttachmentData& attachment) {
    return in >> attachment.modelURL >> attachment.jointName >>
        attachment.translation >> attachment.rotation >> attachment.scale;
}

void AttachmentDataObject::setModelURL(const QString& modelURL) const {
    AttachmentData data = qscriptvalue_cast<AttachmentData>(thisObject());
    data.modelURL = modelURL;
    thisObject() = engine()->toScriptValue(data);
}

QString AttachmentDataObject::getModelURL() const {
    return qscriptvalue_cast<AttachmentData>(thisObject()).modelURL.toString();
}

void AttachmentDataObject::setJointName(const QString& jointName) const {
    AttachmentData data = qscriptvalue_cast<AttachmentData>(thisObject());
    data.jointName = jointName;
    thisObject() = engine()->toScriptValue(data);
}

QString AttachmentDataObject::getJointName() const {
    return qscriptvalue_cast<AttachmentData>(thisObject()).jointName;
}

void AttachmentDataObject::setTranslation(const glm::vec3& translation) const {
    AttachmentData data = qscriptvalue_cast<AttachmentData>(thisObject());
    data.translation = translation;
    thisObject() = engine()->toScriptValue(data);
}

glm::vec3 AttachmentDataObject::getTranslation() const {
    return qscriptvalue_cast<AttachmentData>(thisObject()).translation;
}

void AttachmentDataObject::setRotation(const glm::quat& rotation) const {
    AttachmentData data = qscriptvalue_cast<AttachmentData>(thisObject());
    data.rotation = rotation;
    thisObject() = engine()->toScriptValue(data);
}

glm::quat AttachmentDataObject::getRotation() const {
    return qscriptvalue_cast<AttachmentData>(thisObject()).rotation;
}

void AttachmentDataObject::setScale(float scale) const {
    AttachmentData data = qscriptvalue_cast<AttachmentData>(thisObject());
    data.scale = scale;
    thisObject() = engine()->toScriptValue(data);
}

float AttachmentDataObject::getScale() const {
    return qscriptvalue_cast<AttachmentData>(thisObject()).scale;
}

void registerAvatarTypes(QScriptEngine* engine) {
    qScriptRegisterSequenceMetaType<QVector<AttachmentData> >(engine);
    engine->setDefaultPrototype(qMetaTypeId<AttachmentData>(), engine->newQObject(
        new AttachmentDataObject(), QScriptEngine::ScriptOwnership));
}
<|MERGE_RESOLUTION|>--- conflicted
+++ resolved
@@ -295,17 +295,10 @@
     // }
     // + 1 byte for pupilSize
     // + 1 byte for numJoints (0)
-<<<<<<< HEAD
-    // = 45 bytes
-    int minPossibleSize = 45;
-
-    int maxAvailableSize = buffer.size();
-=======
     // = 51 bytes
     int minPossibleSize = 51;
     
     int maxAvailableSize = packet.size() - offset;
->>>>>>> 62fca613
     if (minPossibleSize > maxAvailableSize) {
         if (shouldLogError(now)) {
             qCDebug(avatars) << "Malformed AvatarData packet at the start; "
@@ -378,8 +371,6 @@
         _headData->setBaseRoll(headRoll);
     } // 6 bytes
 
-<<<<<<< HEAD
-=======
     { // Head lean (relative to pelvis)
         float leanForward, leanSideways, torsoTwist;
         sourceBuffer += unpackFloatAngleFromTwoByte((uint16_t*)sourceBuffer, &leanForward);
@@ -396,7 +387,6 @@
         _headData->_torsoTwist = torsoTwist;
     } // 6 bytes
     
->>>>>>> 62fca613
     { // Lookat Position
         glm::vec3 lookAt;
         memcpy(&lookAt, sourceBuffer, sizeof(lookAt));
