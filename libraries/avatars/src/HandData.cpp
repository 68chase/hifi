//
//  HandData.cpp
//  hifi
//
//  Created by Stephen Birarda on 5/20/13.
//  Copyright (c) 2013 High Fidelity, Inc. All rights reserved.
//

#include "HandData.h"

HandData::HandData(AvatarData* owningAvatar) :
    _basePosition(0.0f, 0.0f, 0.0f),
    _baseOrientation(0.0f, 0.0f, 0.0f, 1.0f),
    _owningAvatarData(owningAvatar)
{
    // Start with two palms
    addNewPalm();
    addNewPalm();
}

PalmData& HandData::addNewPalm()  {
    _palms.push_back(PalmData(this));
    return _palms.back();
}

PalmData::PalmData(HandData* owningHandData) :
_rawPosition(0, 0, 0),
_rawNormal(0, 1, 0),
_isActive(false),
_leapID(LEAPID_INVALID),
_numFramesWithoutData(0),
_owningHandData(owningHandData)
{
    for (int i = 0; i < NUM_FINGERS_PER_HAND; ++i) {
        _fingers.push_back(FingerData(this, owningHandData));
    }
}

FingerData::FingerData(PalmData* owningPalmData, HandData* owningHandData) :
_tipRawPosition(0, 0, 0),
_rootRawPosition(0, 0, 0),
_isActive(false),
_leapID(LEAPID_INVALID),
_numFramesWithoutData(0),
_owningPalmData(owningPalmData),
_owningHandData(owningHandData)
{
    const int standardTrailLength = 30;
    setTrailLength(standardTrailLength);
}

void HandData::encodeRemoteData(std::vector<glm::vec3>& fingerVectors) {
    fingerVectors.clear();
    
    for (size_t i = 0; i < getNumPalms(); ++i) {

        PalmData& palm = getPalms()[i];
        if (!palm.isActive()) {
            continue;
        }
        fingerVectors.push_back(palm.getRawPosition());
        fingerVectors.push_back(palm.getRawNormal());
        for (size_t f = 0; f < palm.getNumFingers(); ++f) {
            FingerData& finger = palm.getFingers()[f];
            
            if (finger.isActive()) {
                fingerVectors.push_back(finger.getTipRawPosition());
                fingerVectors.push_back(finger.getRootRawPosition());
            }
            else {
                fingerVectors.push_back(glm::vec3(0,0,0));
                fingerVectors.push_back(glm::vec3(0,0,0));
            }
        }
    }
}

void HandData::decodeRemoteData(const std::vector<glm::vec3>& fingerVectors) {
    size_t vectorIndex = 0;
    for (size_t i = 0; i < getNumPalms(); ++i) {
        PalmData& palm = getPalms()[i];
        // If a palm is active, there will be
        //  1 vector for its position
        //  1 vector for normal
        // 10 vectors for fingers (5 tip/root pairs)
        bool palmActive = fingerVectors.size() >= i * 12;
        palm.setActive(palmActive);
        if (palmActive) {
            palm.setRawPosition(fingerVectors[vectorIndex++]);
            palm.setRawNormal(fingerVectors[vectorIndex++]);
<<<<<<< HEAD
            for (size_t f = 0; f < NUM_FINGERS_PER_HAND; ++f) {            
                FingerData& finger = palm.getFingers()[i];
=======
            for (size_t f = 0; f < NUM_FINGERS_PER_HAND; ++f) {
                FingerData& finger = palm.getFingers()[f];
                finger.setActive(true);
>>>>>>> cba2c6e3
                finger.setRawTipPosition(fingerVectors[vectorIndex++]);
                finger.setRawRootPosition(fingerVectors[vectorIndex++]);
            }
        }
    }
}

void HandData::setFingerTrailLength(unsigned int length) {
    for (size_t i = 0; i < getNumPalms(); ++i) {
        PalmData& palm = getPalms()[i];
        for (size_t f = 0; f < palm.getNumFingers(); ++f) {
            FingerData& finger = palm.getFingers()[f];
            finger.setTrailLength(length);
        }
    }
}

void HandData::updateFingerTrails() {
    for (size_t i = 0; i < getNumPalms(); ++i) {
        PalmData& palm = getPalms()[i];
        for (size_t f = 0; f < palm.getNumFingers(); ++f) {
            FingerData& finger = palm.getFingers()[f];
            finger.updateTrail();
        }
    }
}

void FingerData::setTrailLength(unsigned int length) {
    _tipTrailPositions.resize(length);
    _tipTrailCurrentStartIndex = 0;
    _tipTrailCurrentValidLength = 0;
}

void FingerData::updateTrail() {
    if (_tipTrailPositions.size() == 0)
        return;
    
    if (_isActive) {
        // Add the next point in the trail.
        _tipTrailCurrentStartIndex--;
        if (_tipTrailCurrentStartIndex < 0)
            _tipTrailCurrentStartIndex = _tipTrailPositions.size() - 1;
        
        _tipTrailPositions[_tipTrailCurrentStartIndex] = getTipPosition();
        
        if (_tipTrailCurrentValidLength < _tipTrailPositions.size())
            _tipTrailCurrentValidLength++;
    }
    else {
        // It's not active, so just shorten the trail.
        if (_tipTrailCurrentValidLength > 0)
            _tipTrailCurrentValidLength--;
    }
}

int FingerData::getTrailNumPositions() {
    return _tipTrailCurrentValidLength;
}

const glm::vec3& FingerData::getTrailPosition(int index) {
    if (index >= _tipTrailCurrentValidLength) {
        static glm::vec3 zero(0,0,0);
        return zero;
    }
    int posIndex = (index + _tipTrailCurrentStartIndex) % _tipTrailCurrentValidLength;
    return _tipTrailPositions[posIndex];
}


<|MERGE_RESOLUTION|>--- conflicted
+++ resolved
@@ -88,14 +88,8 @@
         if (palmActive) {
             palm.setRawPosition(fingerVectors[vectorIndex++]);
             palm.setRawNormal(fingerVectors[vectorIndex++]);
-<<<<<<< HEAD
             for (size_t f = 0; f < NUM_FINGERS_PER_HAND; ++f) {            
                 FingerData& finger = palm.getFingers()[i];
-=======
-            for (size_t f = 0; f < NUM_FINGERS_PER_HAND; ++f) {
-                FingerData& finger = palm.getFingers()[f];
-                finger.setActive(true);
->>>>>>> cba2c6e3
                 finger.setRawTipPosition(fingerVectors[vectorIndex++]);
                 finger.setRawRootPosition(fingerVectors[vectorIndex++]);
             }
