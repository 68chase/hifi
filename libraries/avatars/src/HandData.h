//
//  HandData.h
//  hifi
//
//  Created by Eric Johnston on 6/26/13.
//  Copyright (c) 2013 High Fidelity, Inc. All rights reserved.
//

#ifndef __hifi__HandData__
#define __hifi__HandData__

#include <iostream>
#include <vector>

#include <glm/glm.hpp>
#include <glm/gtc/quaternion.hpp>

#include "SharedUtil.h"

class AvatarData;
class FingerData;
class PalmData;

const int NUM_HANDS = 2;
const int NUM_FINGERS_PER_HAND = 5;
const int NUM_FINGERS = NUM_HANDS * NUM_FINGERS_PER_HAND;

const int LEAPID_INVALID = -1;
const int SIXENSEID_INVALID = -1;

const float LEAP_UNIT_SCALE = 0.001f; ///< convert mm to meters

const int SIXENSE_CONTROLLER_ID_LEFT_HAND = 0;
const int SIXENSE_CONTROLLER_ID_RIGHT_HAND = 1;

class HandData {
public:
    HandData(AvatarData* owningAvatar);
    virtual ~HandData() {}
    
    // These methods return the positions in Leap-relative space.
    // To convert to world coordinates, use Hand::leapPositionToWorldPosition.

    // position conversion
    glm::vec3 leapPositionToWorldPosition(const glm::vec3& leapPosition) {
        return getBasePosition() + getBaseOrientation() * (leapPosition * LEAP_UNIT_SCALE);
    }
    glm::vec3 leapDirectionToWorldDirection(const glm::vec3& leapDirection) {
        return getBaseOrientation() * leapDirection;
    }
    glm::vec3 worldVectorToLeapVector(const glm::vec3& worldVector) const;

    std::vector<PalmData>& getPalms() { return _palms; }
    const std::vector<PalmData>& getPalms() const { return _palms; }
    const PalmData* getPalm(int sixSenseID) const;
    size_t getNumPalms() const { return _palms.size(); }
    PalmData& addNewPalm();

    /// Finds the indices of the left and right palms according to their locations, or -1 if either or
    /// both is not found.
    void getLeftRightPalmIndices(int& leftPalmIndex, int& rightPalmIndex) const;

    void setFingerTrailLength(unsigned int length);
    void updateFingerTrails();

    static int encodeData(HandData* hand, unsigned char* destinationBuffer);

    // Use these for sending and receiving hand data
    int encodeRemoteData(unsigned char* destinationBuffer);
    int decodeRemoteData(const QByteArray& dataByteArray);

    /// Checks for penetration between the described sphere and the hand.
    /// \param penetratorCenter the center of the penetration test sphere
    /// \param penetratorRadius the radius of the penetration test sphere
    /// \param penetration[out] the vector in which to store the penetration
    /// \param collidingPalm[out] a const PalmData* to the palm that was collided with
    /// \return whether or not the sphere penetrated
    bool findSpherePenetration(const glm::vec3& penetratorCenter, float penetratorRadius, glm::vec3& penetration, 
        const PalmData*& collidingPalm) const;

    friend class AvatarData;
protected:
    AvatarData* _owningAvatarData;
    std::vector<PalmData> _palms;
    
    glm::quat getBaseOrientation() const;
    glm::vec3 getBasePosition() const;
    
private:
    // privatize copy ctor and assignment operator so copies of this object cannot be made
    HandData(const HandData&);
    HandData& operator= (const HandData&);
};

class FingerData {
public:
    FingerData(PalmData* owningPalmData, HandData* owningHandData);

    glm::vec3        getTipPosition()     const { return _owningHandData->leapPositionToWorldPosition(_tipRawPosition); }
    glm::vec3        getRootPosition()    const { return _owningHandData->leapPositionToWorldPosition(_rootRawPosition); }
    const glm::vec3& getTipRawPosition()  const { return _tipRawPosition; }
    const glm::vec3& getRootRawPosition() const { return _rootRawPosition; }
    bool             isActive()           const { return _isActive; }
    int              getLeapID()          const { return _leapID; }

    void setActive(bool active)                   { _isActive = active; }
    void setLeapID(int id)                        { _leapID = id; }
    void setRawTipPosition(const glm::vec3& pos)  { _tipRawPosition = pos; }
    void setRawRootPosition(const glm::vec3& pos) { _rootRawPosition = pos; }

    void setTrailLength(unsigned int length);
    void updateTrail();

    int              getTrailNumPositions();
    const glm::vec3& getTrailPosition(int index);

    void incrementFramesWithoutData()          { _numFramesWithoutData++; }
    void resetFramesWithoutData()              { _numFramesWithoutData = 0; }
    int  getFramesWithoutData()          const { return _numFramesWithoutData; }
    
private:
    glm::vec3 _tipRawPosition;
    glm::vec3 _rootRawPosition;
    bool      _isActive;            // This has current valid data
    int       _leapID;              // the Leap's serial id for this tracked object
    int       _numFramesWithoutData; // after too many frames without data, this tracked object assumed lost.
    std::vector<glm::vec3> _tipTrailPositions;
    int                    _tipTrailCurrentStartIndex;
    int                    _tipTrailCurrentValidLength;
    PalmData* _owningPalmData;
    HandData* _owningHandData;
};

class PalmData {
public:
    PalmData(HandData* owningHandData);
    glm::vec3 getPosition() const { return _owningHandData->leapPositionToWorldPosition(_rawPosition); }
    glm::vec3 getNormal() const { return _owningHandData->leapDirectionToWorldDirection(_rawNormal); }
    glm::vec3 getVelocity() const { return _owningHandData->leapDirectionToWorldDirection(_rawVelocity); }

    const glm::vec3& getRawPosition() const { return _rawPosition; }
    const glm::vec3& getRawNormal()   const { return _rawNormal; }
    bool isActive() const { return _isActive; }
    int getLeapID() const { return _leapID; }
    int getSixenseID() const { return _sixenseID; }


    std::vector<FingerData>& getFingers() { return _fingers; }
    const std::vector<FingerData>& getFingers() const { return _fingers; }
    size_t getNumFingers() const { return _fingers.size(); }

    void setActive(bool active) { _isActive = active; }
    void setLeapID(int id) { _leapID = id; }
    void setSixenseID(int id) { _sixenseID = id; }

    void setRawRotation(const glm::quat rawRotation) { _rawRotation = rawRotation; };
    glm::quat getRawRotation() const { return _rawRotation; }
    void setRawPosition(const glm::vec3& pos)  { _rawPosition = pos; }
    void setRawNormal(const glm::vec3& normal) { _rawNormal = normal; }
    void setRawVelocity(const glm::vec3& velocity) { _rawVelocity = velocity; }
    const glm::vec3& getRawVelocity()  const { return _rawVelocity; }
    void addToPosition(const glm::vec3& delta);

    void addToPenetration(const glm::vec3& penetration) { _totalPenetration += penetration; }
    void resolvePenetrations() { addToPosition(-_totalPenetration); _totalPenetration = glm::vec3(0.f); }
    
    void setTipPosition(const glm::vec3& position) { _tipPosition = position; }
    const glm::vec3 getTipPosition() const { return _owningHandData->leapPositionToWorldPosition(_tipPosition); }
    const glm::vec3& getTipRawPosition() const { return _tipPosition; }

    void setTipVelocity(const glm::vec3& velocity) { _tipVelocity = velocity; }
    const glm::vec3 getTipVelocity() const { return _owningHandData->leapDirectionToWorldDirection(_tipVelocity); }
    const glm::vec3& getTipRawVelocity() const { return _tipVelocity; }
    
    void incrementFramesWithoutData() { _numFramesWithoutData++; }
    void resetFramesWithoutData() { _numFramesWithoutData = 0; }
    int  getFramesWithoutData() const { return _numFramesWithoutData; }
    
    // Controller buttons
    void setControllerButtons(unsigned int controllerButtons) { _controllerButtons = controllerButtons; }
    void setLastControllerButtons(unsigned int controllerButtons) { _lastControllerButtons = controllerButtons; }

    unsigned int getControllerButtons() const { return _controllerButtons; }
    unsigned int getLastControllerButtons() const { return _lastControllerButtons; }
    
    void setTrigger(float trigger) { _trigger = trigger; }
    float getTrigger() const { return _trigger; }
    void setJoystick(float joystickX, float joystickY) { _joystickX = joystickX; _joystickY = joystickY; }
    float getJoystickX() const { return _joystickX; }
    float getJoystickY() const { return _joystickY; }
    
    bool getIsCollidingWithVoxel() const { return _isCollidingWithVoxel; }
    void setIsCollidingWithVoxel(bool isCollidingWithVoxel) { _isCollidingWithVoxel = isCollidingWithVoxel; }

    bool getIsCollidingWithPalm() const { return _isCollidingWithPalm; }
    void setIsCollidingWithPalm(bool isCollidingWithPalm) { _isCollidingWithPalm = isCollidingWithPalm; }

    bool hasPaddle() const { return _collisionlessPaddleExpiry < usecTimestampNow(); }
    void updateCollisionlessPaddleExpiry() { _collisionlessPaddleExpiry = usecTimestampNow() + USECS_PER_SECOND; }

    /// Store position where the palm holds the ball.
    void getBallHoldPosition(glm::vec3& position) const;

private:
    std::vector<FingerData> _fingers;
    glm::quat _rawRotation;
    glm::vec3 _rawPosition;
    glm::vec3 _rawNormal;
    glm::vec3 _rawVelocity;
    glm::vec3 _rotationalVelocity;
    glm::quat _lastRotation;
    
    glm::vec3 _tipPosition;
    glm::vec3 _tipVelocity;
<<<<<<< HEAD
    glm::vec3 _totalPenetration;    // accumulator for per-frame penetrations
    int _controllerButtons;
    int _lastControllerButtons;
=======
    unsigned int _controllerButtons;
    unsigned int _lastControllerButtons;
>>>>>>> e7f113e6
    float _trigger;
    float _joystickX, _joystickY;
    
    bool      _isActive;             // This has current valid data
    int       _leapID;               // the Leap's serial id for this tracked object
    int       _sixenseID;            // Sixense controller ID for this palm
    int       _numFramesWithoutData; // after too many frames without data, this tracked object assumed lost.
    HandData* _owningHandData;
    
    bool      _isCollidingWithVoxel;  /// Whether the finger of this palm is inside a leaf voxel
    bool      _isCollidingWithPalm;
    quint64  _collisionlessPaddleExpiry; /// Timestamp after which paddle starts colliding
};

#endif /* defined(__hifi__HandData__) */<|MERGE_RESOLUTION|>--- conflicted
+++ resolved
@@ -212,14 +212,9 @@
     
     glm::vec3 _tipPosition;
     glm::vec3 _tipVelocity;
-<<<<<<< HEAD
     glm::vec3 _totalPenetration;    // accumulator for per-frame penetrations
-    int _controllerButtons;
-    int _lastControllerButtons;
-=======
     unsigned int _controllerButtons;
     unsigned int _lastControllerButtons;
->>>>>>> e7f113e6
     float _trigger;
     float _joystickX, _joystickY;
     
