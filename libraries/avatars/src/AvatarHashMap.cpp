//
//  AvatarHashMap.cpp
//  libraries/avatars/src
//
//  Created by Andrew Meadows on 1/28/2014.
//  Copyright 2014 High Fidelity, Inc.
//
//  Distributed under the Apache License, Version 2.0.
//  See the accompanying file LICENSE or http://www.apache.org/licenses/LICENSE-2.0.html
//

#include <QtCore/QDataStream>

#include <NodeList.h>
#include <udt/PacketHeaders.h>
#include <SharedUtil.h>

#include "AvatarLogging.h"
#include "AvatarHashMap.h"

AvatarHashMap::AvatarHashMap() {
    connect(DependencyManager::get<NodeList>().data(), &NodeList::uuidChanged, this, &AvatarHashMap::sessionUUIDChanged);
}

QVector<QUuid> AvatarHashMap::getAvatarIdentifiers() {
    QReadLocker locker(&_hashLock);
    return _avatarHash.keys().toVector();
}

AvatarData* AvatarHashMap::getAvatar(QUuid avatarID) {
    // Null/Default-constructed QUuids will return MyAvatar
    return getAvatarBySessionID(avatarID).get();
}

bool AvatarHashMap::isAvatarInRange(const glm::vec3& position, const float range) {
    auto hashCopy = getHashCopy();
    foreach(const AvatarSharedPointer& sharedAvatar, hashCopy) {
        glm::vec3 avatarPosition = sharedAvatar->getPosition();
        float distance = glm::distance(avatarPosition, position);
        if (distance < range) {
            return true;
        }
    }
    return false;
}

AvatarSharedPointer AvatarHashMap::newSharedAvatar() {
    return std::make_shared<AvatarData>();
}

AvatarSharedPointer AvatarHashMap::addAvatar(const QUuid& sessionUUID, const QWeakPointer<Node>& mixerWeakPointer) {
    qCDebug(avatars) << "Adding avatar with sessionUUID " << sessionUUID << "to AvatarHashMap.";

    auto avatar = newSharedAvatar();
    avatar->setSessionUUID(sessionUUID);
    avatar->setOwningAvatarMixer(mixerWeakPointer);

    _avatarHash.insert(sessionUUID, avatar);
    emit avatarAddedEvent(sessionUUID);

    return avatar;
}

AvatarSharedPointer AvatarHashMap::newOrExistingAvatar(const QUuid& sessionUUID, const QWeakPointer<Node>& mixerWeakPointer) {
    QWriteLocker locker(&_hashLock);

    auto avatar = _avatarHash.value(sessionUUID);

    if (!avatar) {
        avatar = addAvatar(sessionUUID, mixerWeakPointer);
    }

    return avatar;
}

AvatarSharedPointer AvatarHashMap::findAvatar(const QUuid& sessionUUID) {
    QReadLocker locker(&_hashLock);
    if (_avatarHash.contains(sessionUUID)) {
        return _avatarHash.value(sessionUUID);
    }
    return nullptr;
}

void AvatarHashMap::processAvatarDataPacket(QSharedPointer<ReceivedMessage> message, SharedNodePointer sendingNode) {
    // enumerate over all of the avatars in this packet
    // only add them if mixerWeakPointer points to something (meaning that mixer is still around)
    while (message->getBytesLeftToRead()) {
        QUuid sessionUUID = QUuid::fromRfc4122(message->readWithoutCopy(NUM_BYTES_RFC4122_UUID));

        int positionBeforeRead = message->getPosition();

        QByteArray byteArray = message->readWithoutCopy(message->getBytesLeftToRead());

        if (sessionUUID != _lastOwnerSessionUUID) {
            auto avatar = newOrExistingAvatar(sessionUUID, sendingNode);

            // have the matching (or new) avatar parse the data from the packet
            int bytesRead = avatar->parseDataFromBuffer(byteArray);
            message->seek(positionBeforeRead + bytesRead);
        } else {
            // create a dummy AvatarData class to throw this data on the ground
            AvatarData dummyData;
            int bytesRead = dummyData.parseDataFromBuffer(byteArray);
            message->seek(positionBeforeRead + bytesRead);
        }
    }
}

void AvatarHashMap::processAvatarIdentityPacket(QSharedPointer<ReceivedMessage> message, SharedNodePointer sendingNode) {
<<<<<<< HEAD
    AvatarData::Identity identity;
    AvatarData::parseAvatarIdentityPacket(message->getMessage(), identity);
=======
    // this is used by clients
    // setup a data stream to parse the packet
    QDataStream identityStream(message->getMessage());

    QUuid sessionUUID;

    while (!identityStream.atEnd()) {

        QUrl faceMeshURL, skeletonURL;
        QVector<AttachmentData> attachmentData;
        AvatarEntityMap avatarEntityData;
        QString displayName;
        identityStream >> sessionUUID >> faceMeshURL >> skeletonURL >> attachmentData >> displayName >> avatarEntityData;

        // mesh URL for a UUID, find avatar in our list
        auto avatar = newOrExistingAvatar(sessionUUID, sendingNode);

        if (avatar->getSkeletonModelURL().isEmpty() || (avatar->getSkeletonModelURL() != skeletonURL)) {
            avatar->setSkeletonModelURL(skeletonURL); // Will expand "" to default and so will not continuously fire
        }
>>>>>>> f69c0ce5

    // mesh URL for a UUID, find avatar in our list
    auto avatar = newOrExistingAvatar(identity.uuid, sendingNode);

<<<<<<< HEAD
    avatar->processAvatarIdentity(identity);
=======
        avatar->setAvatarEntityData(avatarEntityData);

        if (avatar->getDisplayName() != displayName) {
            avatar->setDisplayName(displayName);
        }
    }
>>>>>>> f69c0ce5
}

void AvatarHashMap::processKillAvatar(QSharedPointer<ReceivedMessage> message, SharedNodePointer sendingNode) {
    // read the node id
    QUuid sessionUUID = QUuid::fromRfc4122(message->readWithoutCopy(NUM_BYTES_RFC4122_UUID));
    removeAvatar(sessionUUID);
}

void AvatarHashMap::removeAvatar(const QUuid& sessionUUID) {
    QWriteLocker locker(&_hashLock);

    auto removedAvatar = _avatarHash.take(sessionUUID);

    if (removedAvatar) {
        handleRemovedAvatar(removedAvatar);
    }
}

void AvatarHashMap::handleRemovedAvatar(const AvatarSharedPointer& removedAvatar) {
    qDebug() << "Removed avatar with UUID" << uuidStringWithoutCurlyBraces(removedAvatar->getSessionUUID())
        << "from AvatarHashMap";
    emit avatarRemovedEvent(removedAvatar->getSessionUUID());
}

void AvatarHashMap::sessionUUIDChanged(const QUuid& sessionUUID, const QUuid& oldUUID) {
    _lastOwnerSessionUUID = oldUUID;
    emit avatarSessionChangedEvent(sessionUUID, oldUUID);
}<|MERGE_RESOLUTION|>--- conflicted
+++ resolved
@@ -107,45 +107,12 @@
 }
 
 void AvatarHashMap::processAvatarIdentityPacket(QSharedPointer<ReceivedMessage> message, SharedNodePointer sendingNode) {
-<<<<<<< HEAD
     AvatarData::Identity identity;
     AvatarData::parseAvatarIdentityPacket(message->getMessage(), identity);
-=======
-    // this is used by clients
-    // setup a data stream to parse the packet
-    QDataStream identityStream(message->getMessage());
-
-    QUuid sessionUUID;
-
-    while (!identityStream.atEnd()) {
-
-        QUrl faceMeshURL, skeletonURL;
-        QVector<AttachmentData> attachmentData;
-        AvatarEntityMap avatarEntityData;
-        QString displayName;
-        identityStream >> sessionUUID >> faceMeshURL >> skeletonURL >> attachmentData >> displayName >> avatarEntityData;
-
-        // mesh URL for a UUID, find avatar in our list
-        auto avatar = newOrExistingAvatar(sessionUUID, sendingNode);
-
-        if (avatar->getSkeletonModelURL().isEmpty() || (avatar->getSkeletonModelURL() != skeletonURL)) {
-            avatar->setSkeletonModelURL(skeletonURL); // Will expand "" to default and so will not continuously fire
-        }
->>>>>>> f69c0ce5
 
     // mesh URL for a UUID, find avatar in our list
     auto avatar = newOrExistingAvatar(identity.uuid, sendingNode);
-
-<<<<<<< HEAD
     avatar->processAvatarIdentity(identity);
-=======
-        avatar->setAvatarEntityData(avatarEntityData);
-
-        if (avatar->getDisplayName() != displayName) {
-            avatar->setDisplayName(displayName);
-        }
-    }
->>>>>>> f69c0ce5
 }
 
 void AvatarHashMap::processKillAvatar(QSharedPointer<ReceivedMessage> message, SharedNodePointer sendingNode) {
