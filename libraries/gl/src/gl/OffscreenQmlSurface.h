--- conflicted
+++ resolved
@@ -70,11 +70,9 @@
     QPointF mapToVirtualScreen(const QPointF& originalPoint, QObject* originalWidget);
     bool eventFilter(QObject* originalDestination, QEvent* event) override;
 
-<<<<<<< HEAD
     void setKeyboardRaised(QObject* object, bool raised, bool numeric = false);
     Q_INVOKABLE void synthesizeKeyPress(QString key);
 
-=======
     using TextureAndFence = std::pair<uint32_t, void*>;
     // Checks to see if a new texture is available.  If one is, the function returns true and 
     // textureAndFence will be populated with the texture ID and a fence which will be signalled 
@@ -84,7 +82,6 @@
     // Release a previously acquired texture, along with a fence which indicates when reads from the 
     // texture have completed.
     void releaseTexture(const TextureAndFence& textureAndFence);
->>>>>>> d18394f2
 
 signals:
     void focusObjectChanged(QObject* newFocus);
