//
//  ReceivedPacketProcessor.cpp
//  libraries/networking/src
//
//  Created by Brad Hefta-Gaub on 8/12/13.
//  Copyright 2013 High Fidelity, Inc.
//
//  Distributed under the Apache License, Version 2.0.
//  See the accompanying file LICENSE or http://www.apache.org/licenses/LICENSE-2.0.html
//

#include <NumericalConstants.h>

#include "NodeList.h"
#include "ReceivedPacketProcessor.h"
#include "SharedUtil.h"

ReceivedPacketProcessor::ReceivedPacketProcessor() {
    _lastWindowAt = usecTimestampNow();
}


void ReceivedPacketProcessor::terminating() {
    _hasPackets.wakeAll();
}

void ReceivedPacketProcessor::queueReceivedPacket(const SharedNodePointer& sendingNode, const QByteArray& packet) {
    // Make sure our Node and NodeList knows we've heard from this node.
    sendingNode->setLastHeardMicrostamp(usecTimestampNow());

    // TODO: fix the NodePacketPair once we've figured out receive API
    NodePacketPair networkPacket(sendingNode, NLPacket::create(PacketType::OctreeStats));

    lock();
    _packets.push_back(std::move(networkPacket));
    _nodePacketCounts[sendingNode->getUUID()]++;
    _lastWindowIncomingPackets++;
    unlock();

    // Make sure to wake our actual processing thread because we now have packets for it to process.
    _hasPackets.wakeAll();
}

bool ReceivedPacketProcessor::process() {
    quint64 now = usecTimestampNow();
    quint64 sinceLastWindow = now - _lastWindowAt;

    
    if (sinceLastWindow > USECS_PER_SECOND) {
        lock();
        float secondsSinceLastWindow = sinceLastWindow / USECS_PER_SECOND;
        float incomingPacketsPerSecondInWindow = (float)_lastWindowIncomingPackets / secondsSinceLastWindow;
        _incomingPPS.updateAverage(incomingPacketsPerSecondInWindow);

        float processedPacketsPerSecondInWindow = (float)_lastWindowIncomingPackets / secondsSinceLastWindow;
        _processedPPS.updateAverage(processedPacketsPerSecondInWindow);

        _lastWindowAt = now;
        _lastWindowIncomingPackets = 0;
        _lastWindowProcessedPackets = 0;
        unlock();
    }

    if (_packets.size() == 0) {
        _waitingOnPacketsMutex.lock();
        _hasPackets.wait(&_waitingOnPacketsMutex, getMaxWait());
        _waitingOnPacketsMutex.unlock();
    }

    preProcess();
    if (!_packets.size()) {
        return isStillRunning();
    }

    lock();
    std::list<NodePacketPair> currentPackets;
    currentPackets.swap(_packets);
    unlock();

<<<<<<< HEAD
    for(auto& packetPair : currentPackets) {
        // TODO: Replace QByteArray() once NLPacket is coming through on receive side
        processPacket(packetPair.first, QByteArray());
=======
    foreach(auto& packet, currentPackets) {
        processPacket(packet.getNode(), packet.getByteArray()); 
        _lastWindowProcessedPackets++;
>>>>>>> 625cc86f
        midProcess();
    }

    lock();
    for(auto& packetPair : currentPackets) {
        _nodePacketCounts[packetPair.first->getUUID()]--;
    }
    unlock();

    postProcess();
    return isStillRunning();  // keep running till they terminate us
}

void ReceivedPacketProcessor::nodeKilled(SharedNodePointer node) {
    lock();
    _nodePacketCounts.remove(node->getUUID());
    unlock();
}<|MERGE_RESOLUTION|>--- conflicted
+++ resolved
@@ -45,7 +45,7 @@
     quint64 now = usecTimestampNow();
     quint64 sinceLastWindow = now - _lastWindowAt;
 
-    
+
     if (sinceLastWindow > USECS_PER_SECOND) {
         lock();
         float secondsSinceLastWindow = sinceLastWindow / USECS_PER_SECOND;
@@ -77,15 +77,10 @@
     currentPackets.swap(_packets);
     unlock();
 
-<<<<<<< HEAD
     for(auto& packetPair : currentPackets) {
         // TODO: Replace QByteArray() once NLPacket is coming through on receive side
         processPacket(packetPair.first, QByteArray());
-=======
-    foreach(auto& packet, currentPackets) {
-        processPacket(packet.getNode(), packet.getByteArray()); 
         _lastWindowProcessedPackets++;
->>>>>>> 625cc86f
         midProcess();
     }
 
