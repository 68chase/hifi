//
//  Connection.h
//
//
//  Created by Clement on 7/27/15.
//  Copyright 2015 High Fidelity, Inc.
//
//  Distributed under the Apache License, Version 2.0.
//  See the accompanying file LICENSE or http://www.apache.org/licenses/LICENSE-2.0.html
//

#ifndef hifi_Connection_h
#define hifi_Connection_h

#include <chrono>
#include <memory>

#include "LossList.h"
#include "SendQueue.h"

class HifiSockAddr;

namespace udt {
    
class ControlPacket;
class Packet;
class Socket;

class Connection {

public:
    Connection(Socket* parentSocket, HifiSockAddr destination);
    
    void send(std::unique_ptr<Packet> packet);
    
    void sendACK(bool wasCausedBySyncTimeout = true);
    void sendLightACK() const;
    
    SeqNum nextACK() const;
    
    void processReceivedSeqNum(SeqNum seq);
    void processControl(std::unique_ptr<ControlPacket> controlPacket);
    
private:
    SeqNum _largestReceivedSeqNum; // The largest sequence number received from the peer
    SeqNum _lastSentACK; // The last sent ACK
    SeqNum _lastReceivedAcknowledgedACK; // The last sent ACK that has been acknowledged via an ACK2 from the peer
    SeqNum _currentACKSubSequenceNumber; // The current ACK sub-sequence number (used for Acknowledgment of ACKs)
    
    int32_t _rtt; // RTT, in milliseconds
    int32_t _rttVariance; // RTT variance
    
    std::chrono::high_resolution_clock::time_point _lastACKTime;
    
<<<<<<< HEAD
    LossList _lossList;
    SeqNum _largestRecievedSeqNum;
=======
>>>>>>> 75765d02
    std::unique_ptr<SendQueue> _sendQueue;
};
    
}

#endif // hifi_Connection_h<|MERGE_RESOLUTION|>--- conflicted
+++ resolved
@@ -42,6 +42,7 @@
     void processControl(std::unique_ptr<ControlPacket> controlPacket);
     
 private:
+    LossList _lossList;
     SeqNum _largestReceivedSeqNum; // The largest sequence number received from the peer
     SeqNum _lastSentACK; // The last sent ACK
     SeqNum _lastReceivedAcknowledgedACK; // The last sent ACK that has been acknowledged via an ACK2 from the peer
@@ -52,11 +53,6 @@
     
     std::chrono::high_resolution_clock::time_point _lastACKTime;
     
-<<<<<<< HEAD
-    LossList _lossList;
-    SeqNum _largestRecievedSeqNum;
-=======
->>>>>>> 75765d02
     std::unique_ptr<SendQueue> _sendQueue;
 };
     
