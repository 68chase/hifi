//
//  PacketHeaders.cpp
//  libraries/networking/src
//
//  Created by Stephen Birarda on 6/28/13.
//  Copyright 2013 High Fidelity, Inc.
//
//  Distributed under the Apache License, Version 2.0.
//  See the accompanying file LICENSE or http://www.apache.org/licenses/LICENSE-2.0.html
//

#include "PacketHeaders.h"

#include <math.h>
#include <mutex>

#include <QtCore/QDataStream>
#include <QtCore/QDebug>
#include <QtCore/QMetaEnum>


Q_DECLARE_METATYPE(PacketType);
int packetTypeMetaTypeId = qRegisterMetaType<PacketType>();

const QSet<PacketType> NON_VERIFIED_PACKETS = QSet<PacketType>()
    << PacketType::NodeJsonStats << PacketType::EntityQuery
    << PacketType::OctreeDataNack << PacketType::EntityEditNack
    << PacketType::DomainListRequest << PacketType::StopNode
    << PacketType::DomainDisconnectRequest << PacketType::NodeKickRequest
    << PacketType::NodeMuteRequest;

const QSet<PacketType> NON_SOURCED_PACKETS = QSet<PacketType>()
    << PacketType::StunResponse << PacketType::CreateAssignment << PacketType::RequestAssignment
    << PacketType::DomainServerRequireDTLS << PacketType::DomainConnectRequest
    << PacketType::DomainList << PacketType::DomainConnectionDenied
    << PacketType::DomainServerPathQuery << PacketType::DomainServerPathResponse
    << PacketType::DomainServerAddedNode << PacketType::DomainServerConnectionToken
    << PacketType::DomainSettingsRequest << PacketType::DomainSettings
    << PacketType::ICEServerPeerInformation << PacketType::ICEServerQuery << PacketType::ICEServerHeartbeat
    << PacketType::ICEServerHeartbeatACK << PacketType::ICEPing << PacketType::ICEPingReply
    << PacketType::ICEServerHeartbeatDenied << PacketType::AssignmentClientStatus << PacketType::StopNode
    << PacketType::DomainServerRemovedNode;

PacketVersion versionForPacketType(PacketType packetType) {
    switch (packetType) {
        case PacketType::DomainList:
            return static_cast<PacketVersion>(DomainListVersion::PermissionsGrid);
        case PacketType::EntityAdd:
        case PacketType::EntityEdit:
        case PacketType::EntityData:
<<<<<<< HEAD
            return VERSION_ENTITIES_LEOPOLY;
=======
            return VERSION_ENTITIES_LAST_EDITED_BY;
>>>>>>> fe9e9734
        case PacketType::AvatarIdentity:
        case PacketType::AvatarData:
        case PacketType::BulkAvatarData:
        case PacketType::KillAvatar:
            return static_cast<PacketVersion>(AvatarMixerPacketVersion::HandControllerJoints);
        case PacketType::ICEServerHeartbeat:
            return 18; // ICE Server Heartbeat signing
        case PacketType::AssetGetInfo:
        case PacketType::AssetGet:
        case PacketType::AssetUpload:
            return static_cast<PacketVersion>(AssetServerPacketVersion::VegasCongestionControl);
        case PacketType::NodeIgnoreRequest:
            return 18; // Introduction of node ignore request (which replaced an unused packet tpye)

        case PacketType::DomainConnectionDenied:
            return static_cast<PacketVersion>(DomainConnectionDeniedVersion::IncludesExtraInfo);

        case PacketType::DomainConnectRequest:
            return static_cast<PacketVersion>(DomainConnectRequestVersion::HasProtocolVersions);

        case PacketType::DomainServerAddedNode:
            return static_cast<PacketVersion>(DomainServerAddedNodeVersion::PermissionsGrid);

        case PacketType::MixedAudio:
        case PacketType::SilentAudioFrame:
        case PacketType::InjectAudio:
        case PacketType::MicrophoneAudioNoEcho:
        case PacketType::MicrophoneAudioWithEcho:
        case PacketType::AudioStreamStats:
            return static_cast<PacketVersion>(AudioVersion::TerminatingStreamStats);

        default:
            return 17;
    }
}

uint qHash(const PacketType& key, uint seed) {
    // seems odd that Qt couldn't figure out this cast itself, but this fixes a compile error after switch
    // to strongly typed enum for PacketType
    return qHash((quint8) key, seed);
}

QDebug operator<<(QDebug debug, const PacketType& type) {
    QMetaObject metaObject = PacketTypeEnum::staticMetaObject;
    QMetaEnum metaEnum = metaObject.enumerator(metaObject.enumeratorOffset());
    QString typeName = metaEnum.valueToKey((int) type);

    debug.nospace().noquote() << (uint8_t) type << " (" << typeName << ")";
    return debug.space();
}

#if (PR_BUILD || DEV_BUILD)
static bool sendWrongProtocolVersion = false;
void sendWrongProtocolVersionsSignature(bool sendWrongVersion) {
    sendWrongProtocolVersion = sendWrongVersion;
}
#endif

static QByteArray protocolVersionSignature;
static QString protocolVersionSignatureBase64;
static void ensureProtocolVersionsSignature() {
    static std::once_flag once;
    std::call_once(once, [&] {
        QByteArray buffer;
        QDataStream stream(&buffer, QIODevice::WriteOnly);
        uint8_t numberOfProtocols = static_cast<uint8_t>(PacketType::LAST_PACKET_TYPE) + 1;
        stream << numberOfProtocols;
        for (uint8_t packetType = 0; packetType < numberOfProtocols; packetType++) {
            uint8_t packetTypeVersion = static_cast<uint8_t>(versionForPacketType(static_cast<PacketType>(packetType)));
            stream << packetTypeVersion;
        }
        QCryptographicHash hash(QCryptographicHash::Md5);
        hash.addData(buffer);
        protocolVersionSignature = hash.result();
        protocolVersionSignatureBase64 = protocolVersionSignature.toBase64();
    });
}
QByteArray protocolVersionsSignature() {
    ensureProtocolVersionsSignature();
    #if (PR_BUILD || DEV_BUILD)
    if (sendWrongProtocolVersion) {
        return QByteArray("INCORRECTVERSION"); // only for debugging version checking
    }
    #endif

    return protocolVersionSignature;
}
QString protocolVersionsSignatureBase64() {
    ensureProtocolVersionsSignature();
    return protocolVersionSignatureBase64;
}<|MERGE_RESOLUTION|>--- conflicted
+++ resolved
@@ -48,11 +48,7 @@
         case PacketType::EntityAdd:
         case PacketType::EntityEdit:
         case PacketType::EntityData:
-<<<<<<< HEAD
             return VERSION_ENTITIES_LEOPOLY;
-=======
-            return VERSION_ENTITIES_LAST_EDITED_BY;
->>>>>>> fe9e9734
         case PacketType::AvatarIdentity:
         case PacketType::AvatarData:
         case PacketType::BulkAvatarData:
