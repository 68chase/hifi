--- conflicted
+++ resolved
@@ -49,12 +49,8 @@
         case PacketType::EntityAdd:
         case PacketType::EntityEdit:
         case PacketType::EntityData:
-<<<<<<< HEAD
             return VERSION_ENTITIES_MORE_SHAPES;
-=======
-            return VERSION_ENTITIES_NO_FLY_ZONES;
         case PacketType::AvatarIdentity:
->>>>>>> f2acc828
         case PacketType::AvatarData:
         case PacketType::BulkAvatarData:
         case PacketType::KillAvatar:
