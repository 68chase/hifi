//
//  Connection.cpp
//  libraries/networking/src/udt
//
//  Created by Clement on 7/27/15.
//  Copyright 2015 High Fidelity, Inc.
//
//  Distributed under the Apache License, Version 2.0.
//  See the accompanying file LICENSE or http://www.apache.org/licenses/LICENSE-2.0.html
//

#include "Connection.h"

#include "../HifiSockAddr.h"
#include "ControlPacket.h"
#include "Packet.h"
#include "Socket.h"

using namespace udt;
using namespace std;
using namespace std::chrono;

Connection::Connection(Socket* parentSocket, HifiSockAddr destination) :
    _parentSocket(parentSocket),
    _destination(destination)
{
}

void Connection::sendReliablePacket(unique_ptr<Packet> packet) {
    Q_ASSERT_X(packet->isReliable(), "Connection::send", "Trying to send an unreliable packet reliably.");
    
    if (!_sendQueue) {
        // Lasily create send queue
        _sendQueue = SendQueue::create(_parentSocket, _destination);
    }
    
    _sendQueue->queuePacket(move(packet));
}

void Connection::sendACK(bool wasCausedBySyncTimeout) {
    static const int ACK_PACKET_PAYLOAD_BYTES = sizeof(_lastSentACK) + sizeof(_currentACKSubSequenceNumber)
        + sizeof(_rtt) + sizeof(int32_t) + sizeof(int32_t);
    
    // setup the ACK packet, make it static so we can re-use it
    static auto ackPacket = ControlPacket::create(ControlPacket::ACK, ACK_PACKET_PAYLOAD_BYTES);
    ackPacket->reset(); // We need to reset it every time.
    
    auto currentTime = high_resolution_clock::now();
    static high_resolution_clock::time_point lastACKSendTime;
    
    SequenceNumber nextACKNumber = nextACK();
    
    if (nextACKNumber <= _lastReceivedAcknowledgedACK) {
        // we already got an ACK2 for this ACK we would be sending, don't bother
        return;
    }
    
    if (nextACKNumber >= _lastSentACK) {
        // we have received new packets since the last sent ACK
        
        // update the last sent ACK
        _lastSentACK = nextACKNumber;
        
        // remove the ACKed packets from the receive queue
        
    } else if (nextACKNumber == _lastSentACK) {
        // We already sent this ACK, but check if we should re-send it.
        // We will re-send if it has been more than RTT + (4 * RTT variance) since the last ACK
        milliseconds sinceLastACK = duration_cast<milliseconds>(currentTime - lastACKSendTime);
        
        if (sinceLastACK.count() < (_rtt + (4 * _rttVariance))) {
            return;
        }
    }
    
    // pack in the ACK sub-sequence number
    ackPacket->writePrimitive(_currentACKSubSequenceNumber++);
    
    // pack in the ACK number
    ackPacket->writePrimitive(nextACKNumber);
    
    // pack in the RTT and variance
    ackPacket->writePrimitive(_rtt);
    
    // pack the available buffer size - must be a minimum of 2
    
    if (wasCausedBySyncTimeout) {
        // pack in the receive speed and estimatedBandwidth
        ackPacket->writePrimitive(_receiveWindow.getPacketReceiveSpeed());
        ackPacket->writePrimitive(_receiveWindow.getEstimatedBandwidth());
        
        // record this as the last ACK send time
        lastACKSendTime = high_resolution_clock::now();
    }
    
    // have the send queue send off our packet
    _sendQueue->sendPacket(*ackPacket);
    
    // write this ACK to the map of sent ACKs
    _sentACKs[_currentACKSubSequenceNumber] = { nextACKNumber, high_resolution_clock::now() };
}

void Connection::sendLightACK() const {
    // create the light ACK packet, make it static so we can re-use it
    static const int LIGHT_ACK_PACKET_PAYLOAD_BYTES = sizeof(SequenceNumber);
    static auto lightACKPacket = ControlPacket::create(ControlPacket::ACK, LIGHT_ACK_PACKET_PAYLOAD_BYTES);
    
    SequenceNumber nextACKNumber = nextACK();
    
    if (nextACKNumber == _lastReceivedAcknowledgedACK) {
        // we already got an ACK2 for this ACK we would be sending, don't bother
        return;
    }
    
    // reset the lightACKPacket before we go to write the ACK to it
    lightACKPacket->reset();
    
    // pack in the ACK
    lightACKPacket->writePrimitive(nextACKNumber);
    
    // have the send queue send off our packet immediately
    _sendQueue->sendPacket(*lightACKPacket);
}

SequenceNumber Connection::nextACK() const {
    if (_lossList.getLength() > 0) {
        return _lossList.getFirstSequenceNumber();
    } else {
        return _lastReceivedSequenceNumber;
    }
}

void Connection::processReceivedSequenceNumber(SequenceNumber seq) {
    
    // check if this is a packet pair we should estimate bandwidth from, or just a regular packet
    if (((uint32_t) seq & 0xF) == 0) {
        _receiveWindow.onProbePair1Arrival();
    } else if (((uint32_t) seq & 0xF) == 1) {
        _receiveWindow.onProbePair2Arrival();
    } else {
        _receiveWindow.onPacketArrival();
    }
    
    // If this is not the next sequence number, report loss
    if (seq > _lastReceivedSequenceNumber + 1) {
        if (_lastReceivedSequenceNumber + 1 == seq - 1) {
            _lossList.append(_lastReceivedSequenceNumber + 1);
        } else {
            _lossList.append(_lastReceivedSequenceNumber + 1, seq - 1);
        }
        
        // create the loss report packet, make it static so we can re-use it
        static const int NAK_PACKET_PAYLOAD_BYTES = 2 * sizeof(SequenceNumber);
        static auto lossReport = ControlPacket::create(ControlPacket::NAK, NAK_PACKET_PAYLOAD_BYTES);
        lossReport->reset(); // We need to reset it every time.
        
        // pack in the loss report
        lossReport->writePrimitive(_lastReceivedSequenceNumber + 1);
        if (_lastReceivedSequenceNumber + 1 != seq - 1) {
            lossReport->writePrimitive(seq - 1);
        }
        
        // have the send queue send off our packet immediately
        _sendQueue->sendPacket(*lossReport);
    }
    
    if (seq > _lastReceivedSequenceNumber) {
        // Update largest recieved sequence number
        _lastReceivedSequenceNumber = seq;
    } else {
        // Otherwise, it's a resend, remove it from the loss list
        _lossList.remove(seq);
    }
}

void Connection::processControl(unique_ptr<ControlPacket> controlPacket) {
    switch (controlPacket->getType()) {
        case ControlPacket::ACK:
            if (controlPacket->getPayloadSize() == sizeof(SequenceNumber)) {
                processLightACK(move(controlPacket));
            } else {
                processACK(move(controlPacket));
            }
            break;
        case ControlPacket::ACK2:
            processACK2(move(controlPacket));
            break;
        case ControlPacket::NAK:
            processNAK(move(controlPacket));
            break;
<<<<<<< HEAD
        case ControlPacket::PacketPair:
            break;
=======
>>>>>>> b0147144
    }
}

void Connection::processACK(std::unique_ptr<ControlPacket> controlPacket) {
    // read the ACK sub-sequence number
    SequenceNumber currentACKSubSequenceNumber;
    controlPacket->readPrimitive(&currentACKSubSequenceNumber);
    
    // Check if we need send an ACK2 for this ACK
    // This will be the case if it has been longer than the sync interval OR
    // it looks like they haven't received our ACK2 for this ACK
    auto currentTime = high_resolution_clock::now();
    static high_resolution_clock::time_point lastACK2SendTime;
    
    milliseconds sinceLastACK2 = duration_cast<milliseconds>(currentTime - lastACK2SendTime);
    
    if (sinceLastACK2.count() > _synInterval || currentACKSubSequenceNumber == _lastSentACK2) {
        // setup a static ACK2 packet we will re-use
        static const int ACK2_PAYLOAD_BYTES = sizeof(SequenceNumber);
        static auto ack2Packet = ControlPacket::create(ControlPacket::ACK2, ACK2_PAYLOAD_BYTES);
        
        // reset the ACK2 Packet before writing the sub-sequence number to it
        ack2Packet->reset();
        
        // write the sub sequence number for this ACK2
        ack2Packet->writePrimitive(currentACKSubSequenceNumber);
        
        // update the last sent ACK2 and the last ACK2 send time
        _lastSentACK2 = currentACKSubSequenceNumber;
        lastACK2SendTime = high_resolution_clock::now();
    }
    
    // read the ACKed sequence number
    SequenceNumber ack;
    controlPacket->readPrimitive(&ack);
    
    // validate that this isn't a BS ACK
    if (ack > _sendQueue->getCurrentSequenceNumber()) {
        // in UDT they specifically break the connection here - do we want to do anything?
        return;
    }
    
    // read the RTT
    int32_t rtt;
    controlPacket->readPrimitive(&rtt);
    
    // read the desired flow window size
    int flowWindowSize;
    controlPacket->readPrimitive(&flowWindowSize);
    
    if (ack <= _lastReceivedACK) {
        // this is a valid ACKed sequence number - update the flow window size and the last received ACK
        _flowWindowSize = flowWindowSize;
        _lastReceivedACK = ack;
    }
    
    // make sure this isn't a repeated ACK
    if (ack <= SequenceNumber(_atomicLastReceivedACK)) {
        return;
    }
    
    // ACK the send queue so it knows what was received
    _sendQueue->ack(ack);
    
    // update the atomic for last received ACK, the send queue uses this to re-transmit
    _atomicLastReceivedACK.store((uint32_t) _lastReceivedACK);
    
    // remove everything up to this ACK from the sender loss list
    
    // update the RTT
    updateRTT(rtt);
    
    // set the RTT for congestion control
    
    if (controlPacket->getPayloadSize() > (qint64) (sizeof(SequenceNumber) + sizeof(SequenceNumber) + sizeof(rtt))) {
        int32_t deliveryRate, bandwidth;
        controlPacket->readPrimitive(&deliveryRate);
        controlPacket->readPrimitive(&bandwidth);
        
        // set the delivery rate and bandwidth for congestion control
    }
    
    // fire the onACK callback for congestion control
    
    // update the total count of received ACKs
    ++_totalReceivedACKs;
}

void Connection::processLightACK(std::unique_ptr<ControlPacket> controlPacket) {
    // read the ACKed sequence number
    SequenceNumber ack;
    controlPacket->readPrimitive(&ack);
    
    // must be larger than the last received ACK to be processed
    if (ack > _lastReceivedACK) {
        // decrease the flow window size by the offset between the last received ACK and this ACK
        _flowWindowSize -= seqoff(_lastReceivedACK, ack);
    
        // update the last received ACK to the this one
        _lastReceivedACK = ack;
    }
}

void Connection::processACK2(std::unique_ptr<ControlPacket> controlPacket) {
    // pull the sub sequence number from the packet
    SequenceNumber subSequenceNumber;
    controlPacket->readPrimitive(&subSequenceNumber);

    // check if we had that subsequence number in our map
    auto it = _sentACKs.find(subSequenceNumber);
    if (it != _sentACKs.end()) {
        // update the RTT using the ACK window
        SequenceNumberTimePair& pair = it->second;
        
        // calculate the RTT (time now - time ACK sent)
        auto now = high_resolution_clock::now();
        int rtt = duration_cast<milliseconds>(now - pair.second).count();
        
        updateRTT(rtt);
        
        // set the RTT for congestion control
        
        // update the last ACKed ACK
        if (pair.first > _lastReceivedAcknowledgedACK) {
            _lastReceivedAcknowledgedACK = pair.first;
        }
    }
}

void Connection::processNAK(std::unique_ptr<ControlPacket> controlPacket) {
    // read the loss report
    SequenceNumber start, end;
    controlPacket->readPrimitive(&start);
    if (controlPacket->bytesLeftToRead() >= (qint64)sizeof(SequenceNumber)) {
        controlPacket->readPrimitive(&end);
    }
}

void Connection::updateRTT(int rtt) {
    // This updates the RTT using exponential weighted moving average
    // This is the Jacobson's forumla for RTT estimation
    // http://www.mathcs.emory.edu/~cheung/Courses/455/Syllabus/7-transport/Jacobson-88.pdf
    
    // Estimated RTT = (1 - x)(estimatedRTT) + (x)(sampleRTT)
    // (where x = 0.125 via Jacobson)
    
    // Deviation  = (1 - x)(deviation) + x |sampleRTT - estimatedRTT|
    // (where x = 0.25 via Jacobson)
    
    _rttVariance = (_rttVariance * 3 + abs(rtt - _rtt)) >> 2;
    _rtt = (_rtt * 7 + rtt) >> 3;
}<|MERGE_RESOLUTION|>--- conflicted
+++ resolved
@@ -188,11 +188,6 @@
         case ControlPacket::NAK:
             processNAK(move(controlPacket));
             break;
-<<<<<<< HEAD
-        case ControlPacket::PacketPair:
-            break;
-=======
->>>>>>> b0147144
     }
 }
 
