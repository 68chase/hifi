--- conflicted
+++ resolved
@@ -91,12 +91,9 @@
         MessagesData,
         MessagesSubscribe,
         MessagesUnsubscribe,
-<<<<<<< HEAD
+        ICEServerHeartbeatDenied,
         AssetMappingOperation,
         AssetMappingOperationReply
-=======
-        ICEServerHeartbeatDenied
->>>>>>> 9db528d7
     };
 };
 
