--- conflicted
+++ resolved
@@ -62,15 +62,8 @@
     writeHeader();
 }
 
-<<<<<<< HEAD
-Packet::Packet(std::unique_ptr<char> data, qint64 size, const HifiSockAddr& senderSockAddr) :
+Packet::Packet(std::unique_ptr<char[]> data, qint64 size, const HifiSockAddr& senderSockAddr) :
     BasePacket(std::move(data), size, senderSockAddr)
-=======
-Packet::Packet(std::unique_ptr<char[]> data, qint64 size, const HifiSockAddr& senderSockAddr) :
-    _packetSize(size),
-    _packet(std::move(data)),
-    _senderSockAddr(senderSockAddr)
->>>>>>> bbee0013
 {
     readHeader();
 
@@ -88,20 +81,9 @@
 Packet& Packet::operator=(const Packet& other) {
     BasePacket::operator=(other);
     
-<<<<<<< HEAD
     _isReliable = other._isReliable;
     _isPartOfMessage = other._isPartOfMessage;
     _sequenceNumber = other._sequenceNumber;
-=======
-    _packetSize = other._packetSize;
-    _packet = std::unique_ptr<char[]>(new char[_packetSize]);
-    memcpy(_packet.get(), other._packet.get(), _packetSize);
-
-    _payloadStart = _packet.get() + (other._payloadStart - other._packet.get());
-    _payloadCapacity = other._payloadCapacity;
-
-    _payloadSize = other._payloadSize;
->>>>>>> bbee0013
 
     return *this;
 }
