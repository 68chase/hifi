--- conflicted
+++ resolved
@@ -96,7 +96,6 @@
 void ConnectionStats::recordReceivedPackets(int payload, int total) {
     ++_currentSample.recievedPackets;
     ++_total.recievedPackets;
-<<<<<<< HEAD
     
     _currentSample.recievedUtilBytes += payload;
     _total.recievedUtilBytes += payload;
@@ -135,7 +134,6 @@
 void ConnectionStats::recordDrop() {
     ++_currentSample.drops;
     ++_total.drops;
-=======
 }
 
 static const double EWMA_CURRENT_SAMPLE_WEIGHT = 0.125;
@@ -164,5 +162,4 @@
 void ConnectionStats::recordPacketSendPeriod(int sample) {
     _currentSample.packetSendPeriod = sample;
     _total.packetSendPeriod = (_total.packetSendPeriod * EWMA_PREVIOUS_SAMPLES_WEIGHT) + (sample * EWMA_CURRENT_SAMPLE_WEIGHT);
->>>>>>> ce212041
 }