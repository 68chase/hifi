//
//  ResourceCache.cpp
//  libraries/shared/src
//
//  Created by Andrzej Kapolka on 2/27/14.
//  Copyright 2014 High Fidelity, Inc.
//
//  Distributed under the Apache License, Version 2.0.
//  See the accompanying file LICENSE or http://www.apache.org/licenses/LICENSE-2.0.html
//

#include <cfloat>
#include <cmath>

#include <QThread>
#include <QTimer>

#include <SharedUtil.h>
#include <assert.h>

#include "NetworkAccessManager.h"
#include "NetworkLogging.h"
#include "NodeList.h"

#include "ResourceCache.h"

#define clamp(x, min, max) (((x) < (min)) ? (min) :\
                           (((x) > (max)) ? (max) :\
                                            (x)))

ResourceCache::ResourceCache(QObject* parent) : QObject(parent) {
    auto& domainHandler = DependencyManager::get<NodeList>()->getDomainHandler();
    connect(&domainHandler, &DomainHandler::disconnectedFromDomain,
            this, &ResourceCache::clearATPAssets, Qt::DirectConnection);
}

ResourceCache::~ResourceCache() {
    clearUnusedResource();
}

void ResourceCache::clearATPAssets() {
    {
        QWriteLocker locker(&_resourcesLock);
        for (auto& url : _resources.keys()) {
            // If this is an ATP resource
            if (url.scheme() == URL_SCHEME_ATP) {

                // Remove it from the resource hash
                auto resource = _resources.take(url);
                if (auto strongRef = resource.lock()) {
                    // Make sure the resource won't reinsert itself
                    strongRef->setCache(nullptr);
                }
            }
        }
    }
    {
        QWriteLocker locker(&_unusedResourcesLock);
        for (auto& resource : _unusedResources.values()) {
            if (resource->getURL().scheme() == URL_SCHEME_ATP) {
                _unusedResources.remove(resource->getLRUKey());
            }
        }
    }
    {
        QWriteLocker locker(&_resourcesToBeGottenLock);
        for (auto& url : _resourcesToBeGotten) {
            if (url.scheme() == URL_SCHEME_ATP) {
                _resourcesToBeGotten.removeAll(url);
            }
        }
    }


}

void ResourceCache::refreshAll() {
    // Clear all unused resources so we don't have to reload them
    clearUnusedResource();
    resetResourceCounters();

    _resourcesLock.lockForRead();
    auto resourcesCopy = _resources;
    _resourcesLock.unlock();

    // Refresh all remaining resources in use
<<<<<<< HEAD
    foreach (QSharedPointer<Resource> resource, resourcesCopy) {
=======
    foreach (QSharedPointer<Resource> resource, _resources) {
>>>>>>> f803ecd2
        if (resource) {
            resource->refresh();
        }
    }
}

void ResourceCache::refresh(const QUrl& url) {
    QSharedPointer<Resource> resource;
    {
        QReadLocker locker(&_resourcesLock);
        resource = _resources.value(url).lock();
    }

    if (resource) {
        resource->refresh();
    } else {
        QWriteLocker locker(&_resourcesLock);
        _resources.remove(url);
        resetResourceCounters();
    }
}

QVariantList ResourceCache::getResourceList() {
    QVariantList list;
    if (QThread::currentThread() != thread()) {
        // NOTE: invokeMethod does not allow a const QObject*
        QMetaObject::invokeMethod(this, "getResourceList", Qt::BlockingQueuedConnection,
            Q_RETURN_ARG(QVariantList, list));
    } else {
        auto resources = _resources.uniqueKeys();
        list.reserve(resources.size());
        for (auto& resource : resources) {
            list << resource;
        }
    }

    return list;
}

void ResourceCache::setRequestLimit(int limit) {
    _requestLimit = limit;

    // Now go fill any new request spots
    while (attemptHighestPriorityRequest()) {
        // just keep looping until we reach the new limit or no more pending requests
    }
}

void ResourceCache::getResourceAsynchronously(const QUrl& url) {
    qCDebug(networking) << "ResourceCache::getResourceAsynchronously" << url.toString();
    _resourcesToBeGottenLock.lockForWrite();
    _resourcesToBeGotten.enqueue(QUrl(url));
    _resourcesToBeGottenLock.unlock();
}

void ResourceCache::checkAsynchronousGets() {
    assert(QThread::currentThread() == thread());
    if (!_resourcesToBeGotten.isEmpty()) {
        _resourcesToBeGottenLock.lockForWrite();
        QUrl url = _resourcesToBeGotten.dequeue();
        _resourcesToBeGottenLock.unlock();
        getResource(url);
    }
}

QSharedPointer<Resource> ResourceCache::getResource(const QUrl& url, const QUrl& fallback,
                                                    bool delayLoad, void* extra) {
    QSharedPointer<Resource> resource;
    {
        QReadLocker locker(&_resourcesLock);
        resource = _resources.value(url).lock();
    }
    if (resource) {
        removeUnusedResource(resource);
        return resource;
    }

    if (QThread::currentThread() != thread()) {
        assert(delayLoad);
        getResourceAsynchronously(url);
        return QSharedPointer<Resource>();
    }

    if (!url.isValid() && !url.isEmpty() && fallback.isValid()) {
        return getResource(fallback, QUrl(), delayLoad);
    }

    resource = createResource(url, fallback.isValid() ?
                              getResource(fallback, QUrl(), true) : QSharedPointer<Resource>(), delayLoad, extra);
    resource->setSelf(resource);
    resource->setCache(this);
    {
        QWriteLocker locker(&_resourcesLock);
        _resources.insert(url, resource);
    }
    removeUnusedResource(resource);
    resource->ensureLoading();

    return resource;
}

void ResourceCache::setUnusedResourceCacheSize(qint64 unusedResourcesMaxSize) {
    _unusedResourcesMaxSize = clamp(unusedResourcesMaxSize, MIN_UNUSED_MAX_SIZE, MAX_UNUSED_MAX_SIZE);
    reserveUnusedResource(0);
    resetResourceCounters();
}

void ResourceCache::addUnusedResource(const QSharedPointer<Resource>& resource) {
    // If it doesn't fit or its size is unknown, remove it from the cache.
    if (resource->getBytes() == 0 || resource->getBytes() > _unusedResourcesMaxSize) {
        resource->setCache(nullptr);

        _totalResourcesSize -= resource->getBytes();
        _resources.remove(resource->getURL());
        resetResourceCounters();

        return;
    }
    reserveUnusedResource(resource->getBytes());
    
    resource->setLRUKey(++_lastLRUKey);
    _unusedResourcesSize += resource->getBytes();

    resetResourceCounters();

    QWriteLocker locker(&_unusedResourcesLock);
    _unusedResources.insert(resource->getLRUKey(), resource);
}

void ResourceCache::removeUnusedResource(const QSharedPointer<Resource>& resource) {
    QWriteLocker locker(&_unusedResourcesLock);
    if (_unusedResources.contains(resource->getLRUKey())) {
        _unusedResources.remove(resource->getLRUKey());
        _unusedResourcesSize -= resource->getBytes();
    }
    resetResourceCounters();
}

void ResourceCache::reserveUnusedResource(qint64 resourceSize) {
    QWriteLocker locker(&_unusedResourcesLock);
    while (!_unusedResources.empty() &&
           _unusedResourcesSize + resourceSize > _unusedResourcesMaxSize) {
        // unload the oldest resource
        QMap<int, QSharedPointer<Resource> >::iterator it = _unusedResources.begin();
        
        it.value()->setCache(nullptr);
        auto size = it.value()->getBytes();

        _totalResourcesSize -= size;
        _resources.remove(it.value()->getURL());

        _unusedResourcesSize -= size;
        _unusedResources.erase(it);
    }
}

void ResourceCache::clearUnusedResource() {
    // the unused resources may themselves reference resources that will be added to the unused
    // list on destruction, so keep clearing until there are no references left
    QWriteLocker locker(&_unusedResourcesLock);
    while (!_unusedResources.isEmpty()) {
        foreach (const QSharedPointer<Resource>& resource, _unusedResources) {
            resource->setCache(nullptr);
        }
        _unusedResources.clear();
    }
}

void ResourceCache::resetResourceCounters() {
    _numTotalResources = _resources.size();
    _numUnusedResources = _unusedResources.size();
    emit dirty();
}

void ResourceCache::updateTotalSize(const qint64& oldSize, const qint64& newSize) {
    _totalResourcesSize += (newSize - oldSize);
    emit dirty();
}

void ResourceCacheSharedItems::appendActiveRequest(QWeakPointer<Resource> resource) {
    Lock lock(_mutex);
    _loadingRequests.append(resource);
}

void ResourceCacheSharedItems::appendPendingRequest(QWeakPointer<Resource> resource) {
    Lock lock(_mutex);
    _pendingRequests.append(resource);
}

QList<QSharedPointer<Resource>> ResourceCacheSharedItems::getPendingRequests() {
    QList<QSharedPointer<Resource>> result;

    {
        Lock lock(_mutex);
        foreach(QSharedPointer<Resource> resource, _pendingRequests) {
            if (resource) {
                result.append(resource);
            }
        }
    }
    return result;
}

uint32_t ResourceCacheSharedItems::getPendingRequestsCount() const {
    Lock lock(_mutex);
    return _pendingRequests.size();
}

QList<QSharedPointer<Resource>> ResourceCacheSharedItems::getLoadingRequests() {
    QList<QSharedPointer<Resource>> result;

    {
        Lock lock(_mutex);
        foreach(QSharedPointer<Resource> resource, _loadingRequests) {
            if (resource) {
                result.append(resource);
            }
        }
    }
    return result;
}

void ResourceCacheSharedItems::removeRequest(QWeakPointer<Resource> resource) {
    Lock lock(_mutex);
    _loadingRequests.removeAll(resource);
}

QSharedPointer<Resource> ResourceCacheSharedItems::getHighestPendingRequest() {
    Lock lock(_mutex);
    // look for the highest priority pending request
    int highestIndex = -1;
    float highestPriority = -FLT_MAX;
    QSharedPointer<Resource> highestResource;
    for (int i = 0; i < _pendingRequests.size();) {
        auto resource = _pendingRequests.at(i).lock();
        if (!resource) {
            _pendingRequests.removeAt(i);
            continue;
        }
        float priority = resource->getLoadPriority();
        if (priority >= highestPriority) {
            highestPriority = priority;
            highestIndex = i;
            highestResource = resource;
        }
        i++;
    }
    if (highestIndex >= 0) {
        _pendingRequests.takeAt(highestIndex);
    }
    return highestResource;
}

QList<QSharedPointer<Resource>> ResourceCache::getLoadingRequests() {
    return DependencyManager::get<ResourceCacheSharedItems>()->getLoadingRequests();
}

int ResourceCache::getPendingRequestCount() {
    return DependencyManager::get<ResourceCacheSharedItems>()->getPendingRequestsCount();
}

bool ResourceCache::attemptRequest(QSharedPointer<Resource> resource) {
    auto sharedItems = DependencyManager::get<ResourceCacheSharedItems>();

    if (_requestsActive >= _requestLimit) {
        // wait until a slot becomes available
        sharedItems->appendPendingRequest(resource);
        return false;
    }
    
    ++_requestsActive;
    sharedItems->appendActiveRequest(resource);
    resource->makeRequest();
    return true;
}

void ResourceCache::requestCompleted(QWeakPointer<Resource> resource) {
    auto sharedItems = DependencyManager::get<ResourceCacheSharedItems>();
    sharedItems->removeRequest(resource);
    --_requestsActive;

    attemptHighestPriorityRequest();
}

bool ResourceCache::attemptHighestPriorityRequest() {
    auto sharedItems = DependencyManager::get<ResourceCacheSharedItems>();
    auto resource = sharedItems->getHighestPendingRequest();
    return (resource && attemptRequest(resource));
}

const int DEFAULT_REQUEST_LIMIT = 10;
int ResourceCache::_requestLimit = DEFAULT_REQUEST_LIMIT;
int ResourceCache::_requestsActive = 0;

Resource::Resource(const QUrl& url, bool delayLoad) :
    _url(url),
    _activeUrl(url),
    _request(nullptr) {
    
    init();
}

Resource::~Resource() {
    if (_request) {
        _request->disconnect(this);
        _request->deleteLater();
        _request = nullptr;
        ResourceCache::requestCompleted(_self);
    }
}

void Resource::ensureLoading() {
    if (!_startedLoading) {
        attemptRequest();
    }
}

void Resource::setLoadPriority(const QPointer<QObject>& owner, float priority) {
    if (!(_failedToLoad || _loaded)) {
        _loadPriorities.insert(owner, priority);
    }
}

void Resource::setLoadPriorities(const QHash<QPointer<QObject>, float>& priorities) {
    if (_failedToLoad || _loaded) {
        return;
    }
    for (QHash<QPointer<QObject>, float>::const_iterator it = priorities.constBegin();
            it != priorities.constEnd(); it++) {
        _loadPriorities.insert(it.key(), it.value());
    }
}

void Resource::clearLoadPriority(const QPointer<QObject>& owner) {
    if (!(_failedToLoad || _loaded)) {
        _loadPriorities.remove(owner);
    }
}

float Resource::getLoadPriority() {
    float highestPriority = -FLT_MAX;
    for (QHash<QPointer<QObject>, float>::iterator it = _loadPriorities.begin(); it != _loadPriorities.end(); ) {
        if (it.key().isNull()) {
            it = _loadPriorities.erase(it);
            continue;
        }
        highestPriority = qMax(highestPriority, it.value());
        it++;
    }
    return highestPriority;
}

void Resource::refresh() {
    if (_request && !(_loaded || _failedToLoad)) {
        return;
    }
    if (_request) {
        _request->disconnect(this);
        _request->deleteLater();
        _request = nullptr;
        ResourceCache::requestCompleted(_self);
    }
    
    init();
    ensureLoading();
    emit onRefresh();
}

void Resource::allReferencesCleared() {
    if (_cache && isCacheable()) {
        if (QThread::currentThread() != thread()) {
            QMetaObject::invokeMethod(this, "allReferencesCleared");
            return;
        }

        // create and reinsert new shared pointer 
        QSharedPointer<Resource> self(this, &Resource::allReferencesCleared);
        setSelf(self);
        reinsert();

        // add to the unused list
        _cache->addUnusedResource(self);

    } else {
        deleteLater();
    }
}

void Resource::init() {
    _startedLoading = false;
    _failedToLoad = false;
    _loaded = false;
    _attempts = 0;
    _activeUrl = _url;
    
    if (_url.isEmpty()) {
        _startedLoading = _loaded = true;
        
    } else if (!(_url.isValid())) {
        _startedLoading = _failedToLoad = true;
    }
}

void Resource::attemptRequest() {
    _startedLoading = true;
    ResourceCache::attemptRequest(_self);
}

void Resource::finishedLoading(bool success) {
    if (success) {
        qCDebug(networking).noquote() << "Finished loading:" << _url.toDisplayString();
        _loaded = true;
    } else {
        qCDebug(networking).noquote() << "Failed to load:" << _url.toDisplayString();
        _failedToLoad = true;
    }
    _loadPriorities.clear();
    emit finished(success);
}

void Resource::setSize(const qint64& bytes) {
    QMetaObject::invokeMethod(_cache.data(), "updateTotalSize", Q_ARG(qint64, _bytes), Q_ARG(qint64, bytes));
    _bytes = bytes;
}

void Resource::reinsert() {
    QWriteLocker locker(&_cache->_resourcesLock);
    _cache->_resources.insert(_url, _self);
}


void Resource::makeRequest() {
    if (_request) {
        _request->disconnect();
        _request->deleteLater();
    }

    _request = ResourceManager::createResourceRequest(this, _activeUrl);

    if (!_request) {
        qCDebug(networking).noquote() << "Failed to get request for" << _url.toDisplayString();
        ResourceCache::requestCompleted(_self);
        finishedLoading(false);
        return;
    }
    
    qCDebug(networking).noquote() << "Starting request for:" << _url.toDisplayString();

    connect(_request, &ResourceRequest::progress, this, &Resource::handleDownloadProgress);
    connect(_request, &ResourceRequest::finished, this, &Resource::handleReplyFinished);

    _bytesReceived = _bytesTotal = _bytes = 0;

    _request->send();
}

void Resource::handleDownloadProgress(uint64_t bytesReceived, uint64_t bytesTotal) {
    _bytesReceived = bytesReceived;
    _bytesTotal = bytesTotal;
}

void Resource::handleReplyFinished() {
    Q_ASSERT_X(_request, "Resource::handleReplyFinished", "Request should not be null while in handleReplyFinished");

    setSize(_bytesTotal);

    if (!_request || _request != sender()) {
        // This can happen in the edge case that a request is timed out, but a `finished` signal is emitted before it is deleted.
        qWarning(networking) << "Received signal Resource::handleReplyFinished from ResourceRequest that is not the current"
            << " request: " << sender() << ", " << _request;
        return;
    }
    
    ResourceCache::requestCompleted(_self);
    
    auto result = _request->getResult();
    if (result == ResourceRequest::Success) {
        auto extraInfo = _url == _activeUrl ? "" : QString(", %1").arg(_activeUrl.toDisplayString());
        qCDebug(networking).noquote() << QString("Request finished for %1%2").arg(_url.toDisplayString(), extraInfo);
        
        auto data = _request->getData();
        emit loaded(data);
        downloadFinished(data);
    } else {
        switch (result) {
            case ResourceRequest::Result::Timeout: {
                qCDebug(networking) << "Timed out loading" << _url << "received" << _bytesReceived << "total" << _bytesTotal;
                // Fall through to other cases
            }
            case ResourceRequest::Result::ServerUnavailable: {
                // retry with increasing delays
                const int MAX_ATTEMPTS = 8;
                const int BASE_DELAY_MS = 1000;
                if (_attempts++ < MAX_ATTEMPTS) {
                    auto waitTime = BASE_DELAY_MS * (int)pow(2.0, _attempts);
                    qCDebug(networking).nospace() << "Retrying to load the asset in " << waitTime
                                       << "ms, attempt " << _attempts << " of " << MAX_ATTEMPTS;
                    QTimer::singleShot(waitTime, this, &Resource::attemptRequest);
                    break;
                }
                // fall through to final failure
            }
            default: {
                qCDebug(networking) << "Error loading " << _url;
                auto error = (result == ResourceRequest::Timeout) ? QNetworkReply::TimeoutError
                                                                  : QNetworkReply::UnknownNetworkError;
                emit failed(error);
                finishedLoading(false);
                break;
            }
        }
    }
    
    _request->disconnect(this);
    _request->deleteLater();
    _request = nullptr;
}

uint qHash(const QPointer<QObject>& value, uint seed) {
    return qHash(value.data(), seed);
}<|MERGE_RESOLUTION|>--- conflicted
+++ resolved
@@ -84,11 +84,7 @@
     _resourcesLock.unlock();
 
     // Refresh all remaining resources in use
-<<<<<<< HEAD
     foreach (QSharedPointer<Resource> resource, resourcesCopy) {
-=======
-    foreach (QSharedPointer<Resource> resource, _resources) {
->>>>>>> f803ecd2
         if (resource) {
             resource->refresh();
         }
