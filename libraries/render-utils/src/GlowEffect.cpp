//
//  GlowEffect.cpp
//  interface/src/renderer
//
//  Created by Andrzej Kapolka on 8/7/13.
//  Copyright 2013 High Fidelity, Inc.
//
//  Distributed under the Apache License, Version 2.0.
//  See the accompanying file LICENSE or http://www.apache.org/licenses/LICENSE-2.0.html
//

// include this before QOpenGLFramebufferObject, which includes an earlier version of OpenGL
#include <gpu/GPUConfig.h>

#include <QOpenGLFramebufferObject>
#include <QWindow>

#include <PathUtils.h>
#include <PerfStat.h>

#include "GlowEffect.h"
#include "ProgramObject.h"
#include "RenderUtil.h"
#include "TextureCache.h"
#include "RenderUtilsLogging.h"

#include "gpu/GLBackend.h"

GlowEffect::GlowEffect()
    : _initialized(false),
      _isOddFrame(false),
      _isFirstFrame(true),
      _intensity(0.0f),
      _enabled(false) {
}

GlowEffect::~GlowEffect() {
    if (_initialized) {
        delete _addProgram;
        delete _horizontalBlurProgram;
        delete _verticalBlurAddProgram;
        delete _verticalBlurProgram;
        delete _addSeparateProgram;
        delete _diffuseProgram;
    }
}

gpu::FramebufferPointer GlowEffect::getFreeFramebuffer() const {
    return (_isOddFrame ?
                DependencyManager::get<TextureCache>()->getSecondaryFramebuffer():
                DependencyManager::get<TextureCache>()->getTertiaryFramebuffer());
}

static ProgramObject* createProgram(const QString& name) {
    ProgramObject* program = new ProgramObject();
    program->addShaderFromSourceFile(QGLShader::Fragment, PathUtils::resourcesPath() + "shaders/" + name + ".frag");
    program->link();
    
    program->bind();
    program->setUniformValue("originalTexture", 0);
    program->release();
    
    return program;
}

void GlowEffect::init(bool enabled) {
    if (_initialized) {
        qCDebug(renderutils, "[ERROR] GlowEffeect is already initialized.");
        return;
    }
    
    _addProgram = createProgram("glow_add");
    _horizontalBlurProgram = createProgram("horizontal_blur");
    _verticalBlurAddProgram = createProgram("vertical_blur_add");
    _verticalBlurProgram = createProgram("vertical_blur");
    _addSeparateProgram = createProgram("glow_add_separate");
    _diffuseProgram = createProgram("diffuse");
    
    _verticalBlurAddProgram->bind();
    _verticalBlurAddProgram->setUniformValue("horizontallyBlurredTexture", 1);
    _verticalBlurAddProgram->release();
    
    _addSeparateProgram->bind();
    _addSeparateProgram->setUniformValue("blurredTexture", 1);
    _addSeparateProgram->release();
    
    _diffuseProgram->bind();
    _diffuseProgram->setUniformValue("diffusedTexture", 1);
    _diffuseProgram->release();
    
    _diffusionScaleLocation = _diffuseProgram->uniformLocation("diffusionScale");

    _initialized = true;
    _enabled = enabled;
}

void GlowEffect::prepare() {
    auto primaryFBO = DependencyManager::get<TextureCache>()->getPrimaryFramebuffer();
    GLuint fbo = gpu::GLBackend::getFramebufferID(primaryFBO);
    glBindFramebuffer(GL_DRAW_FRAMEBUFFER, fbo);

    glClear(GL_COLOR_BUFFER_BIT | GL_DEPTH_BUFFER_BIT);
    
    _isEmpty = true;
    _isOddFrame = !_isOddFrame;
}

void GlowEffect::begin(float intensity) {
    // store the current intensity and add the new amount
    _intensityStack.push(_intensity);
    glBlendColor(0.0f, 0.0f, 0.0f, _intensity += intensity);
    _isEmpty &= (_intensity == 0.0f);
}

void GlowEffect::end() {
    // restore the saved intensity
    glBlendColor(0.0f, 0.0f, 0.0f, _intensity = _intensityStack.pop());
}

gpu::FramebufferPointer GlowEffect::render() {
    PerformanceTimer perfTimer("glowEffect");

    auto textureCache = DependencyManager::get<TextureCache>();

    auto primaryFBO = gpu::GLBackend::getFramebufferID(textureCache->getPrimaryFramebuffer());
    glBindFramebuffer(GL_FRAMEBUFFER, 0);

    glBindTexture(GL_TEXTURE_2D, textureCache->getPrimaryColorTextureID());
    auto framebufferSize = textureCache->getFrameBufferSize();

    glPushMatrix();
    glLoadIdentity();
    
    glMatrixMode(GL_PROJECTION);
    glPushMatrix();
    glLoadIdentity();
    
    glDisable(GL_BLEND);
    glDisable(GL_DEPTH_TEST);
    glDepthMask(GL_FALSE);

    gpu::FramebufferPointer destFBO = textureCache->getSecondaryFramebuffer();
    if (!_enabled || _isEmpty) {
        // copy the primary to the screen
        if (destFBO && QOpenGLFramebufferObject::hasOpenGLFramebufferBlit()) {
            glBindFramebuffer(GL_READ_FRAMEBUFFER, primaryFBO);
            glBindFramebuffer(GL_DRAW_FRAMEBUFFER, gpu::GLBackend::getFramebufferID(destFBO));
            glBlitFramebuffer(0, 0, framebufferSize.width(), framebufferSize.height(), 0, 0, framebufferSize.width(), framebufferSize.height(), GL_COLOR_BUFFER_BIT, GL_NEAREST);
        } else {
<<<<<<< HEAD
            glBindFramebuffer(GL_FRAMEBUFFER, gpu::GLBackend::getFramebufferID(destFBO));
=======
            maybeBind(destFBO);
            if (!destFBO) {
                //destFBO->getSize();
                glViewport(0, 0, framebufferSize.width(), framebufferSize.height());
            }
>>>>>>> fb3e309a
            glEnable(GL_TEXTURE_2D);
            glDisable(GL_LIGHTING);
            renderFullscreenQuad();
            glDisable(GL_TEXTURE_2D);
            glEnable(GL_LIGHTING);
            glBindFramebuffer(GL_FRAMEBUFFER, 0);
        }
    } else {
        // diffuse into the secondary/tertiary (alternating between frames)
        auto oldDiffusedFBO =
            textureCache->getSecondaryFramebuffer();
        auto newDiffusedFBO =
            textureCache->getTertiaryFramebuffer();
        if (_isOddFrame) {
            qSwap(oldDiffusedFBO, newDiffusedFBO);
        }
        glBindFramebuffer(GL_FRAMEBUFFER, gpu::GLBackend::getFramebufferID(newDiffusedFBO));
        
        if (_isFirstFrame) {
            glClear(GL_COLOR_BUFFER_BIT);    
            
        } else {
            glActiveTexture(GL_TEXTURE1);
            glBindTexture(GL_TEXTURE_2D, gpu::GLBackend::getTextureID(oldDiffusedFBO->getRenderBuffer(0)));
            
            _diffuseProgram->bind();

            _diffuseProgram->setUniformValue(_diffusionScaleLocation, 1.0f / framebufferSize.width(), 1.0f / framebufferSize.height());
        
            renderFullscreenQuad();
        
            _diffuseProgram->release();
        }
        
        glBindFramebuffer(GL_FRAMEBUFFER, 0);

        // add diffused texture to the primary
        glBindTexture(GL_TEXTURE_2D, gpu::GLBackend::getTextureID(newDiffusedFBO->getRenderBuffer(0)));
        
<<<<<<< HEAD
        destFBO = oldDiffusedFBO;
        glBindFramebuffer(GL_FRAMEBUFFER, gpu::GLBackend::getFramebufferID(destFBO));
=======
        if (toTexture) {
            destFBO = oldDiffusedFBO;
        }
        maybeBind(destFBO);
        if (!destFBO) {
            glViewport(0, 0, framebufferSize.width(), framebufferSize.height());
        }
>>>>>>> fb3e309a
        _addSeparateProgram->bind();
        renderFullscreenQuad();
        _addSeparateProgram->release();
        glBindFramebuffer(GL_FRAMEBUFFER, 0);
        
        glBindTexture(GL_TEXTURE_2D, 0);
        glActiveTexture(GL_TEXTURE0);
    }
    
    glPopMatrix();
    
    glMatrixMode(GL_MODELVIEW);
    glPopMatrix();
       
    glEnable(GL_BLEND);
    glEnable(GL_DEPTH_TEST);
    glDepthMask(GL_TRUE);
    glBindTexture(GL_TEXTURE_2D, 0);
    
    _isFirstFrame = false;
    
    return destFBO;
}

void GlowEffect::toggleGlowEffect(bool enabled) {
    _enabled = enabled;
}

Glower::Glower(float amount) {
    DependencyManager::get<GlowEffect>()->begin(amount);
}

Glower::~Glower() {
    DependencyManager::get<GlowEffect>()->end();
}
<|MERGE_RESOLUTION|>--- conflicted
+++ resolved
@@ -147,15 +147,8 @@
             glBindFramebuffer(GL_DRAW_FRAMEBUFFER, gpu::GLBackend::getFramebufferID(destFBO));
             glBlitFramebuffer(0, 0, framebufferSize.width(), framebufferSize.height(), 0, 0, framebufferSize.width(), framebufferSize.height(), GL_COLOR_BUFFER_BIT, GL_NEAREST);
         } else {
-<<<<<<< HEAD
             glBindFramebuffer(GL_FRAMEBUFFER, gpu::GLBackend::getFramebufferID(destFBO));
-=======
-            maybeBind(destFBO);
-            if (!destFBO) {
-                //destFBO->getSize();
-                glViewport(0, 0, framebufferSize.width(), framebufferSize.height());
-            }
->>>>>>> fb3e309a
+			glViewport(0, 0, framebufferSize.width(), framebufferSize.height());
             glEnable(GL_TEXTURE_2D);
             glDisable(GL_LIGHTING);
             renderFullscreenQuad();
@@ -195,18 +188,8 @@
         // add diffused texture to the primary
         glBindTexture(GL_TEXTURE_2D, gpu::GLBackend::getTextureID(newDiffusedFBO->getRenderBuffer(0)));
         
-<<<<<<< HEAD
         destFBO = oldDiffusedFBO;
         glBindFramebuffer(GL_FRAMEBUFFER, gpu::GLBackend::getFramebufferID(destFBO));
-=======
-        if (toTexture) {
-            destFBO = oldDiffusedFBO;
-        }
-        maybeBind(destFBO);
-        if (!destFBO) {
-            glViewport(0, 0, framebufferSize.width(), framebufferSize.height());
-        }
->>>>>>> fb3e309a
         _addSeparateProgram->bind();
         renderFullscreenQuad();
         _addSeparateProgram->release();
