--- conflicted
+++ resolved
@@ -33,15 +33,11 @@
     gl_FragData[2] = vec4(specular, shininess / 128.0);
 }
 
-<<<<<<< HEAD
-void packDeferredFragmentLightmap(vec3 normal, float alpha, vec3 diffuse, vec3 specular, float shininess, vec4 lightmap) {
-=======
 void packDeferredFragmentLightmap(vec3 normal, float alpha, vec3 diffuse, vec3 specular, float shininess, vec3 emissive) {
     if (alpha != glowIntensity) {
         discard;
     }
 
->>>>>>> 569ed4bb
     gl_FragData[0] = vec4(diffuse.rgb, alpha);
     gl_FragData[1] = vec4(normal, 0.0) * 0.5 + vec4(0.5, 0.5, 0.5, 0.5);
     //gl_FragData[2] = vec4(emissive, shininess / 128.0);
