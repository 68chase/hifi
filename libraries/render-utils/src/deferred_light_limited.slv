<@include gpu/Config.slh@>
<$VERSION_HEADER$>
//  Generated on <$_SCRIBE_DATE$>
//
//  deferred_light_limited.vert
//  vertex shader
//
//  Created by Andrzej Kapolka on 9/19/14.
//  Copyright 2014 High Fidelity, Inc.
//
//  Distributed under the Apache License, Version 2.0.
//  See the accompanying file LICENSE or http://www.apache.org/licenses/LICENSE-2.0.html
//

<@include gpu/Transform.slh@>

<$declareStandardTransform()$>

uniform mat4 texcoordMat;

void main(void) {
<<<<<<< HEAD
  //  gl_Position = ftransform();

=======
>>>>>>> 29682867
    // standard transform
    TransformCamera cam = getTransformCamera();
    TransformObject obj = getTransformObject();
    <$transformModelToClipPos(cam, obj, gl_Vertex, gl_Position)$>;

    vec4 projected = gl_Position / gl_Position.w;
<<<<<<< HEAD
   // gl_TexCoord[0] = vec4(dot(projected, gl_ObjectPlaneS[3]) * gl_Position.w,
   //     dot(projected, gl_ObjectPlaneT[3]) * gl_Position.w, 0.0, gl_Position.w);
=======
>>>>>>> 29682867
    gl_TexCoord[0] = vec4(dot(projected, texcoordMat[0]) * gl_Position.w,
        dot(projected, texcoordMat[1]) * gl_Position.w, 0.0, gl_Position.w);
}<|MERGE_RESOLUTION|>--- conflicted
+++ resolved
@@ -19,22 +19,12 @@
 uniform mat4 texcoordMat;
 
 void main(void) {
-<<<<<<< HEAD
-  //  gl_Position = ftransform();
-
-=======
->>>>>>> 29682867
     // standard transform
     TransformCamera cam = getTransformCamera();
     TransformObject obj = getTransformObject();
     <$transformModelToClipPos(cam, obj, gl_Vertex, gl_Position)$>;
 
     vec4 projected = gl_Position / gl_Position.w;
-<<<<<<< HEAD
-   // gl_TexCoord[0] = vec4(dot(projected, gl_ObjectPlaneS[3]) * gl_Position.w,
-   //     dot(projected, gl_ObjectPlaneT[3]) * gl_Position.w, 0.0, gl_Position.w);
-=======
->>>>>>> 29682867
     gl_TexCoord[0] = vec4(dot(projected, texcoordMat[0]) * gl_Position.w,
         dot(projected, texcoordMat[1]) * gl_Position.w, 0.0, gl_Position.w);
 }