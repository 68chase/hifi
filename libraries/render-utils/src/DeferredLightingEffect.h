--- conflicted
+++ resolved
@@ -96,21 +96,13 @@
         int atmosphereBufferUnit;
         int invViewMat;
         int texcoordMat;
-<<<<<<< HEAD
-=======
         int coneParam;
->>>>>>> 29682867
     };
 
     model::MeshPointer _spotLightMesh;
     model::MeshPointer getSpotLightMesh();
 
-<<<<<<< HEAD
-    // static void loadLightProgram(const char* fragSource, bool limited, ProgramObject& program, LightLocations& locations);
-    static void loadLightProgram(const char* fragSource, bool lightVolume, gpu::PipelinePointer& program, LightLocations& locations);
-=======
     static void loadLightProgram(const char* vertSource, const char* fragSource, bool lightVolume, gpu::PipelinePointer& program, LightLocations& locations);
->>>>>>> 29682867
   
     gpu::PipelinePointer getPipeline(SimpleProgramKey config);
     
@@ -121,7 +113,6 @@
     gpu::PipelinePointer _blitLightBuffer;
 
     gpu::PipelinePointer _directionalSkyboxLight;
-<<<<<<< HEAD
     LightLocations _directionalSkyboxLightLocations;
     gpu::PipelinePointer _directionalSkyboxLightShadowMap;
     LightLocations _directionalSkyboxLightShadowMapLocations;
@@ -146,39 +137,7 @@
     LightLocations _pointLightLocations;
     gpu::PipelinePointer _spotLight;
     LightLocations _spotLightLocations;
-/*
-    ProgramObject _directionalSkyboxLight;
-=======
->>>>>>> 29682867
-    LightLocations _directionalSkyboxLightLocations;
-    gpu::PipelinePointer _directionalSkyboxLightShadowMap;
-    LightLocations _directionalSkyboxLightShadowMapLocations;
-    gpu::PipelinePointer _directionalSkyboxLightCascadedShadowMap;
-    LightLocations _directionalSkyboxLightCascadedShadowMapLocations;
-
-    gpu::PipelinePointer _directionalAmbientSphereLight;
-    LightLocations _directionalAmbientSphereLightLocations;
-    gpu::PipelinePointer _directionalAmbientSphereLightShadowMap;
-    LightLocations _directionalAmbientSphereLightShadowMapLocations;
-    gpu::PipelinePointer _directionalAmbientSphereLightCascadedShadowMap;
-    LightLocations _directionalAmbientSphereLightCascadedShadowMapLocations;
-
-    gpu::PipelinePointer _directionalLight;
-    LightLocations _directionalLightLocations;
-    gpu::PipelinePointer _directionalLightShadowMap;
-    LightLocations _directionalLightShadowMapLocations;
-    gpu::PipelinePointer _directionalLightCascadedShadowMap;
-    LightLocations _directionalLightCascadedShadowMapLocations;
-
-    gpu::PipelinePointer _pointLight;
-    LightLocations _pointLightLocations;
-    gpu::PipelinePointer _spotLight;
-    LightLocations _spotLightLocations;
-<<<<<<< HEAD
-*/
-=======
-
->>>>>>> 29682867
+
     class PointLight {
     public:
         glm::vec4 position;
