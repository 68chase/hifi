//
//  DeferredLightingEffect.h
//  interface/src/renderer
//
//  Created by Andrzej Kapolka on 9/11/14.
//  Copyright 2014 High Fidelity, Inc.
//
//  Distributed under the Apache License, Version 2.0.
//  See the accompanying file LICENSE or http://www.apache.org/licenses/LICENSE-2.0.html
//

#ifndef hifi_DeferredLightingEffect_h
#define hifi_DeferredLightingEffect_h

#include <QVector>

#include <DependencyManager.h>
#include <SharedUtil.h>

#include "ProgramObject.h"

class AbstractViewStateInterface;
class PostLightingRenderable;

/// Handles deferred lighting for the bits that require it (voxels, metavoxels...)
class DeferredLightingEffect {
<<<<<<< HEAD
    SINGLETON_DEPENDENCY(DeferredLightingEffect, false)
=======
    SINGLETON_DEPENDENCY(DeferredLightingEffect)
>>>>>>> e13e9feb
    
public:
    
    void init(AbstractViewStateInterface* viewState);

    /// Returns a reference to a simple program suitable for rendering static
    /// untextured geometry (such as that generated by glutSolidSphere, etc.)
    ProgramObject& getSimpleProgram() { return _simpleProgram; }

    /// Sets up the state necessary to render static untextured geometry with the simple program.
    void bindSimpleProgram();
    
    /// Tears down the state necessary to render static untextured geometry with the simple program.
    void releaseSimpleProgram();

    //// Renders a solid sphere with the simple program.
    void renderSolidSphere(float radius, int slices, int stacks);

    //// Renders a wireframe sphere with the simple program.
    void renderWireSphere(float radius, int slices, int stacks);
    
    //// Renders a solid cube with the simple program.
    void renderSolidCube(float size);

    //// Renders a wireframe cube with the simple program.
    void renderWireCube(float size);

    //// Renders a solid cone with the simple program.
    void renderSolidCone(float base, float height, int slices, int stacks);
    
    /// Adds a point light to render for the current frame.
    void addPointLight(const glm::vec3& position, float radius, const glm::vec3& ambient = glm::vec3(0.0f, 0.0f, 0.0f),
        const glm::vec3& diffuse = glm::vec3(1.0f, 1.0f, 1.0f), const glm::vec3& specular = glm::vec3(1.0f, 1.0f, 1.0f),
        float constantAttenuation = 1.0f, float linearAttenuation = 0.0f, float quadraticAttenuation = 0.0f);
        
    /// Adds a spot light to render for the current frame.
    void addSpotLight(const glm::vec3& position, float radius, const glm::vec3& ambient = glm::vec3(0.0f, 0.0f, 0.0f),
        const glm::vec3& diffuse = glm::vec3(1.0f, 1.0f, 1.0f), const glm::vec3& specular = glm::vec3(1.0f, 1.0f, 1.0f),
        float constantAttenuation = 1.0f, float linearAttenuation = 0.0f, float quadraticAttenuation = 0.0f,
        const glm::vec3& direction = glm::vec3(0.0f, 0.0f, -1.0f), float exponent = 0.0f, float cutoff = PI);
    
    /// Adds an object to render after performing the deferred lighting for the current frame (e.g., a translucent object).
    void addPostLightingRenderable(PostLightingRenderable* renderable) { _postLightingRenderables.append(renderable); }
    
    void prepare();
    void render();

private:
    DeferredLightingEffect() { }
    virtual ~DeferredLightingEffect() { }

    class LightLocations {
    public:
        int shadowDistances;
        int shadowScale;
        int nearLocation;
        int depthScale;
        int depthTexCoordOffset;
        int depthTexCoordScale;
        int radius;
    };
    
    static void loadLightProgram(const char* name, bool limited, ProgramObject& program, LightLocations& locations);
   
    ProgramObject _simpleProgram;
    int _glowIntensityLocation;
    
    ProgramObject _directionalLight;
    LightLocations _directionalLightLocations;
    ProgramObject _directionalLightShadowMap;
    LightLocations _directionalLightShadowMapLocations;
    ProgramObject _directionalLightCascadedShadowMap;
    LightLocations _directionalLightCascadedShadowMapLocations;
    ProgramObject _pointLight;
    LightLocations _pointLightLocations;
    ProgramObject _spotLight;
    LightLocations _spotLightLocations;
    
    class PointLight {
    public:
        glm::vec4 position;
        float radius;
        glm::vec4 ambient;
        glm::vec4 diffuse;
        glm::vec4 specular;
        float constantAttenuation;
        float linearAttenuation;
        float quadraticAttenuation;
    };
    
    class SpotLight : public PointLight {
    public:
        glm::vec3 direction;
        float exponent;
        float cutoff;
    };
    
    QVector<PointLight> _pointLights;
    QVector<SpotLight> _spotLights;
    QVector<PostLightingRenderable*> _postLightingRenderables;
    
    AbstractViewStateInterface* _viewState;
};

/// Simple interface for objects that require something to be rendered after deferred lighting.
class PostLightingRenderable {
public:
    virtual void renderPostLighting() = 0;
};

#endif // hifi_DeferredLightingEffect_h<|MERGE_RESOLUTION|>--- conflicted
+++ resolved
@@ -24,11 +24,7 @@
 
 /// Handles deferred lighting for the bits that require it (voxels, metavoxels...)
 class DeferredLightingEffect {
-<<<<<<< HEAD
     SINGLETON_DEPENDENCY(DeferredLightingEffect, false)
-=======
-    SINGLETON_DEPENDENCY(DeferredLightingEffect)
->>>>>>> e13e9feb
     
 public:
     
