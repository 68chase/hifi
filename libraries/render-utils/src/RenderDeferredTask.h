//
//  RenderDeferredTask.h
//  render-utils/src/
//
//  Created by Sam Gateau on 5/29/15.
//  Copyright 20154 High Fidelity, Inc.
//
//  Distributed under the Apache License, Version 2.0.
//  See the accompanying file LICENSE or http://www.apache.org/licenses/LICENSE-2.0.html
//

#ifndef hifi_RenderDeferredTask_h
#define hifi_RenderDeferredTask_h

#include "render/DrawTask.h"

#include "gpu/Pipeline.h"

class PrepareDeferred {
public:
    void run(const render::SceneContextPointer& sceneContext, const render::RenderContextPointer& renderContext);

    typedef render::Job::Model<PrepareDeferred> JobModel;
};


class RenderDeferred {
public:
    void run(const render::SceneContextPointer& sceneContext, const render::RenderContextPointer& renderContext);

    typedef render::Job::Model<RenderDeferred> JobModel;
};

class ResolveDeferred {
public:
    void run(const render::SceneContextPointer& sceneContext, const render::RenderContextPointer& renderContext);

    typedef render::Job::Model<ResolveDeferred> JobModel;
};

class DrawOpaqueDeferred {
public:
    void run(const render::SceneContextPointer& sceneContext, const render::RenderContextPointer& renderContext, const render::ItemIDsBounds& inItems);

    typedef render::Job::ModelI<DrawOpaqueDeferred, render::ItemIDsBounds> JobModel;
};

class DrawTransparentDeferred {
public:
    void run(const render::SceneContextPointer& sceneContext, const render::RenderContextPointer& renderContext, const render::ItemIDsBounds& inItems);

    typedef render::Job::ModelI<DrawTransparentDeferred, render::ItemIDsBounds> JobModel;
<<<<<<< HEAD
=======
};

class DrawOverlay3D {
    mutable gpu::PipelinePointer _opaquePipeline; //lazy evaluation hence mutable
public:
    const gpu::PipelinePointer& getOpaquePipeline() const;
    
    void run(const render::SceneContextPointer& sceneContext, const render::RenderContextPointer& renderContext);

    typedef render::Job::Model<DrawOverlay3D> JobModel;
>>>>>>> 89fe1c47
};

class RenderDeferredTask : public render::Task {
public:

    RenderDeferredTask();
    ~RenderDeferredTask();

    render::Jobs _jobs;

    virtual void run(const render::SceneContextPointer& sceneContext, const render::RenderContextPointer& renderContext);

};


#endif // hifi_RenderDeferredTask_h<|MERGE_RESOLUTION|>--- conflicted
+++ resolved
@@ -50,8 +50,6 @@
     void run(const render::SceneContextPointer& sceneContext, const render::RenderContextPointer& renderContext, const render::ItemIDsBounds& inItems);
 
     typedef render::Job::ModelI<DrawTransparentDeferred, render::ItemIDsBounds> JobModel;
-<<<<<<< HEAD
-=======
 };
 
 class DrawOverlay3D {
@@ -62,7 +60,6 @@
     void run(const render::SceneContextPointer& sceneContext, const render::RenderContextPointer& renderContext);
 
     typedef render::Job::Model<DrawOverlay3D> JobModel;
->>>>>>> 89fe1c47
 };
 
 class RenderDeferredTask : public render::Task {
