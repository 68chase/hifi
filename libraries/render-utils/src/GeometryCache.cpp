//
//  GeometryCache.cpp
//  interface/src/renderer
//
//  Created by Andrzej Kapolka on 6/21/13.
//  Copyright 2013 High Fidelity, Inc.
//
//  Distributed under the Apache License, Version 2.0.
//  See the accompanying file LICENSE or http://www.apache.org/licenses/LICENSE-2.0.html
//

#include "GeometryCache.h"

#include <cmath>

#include <QNetworkReply>
#include <QThreadPool>

#include <FSTReader.h>
#include <NumericalConstants.h>

#include <gpu/GLBackend.h>

#include "TextureCache.h"
#include "RenderUtilsLogging.h"

#include "standardTransformPNTC_vert.h"
#include "standardDrawTexture_frag.h"

#include "gpu/StandardShaderLib.h"

#include "model/TextureMap.h"

//#define WANT_DEBUG

const int GeometryCache::UNKNOWN_ID = -1;


static const int VERTICES_PER_TRIANGLE = 3;

//static const uint FLOATS_PER_VERTEX = 3;
//static const uint TRIANGLES_PER_QUAD = 2;
//static const uint CUBE_FACES = 6;
//static const uint CUBE_VERTICES_PER_FACE = 4;
//static const uint CUBE_VERTICES = CUBE_FACES * CUBE_VERTICES_PER_FACE;
//static const uint CUBE_VERTEX_POINTS = CUBE_VERTICES * FLOATS_PER_VERTEX;
//static const uint CUBE_INDICES = CUBE_FACES * TRIANGLES_PER_QUAD * VERTICES_PER_TRIANGLE;
//static const uint SPHERE_LATITUDES = 24;
//static const uint SPHERE_MERIDIANS = SPHERE_LATITUDES * 2;
//static const uint SPHERE_INDICES = SPHERE_MERIDIANS * (SPHERE_LATITUDES - 1) * TRIANGLES_PER_QUAD * VERTICES_PER_TRIANGLE;

static const gpu::Element POSITION_ELEMENT{ gpu::VEC3, gpu::FLOAT, gpu::XYZ };
static const gpu::Element NORMAL_ELEMENT{ gpu::VEC3, gpu::FLOAT, gpu::XYZ };
static const gpu::Element COLOR_ELEMENT{ gpu::VEC4, gpu::NUINT8, gpu::RGBA };
static const gpu::Element TRANSFORM_ELEMENT{ gpu::MAT4, gpu::FLOAT, gpu::XYZW };

static gpu::Stream::FormatPointer SOLID_STREAM_FORMAT;
static gpu::Stream::FormatPointer INSTANCED_SOLID_STREAM_FORMAT;

static const uint SHAPE_VERTEX_STRIDE = sizeof(glm::vec3) * 2; // vertices and normals
static const uint SHAPE_NORMALS_OFFSET = sizeof(glm::vec3);


void GeometryCache::ShapeData::setupVertices(gpu::BufferPointer& vertexBuffer, const VertexVector& vertices) {
    vertexBuffer->append(vertices);

    _positionView = gpu::BufferView(vertexBuffer, 0,
        vertexBuffer->getSize(), SHAPE_VERTEX_STRIDE, POSITION_ELEMENT);
    _normalView = gpu::BufferView(vertexBuffer, SHAPE_NORMALS_OFFSET,
        vertexBuffer->getSize(), SHAPE_VERTEX_STRIDE, NORMAL_ELEMENT);
}

void GeometryCache::ShapeData::setupIndices(gpu::BufferPointer& indexBuffer, const IndexVector& indices, const IndexVector& wireIndices) {
    _indices = indexBuffer;
    if (!indices.empty()) {
        _indexOffset = indexBuffer->getSize();
        _indexCount = indices.size();
        indexBuffer->append(indices);
    }

    if (!wireIndices.empty()) {
        _wireIndexOffset = indexBuffer->getSize();
        _wireIndexCount = wireIndices.size();
        indexBuffer->append(wireIndices);
    }
}

void GeometryCache::ShapeData::setupBatch(gpu::Batch& batch) const {
    batch.setInputBuffer(gpu::Stream::POSITION, _positionView);
    batch.setInputBuffer(gpu::Stream::NORMAL, _normalView);
    batch.setIndexBuffer(gpu::UINT16, _indices, 0);
}

void GeometryCache::ShapeData::draw(gpu::Batch& batch) const {
    if (_indexCount) {
        setupBatch(batch);
        batch.drawIndexed(gpu::TRIANGLES, _indexCount, _indexOffset);
    }
}

void GeometryCache::ShapeData::drawWire(gpu::Batch& batch) const {
    if (_wireIndexCount) {
        setupBatch(batch);
        batch.drawIndexed(gpu::LINES, _wireIndexCount, _wireIndexOffset);
    }
}

void GeometryCache::ShapeData::drawInstances(gpu::Batch& batch, size_t count) const {
    if (_indexCount) {
        setupBatch(batch);
        batch.drawIndexedInstanced(count, gpu::TRIANGLES, _indexCount, _indexOffset);
    }
}

void GeometryCache::ShapeData::drawWireInstances(gpu::Batch& batch, size_t count) const {
    if (_wireIndexCount) {
        setupBatch(batch);
        batch.drawIndexedInstanced(count, gpu::LINES, _wireIndexCount, _wireIndexOffset);
    }
}

const VertexVector& icosahedronVertices() {
    static const float phi = (1.0f + sqrtf(5.0f)) / 2.0f;
    static const float a = 0.5f;
    static const float b = 1.0f / (2.0f * phi);

    static const VertexVector vertices{ //
        vec3(0, b, -a), vec3(-b, a, 0), vec3(b, a, 0), // 
        vec3(0, b, a), vec3(b, a, 0), vec3(-b, a, 0), //
        vec3(0, b, a), vec3(-a, 0, b), vec3(0, -b, a), //
        vec3(0, b, a), vec3(0, -b, a), vec3(a, 0, b),  //
        vec3(0, b, -a), vec3(a, 0, -b), vec3(0, -b, -a),// 
        vec3(0, b, -a), vec3(0, -b, -a), vec3(-a, 0, -b), //
        vec3(0, -b, a), vec3(-b, -a, 0), vec3(b, -a, 0), //
        vec3(0, -b, -a), vec3(b, -a, 0), vec3(-b, -a, 0), //
        vec3(-b, a, 0), vec3(-a, 0, -b),  vec3(-a, 0, b), //
        vec3(-b, -a, 0), vec3(-a, 0, b),  vec3(-a, 0, -b), //
        vec3(b, a, 0), vec3(a, 0, b), vec3(a, 0, -b),   //
        vec3(b, -a, 0), vec3(a, 0, -b), vec3(a, 0, b),  //
        vec3(0, b, a), vec3(-b, a, 0),  vec3(-a, 0, b), //
        vec3(0, b, a), vec3(a, 0, b), vec3(b, a, 0), //
        vec3(0, b, -a), vec3(-a, 0, -b), vec3(-b, a, 0), // 
        vec3(0, b, -a), vec3(b, a, 0),  vec3(a, 0, -b), //
        vec3(0, -b, -a), vec3(-b, -a, 0), vec3(-a, 0, -b), // 
        vec3(0, -b, -a), vec3(a, 0, -b), vec3(b, -a, 0), //
        vec3(0, -b, a), vec3(-a, 0, b),  vec3(-b, -a, 0), //
        vec3(0, -b, a), vec3(b, -a, 0), vec3(a, 0, b)
    }; //
    return vertices;
}

const VertexVector& tetrahedronVertices() {
    static const float a = 1.0f / sqrtf(2.0f);
    static const auto A = vec3(0, 1, a);
    static const auto B = vec3(0, -1, a);
    static const auto C = vec3(1, 0, -a);
    static const auto D = vec3(-1, 0, -a);
    static const VertexVector vertices{
        A, B, C,
        D, B, A,
        C, D, A,
        C, B, D,
    };
    return vertices;
}

static const size_t TESSELTATION_MULTIPLIER = 4;
static const size_t ICOSAHEDRON_TO_SPHERE_TESSELATION_COUNT = 3;
static const size_t VECTOR_TO_VECTOR_WITH_NORMAL_MULTIPLER = 2;


VertexVector tesselate(const VertexVector& startingTriangles, int count) {
    VertexVector triangles = startingTriangles;
    if (0 != (triangles.size() % 3)) {
        throw std::runtime_error("Bad number of vertices for tesselation");
    }

    for (size_t i = 0; i < triangles.size(); ++i) {
        triangles[i] = glm::normalize(triangles[i]);
    }

    VertexVector newTriangles;
    while (count) {
        newTriangles.clear();
        // Tesselation takes one triangle and makes it into 4 triangles
        // See https://en.wikipedia.org/wiki/Space-filling_tree#/media/File:Space_Filling_Tree_Tri_iter_1_2_3.png
        newTriangles.reserve(triangles.size() * TESSELTATION_MULTIPLIER);
        for (size_t i = 0; i < triangles.size(); i += VERTICES_PER_TRIANGLE) {
            const vec3& a = triangles[i];
            const vec3& b = triangles[i + 1];
            const vec3& c = triangles[i + 2];
            vec3 ab = glm::normalize(a + b);
            vec3 bc = glm::normalize(b + c);
            vec3 ca = glm::normalize(c + a);

            newTriangles.push_back(a);
            newTriangles.push_back(ab);
            newTriangles.push_back(ca);

            newTriangles.push_back(b);
            newTriangles.push_back(bc);
            newTriangles.push_back(ab);

            newTriangles.push_back(c);
            newTriangles.push_back(ca);
            newTriangles.push_back(bc);

            newTriangles.push_back(ab);
            newTriangles.push_back(bc);
            newTriangles.push_back(ca);
        }
        triangles.swap(newTriangles);
        --count;
    }
    return triangles;
}

// FIXME solids need per-face vertices, but smooth shaded
// components do not.  Find a way to support using draw elements
// or draw arrays as appropriate
// Maybe special case cone and cylinder since they combine flat
// and smooth shading
void GeometryCache::buildShapes() {
    auto vertexBuffer = std::make_shared<gpu::Buffer>();
    auto indexBuffer = std::make_shared<gpu::Buffer>();
    uint16_t startingIndex = 0;
    
    // Cube 
    startingIndex = _shapeVertices->getSize() / SHAPE_VERTEX_STRIDE;
    {
        ShapeData& shapeData = _shapes[Cube];
        VertexVector vertices;
        // front
        vertices.push_back(vec3(1, 1, 1));
        vertices.push_back(vec3(0, 0, 1));
        vertices.push_back(vec3(-1, 1, 1));
        vertices.push_back(vec3(0, 0, 1));
        vertices.push_back(vec3(-1, -1, 1));
        vertices.push_back(vec3(0, 0, 1));
        vertices.push_back(vec3(1, -1, 1));
        vertices.push_back(vec3(0, 0, 1));

        // right
        vertices.push_back(vec3(1, 1, 1));
        vertices.push_back(vec3(1, 0, 0));
        vertices.push_back(vec3(1, -1, 1));
        vertices.push_back(vec3(1, 0, 0));
        vertices.push_back(vec3(1, -1, -1));
        vertices.push_back(vec3(1, 0, 0));
        vertices.push_back(vec3(1, 1, -1));
        vertices.push_back(vec3(1, 0, 0));

        // top
        vertices.push_back(vec3(1, 1, 1));
        vertices.push_back(vec3(0, 1, 0));
        vertices.push_back(vec3(1, 1, -1));
        vertices.push_back(vec3(0, 1, 0));
        vertices.push_back(vec3(-1, 1, -1));
        vertices.push_back(vec3(0, 1, 0));
        vertices.push_back(vec3(-1, 1, 1));
        vertices.push_back(vec3(0, 1, 0));

        // left
        vertices.push_back(vec3(-1, 1, 1));
        vertices.push_back(vec3(-1, 0, 0));
        vertices.push_back(vec3(-1, 1, -1));
        vertices.push_back(vec3(-1, 0, 0));
        vertices.push_back(vec3(-1, -1, -1));
        vertices.push_back(vec3(-1, 0, 0));
        vertices.push_back(vec3(-1, -1, 1));
        vertices.push_back(vec3(-1, 0, 0));

        // bottom
        vertices.push_back(vec3(-1, -1, -1));
        vertices.push_back(vec3(0, -1, 0));
        vertices.push_back(vec3(1, -1, -1));
        vertices.push_back(vec3(0, -1, 0));
        vertices.push_back(vec3(1, -1, 1));
        vertices.push_back(vec3(0, -1, 0));
        vertices.push_back(vec3(-1, -1, 1));
        vertices.push_back(vec3(0, -1, 0));

        // back
        vertices.push_back(vec3(1, -1, -1));
        vertices.push_back(vec3(0, 0, -1));
        vertices.push_back(vec3(-1, -1, -1));
        vertices.push_back(vec3(0, 0, -1));
        vertices.push_back(vec3(-1, 1, -1));
        vertices.push_back(vec3(0, 0, -1));
        vertices.push_back(vec3(1, 1, -1));
        vertices.push_back(vec3(0, 0, -1));

        static const size_t VERTEX_FORMAT_SIZE = 2;
        static const size_t VERTEX_OFFSET = 0;

        for (size_t i = 0; i < vertices.size(); ++i) {
            auto vertexIndex = i;
            // Make a unit cube by having the vertices (at index N) 
            // while leaving the normals (at index N + 1) alone
            if (VERTEX_OFFSET == vertexIndex % VERTEX_FORMAT_SIZE) {
                vertices[vertexIndex] *= 0.5f;
            }
        }
        shapeData.setupVertices(_shapeVertices, vertices);

        IndexVector indices{
            0, 1, 2, 2, 3, 0, // front
            4, 5, 6, 6, 7, 4, // right
            8, 9, 10, 10, 11, 8, // top
            12, 13, 14, 14, 15, 12, // left
            16, 17, 18, 18, 19, 16, // bottom
            20, 21, 22, 22, 23, 20  // back
        };
        for (auto& index : indices) {
            index += startingIndex;
        }

        IndexVector wireIndices{
            0, 1, 1, 2, 2, 3, 3, 0, // front
            20, 21, 21, 22, 22, 23, 23, 20, // back
            0, 23, 1, 22, 2, 21, 3, 20 // sides
        };
<<<<<<< HEAD
        for (unsigned int i = 0; i < wireIndices.size(); ++i) {
=======
        for (size_t i = 0; i < wireIndices.size(); ++i) {
>>>>>>> deaa4a74
            indices[i] += startingIndex;
        }

        shapeData.setupIndices(_shapeIndices, indices, wireIndices);
    }

    // Tetrahedron
    startingIndex = _shapeVertices->getSize() / SHAPE_VERTEX_STRIDE;
    {
        ShapeData& shapeData = _shapes[Tetrahedron];
        size_t vertexCount = 4;
        VertexVector vertices;
        {
            VertexVector originalVertices = tetrahedronVertices();
            vertexCount = originalVertices.size();
            vertices.reserve(originalVertices.size() * VECTOR_TO_VECTOR_WITH_NORMAL_MULTIPLER);
            for (size_t i = 0; i < originalVertices.size(); i += VERTICES_PER_TRIANGLE) {
                auto triangleStartIndex = i;
                vec3 faceNormal;
                for (size_t j = 0; j < VERTICES_PER_TRIANGLE; ++j) {
                    auto triangleVertexIndex = j;
                    auto vertexIndex = triangleStartIndex + triangleVertexIndex;
                    faceNormal += originalVertices[vertexIndex];
                }
                faceNormal = glm::normalize(faceNormal);
                for (size_t j = 0; j < VERTICES_PER_TRIANGLE; ++j) {
                    auto triangleVertexIndex = j;
                    auto vertexIndex = triangleStartIndex + triangleVertexIndex;
                    vertices.push_back(glm::normalize(originalVertices[vertexIndex]));
                    vertices.push_back(faceNormal);
                }
            }
        }
        shapeData.setupVertices(_shapeVertices, vertices);

        IndexVector indices;
        for (size_t i = 0; i < vertexCount; i += VERTICES_PER_TRIANGLE) {
            auto triangleStartIndex = i;
            for (size_t j = 0; j < VERTICES_PER_TRIANGLE; ++j) {
                auto triangleVertexIndex = j;
                auto vertexIndex = triangleStartIndex + triangleVertexIndex;
                indices.push_back(vertexIndex + startingIndex);
            }
        }

        IndexVector wireIndices{
            0, 1, 1, 2, 2, 0,
            0, 3, 1, 3, 2, 3,
        };

<<<<<<< HEAD
        for (unsigned int i = 0; i < wireIndices.size(); ++i) {
=======
        for (size_t i = 0; i < wireIndices.size(); ++i) {
>>>>>>> deaa4a74
            wireIndices[i] += startingIndex;
        }

        shapeData.setupIndices(_shapeIndices, indices, wireIndices);
    }

    // Sphere
    // FIXME this uses way more vertices than required.  Should find a way to calculate the indices
    // using shared vertices for better vertex caching
    startingIndex = _shapeVertices->getSize() / SHAPE_VERTEX_STRIDE;
    {
        ShapeData& shapeData = _shapes[Sphere];
        VertexVector vertices;
        IndexVector indices;
        {
            VertexVector originalVertices = tesselate(icosahedronVertices(), ICOSAHEDRON_TO_SPHERE_TESSELATION_COUNT);
            vertices.reserve(originalVertices.size() * VECTOR_TO_VECTOR_WITH_NORMAL_MULTIPLER);
            for (size_t i = 0; i < originalVertices.size(); i += VERTICES_PER_TRIANGLE) {
                auto triangleStartIndex = i;
                for (int j = 0; j < VERTICES_PER_TRIANGLE; ++j) {
                    auto triangleVertexIndex = j;
                    auto vertexIndex = triangleStartIndex + triangleVertexIndex;
                    const auto& vertex = originalVertices[i + j];
                    // Spheres use the same values for vertices and normals
                    vertices.push_back(vertex);
                    vertices.push_back(vertex);
                    indices.push_back(vertexIndex + startingIndex);
                }
            }
        }
        
        shapeData.setupVertices(_shapeVertices, vertices);
        // FIXME don't use solid indices for wire drawing.  
        shapeData.setupIndices(_shapeIndices, indices, indices);
    }

    // Icosahedron
    startingIndex = _shapeVertices->getSize() / SHAPE_VERTEX_STRIDE;
    {
        ShapeData& shapeData = _shapes[Icosahedron];

        VertexVector vertices;
        IndexVector indices;
        {
            const VertexVector& originalVertices = icosahedronVertices();
            vertices.reserve(originalVertices.size() * VECTOR_TO_VECTOR_WITH_NORMAL_MULTIPLER);
            for (size_t i = 0; i < originalVertices.size(); i += 3) {
                auto triangleStartIndex = i;
                vec3 faceNormal;
                for (int j = 0; j < VERTICES_PER_TRIANGLE; ++j) {
                    auto triangleVertexIndex = j;
                    auto vertexIndex = triangleStartIndex + triangleVertexIndex;
                    faceNormal += originalVertices[vertexIndex];
                }
                faceNormal = glm::normalize(faceNormal);
                for (int j = 0; j < VERTICES_PER_TRIANGLE; ++j) {
                    auto triangleVertexIndex = j;
                    auto vertexIndex = triangleStartIndex + triangleVertexIndex;
                    vertices.push_back(glm::normalize(originalVertices[vertexIndex]));
                    vertices.push_back(faceNormal);
                    indices.push_back(vertexIndex + startingIndex);
                }
            }
        }

        shapeData.setupVertices(_shapeVertices, vertices);
        // FIXME don't use solid indices for wire drawing.  
        shapeData.setupIndices(_shapeIndices, indices, indices);
    }

    // Line
    startingIndex = _shapeVertices->getSize() / SHAPE_VERTEX_STRIDE;
    {
        ShapeData& shapeData = _shapes[Line];
        shapeData.setupVertices(_shapeVertices, VertexVector{
            vec3(-0.5, 0, 0), vec3(-0.5f, 0, 0),
            vec3(0.5f, 0, 0), vec3(0.5f, 0, 0)
        });
        IndexVector wireIndices;
        // Only two indices
        wireIndices.push_back(0 + startingIndex);
        wireIndices.push_back(1 + startingIndex);

        shapeData.setupIndices(_shapeIndices, IndexVector(), wireIndices);
    }

    // Not implememented yet:

    //Triangle,
    //Quad,
    //Circle,
    //Octahetron,
    //Dodecahedron,
    //Torus,
    //Cone,
    //Cylinder,
}

gpu::Stream::FormatPointer& getSolidStreamFormat() {
    if (!SOLID_STREAM_FORMAT) {
        SOLID_STREAM_FORMAT = std::make_shared<gpu::Stream::Format>(); // 1 for everyone
        SOLID_STREAM_FORMAT->setAttribute(gpu::Stream::POSITION, gpu::Stream::POSITION, POSITION_ELEMENT);
        SOLID_STREAM_FORMAT->setAttribute(gpu::Stream::NORMAL, gpu::Stream::NORMAL, NORMAL_ELEMENT);
    }
    return SOLID_STREAM_FORMAT;
}

gpu::Stream::FormatPointer& getInstancedSolidStreamFormat() {
    if (!INSTANCED_SOLID_STREAM_FORMAT) {
        INSTANCED_SOLID_STREAM_FORMAT = std::make_shared<gpu::Stream::Format>(); // 1 for everyone
        INSTANCED_SOLID_STREAM_FORMAT->setAttribute(gpu::Stream::POSITION, gpu::Stream::POSITION, POSITION_ELEMENT);
        INSTANCED_SOLID_STREAM_FORMAT->setAttribute(gpu::Stream::NORMAL, gpu::Stream::NORMAL, NORMAL_ELEMENT);
        INSTANCED_SOLID_STREAM_FORMAT->setAttribute(gpu::Stream::COLOR, gpu::Stream::COLOR, COLOR_ELEMENT, 0, gpu::Stream::PER_INSTANCE);
        INSTANCED_SOLID_STREAM_FORMAT->setAttribute(gpu::Stream::INSTANCE_XFM, gpu::Stream::INSTANCE_XFM, TRANSFORM_ELEMENT, 0, gpu::Stream::PER_INSTANCE);
    }
    return INSTANCED_SOLID_STREAM_FORMAT;
}

GeometryCache::GeometryCache() :
    _nextID(0)
{
    buildShapes();
}

GeometryCache::~GeometryCache() {
    #ifdef WANT_DEBUG
        qCDebug(renderutils) << "GeometryCache::~GeometryCache()... ";
        qCDebug(renderutils) << "    _registeredLine3DVBOs.size():" << _registeredLine3DVBOs.size();
        qCDebug(renderutils) << "    _line3DVBOs.size():" << _line3DVBOs.size();
        qCDebug(renderutils) << "    BatchItemDetails... population:" << GeometryCache::BatchItemDetails::population;
    #endif //def WANT_DEBUG
}

void setupBatchInstance(gpu::Batch& batch, gpu::BufferPointer transformBuffer, gpu::BufferPointer colorBuffer) {
    gpu::BufferView colorView(colorBuffer, COLOR_ELEMENT);
    batch.setInputBuffer(gpu::Stream::COLOR, colorView);
    gpu::BufferView instanceXfmView(transformBuffer, 0, transformBuffer->getSize(), TRANSFORM_ELEMENT);
    batch.setInputBuffer(gpu::Stream::INSTANCE_XFM, instanceXfmView);
}

void GeometryCache::renderShape(gpu::Batch& batch, Shape shape) {
    batch.setInputFormat(getSolidStreamFormat());
    _shapes[shape].draw(batch);
}

void GeometryCache::renderWireShape(gpu::Batch& batch, Shape shape) {
    batch.setInputFormat(getSolidStreamFormat());
    _shapes[shape].drawWire(batch);
}

void GeometryCache::renderShapeInstances(gpu::Batch& batch, Shape shape, size_t count, gpu::BufferPointer& transformBuffer, gpu::BufferPointer& colorBuffer) {
    batch.setInputFormat(getInstancedSolidStreamFormat());
    setupBatchInstance(batch, transformBuffer, colorBuffer);
    _shapes[shape].drawInstances(batch, count);
}

void GeometryCache::renderWireShapeInstances(gpu::Batch& batch, Shape shape, size_t count, gpu::BufferPointer& transformBuffer, gpu::BufferPointer& colorBuffer) {
    batch.setInputFormat(getInstancedSolidStreamFormat());
    setupBatchInstance(batch, transformBuffer, colorBuffer);
    _shapes[shape].drawWireInstances(batch, count);
}

void GeometryCache::renderCubeInstances(gpu::Batch& batch, size_t count, gpu::BufferPointer transformBuffer, gpu::BufferPointer colorBuffer) {
    renderShapeInstances(batch, Cube, count, transformBuffer, colorBuffer);
}

void GeometryCache::renderWireCubeInstances(gpu::Batch& batch, size_t count, gpu::BufferPointer transformBuffer, gpu::BufferPointer colorBuffer) {
    renderWireShapeInstances(batch, Cube, count, transformBuffer, colorBuffer);
}

void GeometryCache::renderCube(gpu::Batch& batch) {
    renderShape(batch, Cube);
}

void GeometryCache::renderWireCube(gpu::Batch& batch) {
    renderWireShape(batch, Cube);
}

void GeometryCache::renderSphereInstances(gpu::Batch& batch, size_t count, gpu::BufferPointer transformBuffer, gpu::BufferPointer colorBuffer) {
    renderShapeInstances(batch, Sphere, count, transformBuffer, colorBuffer);
}

void GeometryCache::renderSphere(gpu::Batch& batch) {
    renderShape(batch, Sphere);
}

void GeometryCache::renderWireSphere(gpu::Batch& batch) {
    renderWireShape(batch, Sphere);
}


void GeometryCache::renderGrid(gpu::Batch& batch, int xDivisions, int yDivisions, const glm::vec4& color) {
    IntPair key(xDivisions, yDivisions);
    Vec3Pair colorKey(glm::vec3(color.x, color.y, yDivisions), glm::vec3(color.z, color.y, xDivisions));

    int vertices = (xDivisions + 1 + yDivisions + 1) * 2;
    if (!_gridBuffers.contains(key)) {
        auto verticesBuffer = std::make_shared<gpu::Buffer>();

        GLfloat* vertexData = new GLfloat[vertices * 2];
        GLfloat* vertex = vertexData;

        for (int i = 0; i <= xDivisions; i++) {
            float x = (float)i / xDivisions;
        
            *(vertex++) = x;
            *(vertex++) = 0.0f;
            
            *(vertex++) = x;
            *(vertex++) = 1.0f;
        }
        for (int i = 0; i <= yDivisions; i++) {
            float y = (float)i / yDivisions;
            
            *(vertex++) = 0.0f;
            *(vertex++) = y;
            
            *(vertex++) = 1.0f;
            *(vertex++) = y;
        }

        verticesBuffer->append(sizeof(GLfloat) * vertices * 2, (gpu::Byte*) vertexData);
        delete[] vertexData;
        
        _gridBuffers[key] = verticesBuffer;
    }

    if (!_gridColors.contains(colorKey)) {
        auto colorBuffer = std::make_shared<gpu::Buffer>();
        _gridColors[colorKey] = colorBuffer;

        int compactColor = ((int(color.x * 255.0f) & 0xFF)) |
                            ((int(color.y * 255.0f) & 0xFF) << 8) |
                            ((int(color.z * 255.0f) & 0xFF) << 16) |
                            ((int(color.w * 255.0f) & 0xFF) << 24);

        int* colorData = new int[vertices];
        int* colorDataAt = colorData;
                            
        for(int v = 0; v < vertices; v++) {
            *(colorDataAt++) = compactColor;
        }

        colorBuffer->append(sizeof(int) * vertices, (gpu::Byte*) colorData);
        delete[] colorData;
    }
    gpu::BufferPointer verticesBuffer = _gridBuffers[key];
    gpu::BufferPointer colorBuffer = _gridColors[colorKey];

    const int VERTICES_SLOT = 0;
    const int COLOR_SLOT = 1;
    auto streamFormat = std::make_shared<gpu::Stream::Format>(); // 1 for everyone
    
    streamFormat->setAttribute(gpu::Stream::POSITION, VERTICES_SLOT, gpu::Element(gpu::VEC2, gpu::FLOAT, gpu::XYZ), 0);
    streamFormat->setAttribute(gpu::Stream::COLOR, COLOR_SLOT, gpu::Element(gpu::VEC4, gpu::NUINT8, gpu::RGBA));

    gpu::BufferView verticesView(verticesBuffer, 0, verticesBuffer->getSize(), streamFormat->getAttributes().at(gpu::Stream::POSITION)._element);
    gpu::BufferView colorView(colorBuffer, streamFormat->getAttributes().at(gpu::Stream::COLOR)._element);
    
    batch.setInputFormat(streamFormat);
    batch.setInputBuffer(VERTICES_SLOT, verticesView);
    batch.setInputBuffer(COLOR_SLOT, colorView);
    batch.draw(gpu::LINES, vertices, 0);
}

// TODO: why do we seem to create extra BatchItemDetails when we resize the window?? what's that??
void GeometryCache::renderGrid(gpu::Batch& batch, int x, int y, int width, int height, int rows, int cols, const glm::vec4& color, int id) {
    #ifdef WANT_DEBUG
        qCDebug(renderutils) << "GeometryCache::renderGrid(x["<<x<<"], "
            "y["<<y<<"],"
            "w["<<width<<"],"
            "h["<<height<<"],"
            "rows["<<rows<<"],"
            "cols["<<cols<<"],"
            " id:"<<id<<")...";
    #endif
            
    bool registered = (id != UNKNOWN_ID);
    Vec3Pair key(glm::vec3(x, y, width), glm::vec3(height, rows, cols));
    Vec3Pair colorKey(glm::vec3(color.x, color.y, rows), glm::vec3(color.z, color.y, cols));

    int vertices = (cols + 1 + rows + 1) * 2;
    if ((registered && (!_registeredAlternateGridBuffers.contains(id) || _lastRegisteredAlternateGridBuffers[id] != key))
        || (!registered && !_alternateGridBuffers.contains(key))) {

        if (registered && _registeredAlternateGridBuffers.contains(id)) {
            _registeredAlternateGridBuffers[id].reset();
            #ifdef WANT_DEBUG
                qCDebug(renderutils) << "renderGrid()... RELEASING REGISTERED VERTICES BUFFER";
            #endif
        }

        auto verticesBuffer = std::make_shared<gpu::Buffer>();
        if (registered) {
            _registeredAlternateGridBuffers[id] = verticesBuffer;
            _lastRegisteredAlternateGridBuffers[id] = key;
        } else {
            _alternateGridBuffers[key] = verticesBuffer;
        }

        GLfloat* vertexData = new GLfloat[vertices * 2];
        GLfloat* vertex = vertexData;

        int dx = width / cols;
        int dy = height / rows;
        int tx = x;
        int ty = y;

        // Draw horizontal grid lines
        for (int i = rows + 1; --i >= 0; ) {
            *(vertex++) = x;
            *(vertex++) = ty;

            *(vertex++) = x + width;
            *(vertex++) = ty;

            ty += dy;
        }
        // Draw vertical grid lines
        for (int i = cols + 1; --i >= 0; ) {
            *(vertex++) = tx;
            *(vertex++) = y;

            *(vertex++) = tx;
            *(vertex++) = y + height;
            tx += dx;
        }

        verticesBuffer->append(sizeof(GLfloat) * vertices * 2, (gpu::Byte*) vertexData);
        delete[] vertexData;
    }

    if (!_gridColors.contains(colorKey)) {
        auto colorBuffer = std::make_shared<gpu::Buffer>();
        _gridColors[colorKey] = colorBuffer;

        int compactColor = ((int(color.x * 255.0f) & 0xFF)) |
                            ((int(color.y * 255.0f) & 0xFF) << 8) |
                            ((int(color.z * 255.0f) & 0xFF) << 16) |
                            ((int(color.w * 255.0f) & 0xFF) << 24);

        int* colorData = new int[vertices];
        int* colorDataAt = colorData;
                            
                            
        for(int v = 0; v < vertices; v++) {
            *(colorDataAt++) = compactColor;
        }

        colorBuffer->append(sizeof(int) * vertices, (gpu::Byte*) colorData);
        delete[] colorData;
    }
    gpu::BufferPointer verticesBuffer = registered ? _registeredAlternateGridBuffers[id] : _alternateGridBuffers[key];
    
    gpu::BufferPointer colorBuffer = _gridColors[colorKey];

    const int VERTICES_SLOT = 0;
    const int COLOR_SLOT = 1;
    auto streamFormat = std::make_shared<gpu::Stream::Format>(); // 1 for everyone
    
    streamFormat->setAttribute(gpu::Stream::POSITION, VERTICES_SLOT, gpu::Element(gpu::VEC2, gpu::FLOAT, gpu::XYZ), 0);
    streamFormat->setAttribute(gpu::Stream::COLOR, COLOR_SLOT, gpu::Element(gpu::VEC4, gpu::NUINT8, gpu::RGBA));

    gpu::BufferView verticesView(verticesBuffer, 0, verticesBuffer->getSize(), streamFormat->getAttributes().at(gpu::Stream::POSITION)._element);
    gpu::BufferView colorView(colorBuffer, streamFormat->getAttributes().at(gpu::Stream::COLOR)._element);

    batch.setInputFormat(streamFormat);
    batch.setInputBuffer(VERTICES_SLOT, verticesView);
    batch.setInputBuffer(COLOR_SLOT, colorView);
    batch.draw(gpu::LINES, vertices, 0);
}

void GeometryCache::updateVertices(int id, const QVector<glm::vec2>& points, const glm::vec4& color) {
    BatchItemDetails& details = _registeredVertices[id];

    if (details.isCreated) {
        details.clear();
        #ifdef WANT_DEBUG
            qCDebug(renderutils) << "updateVertices()... RELEASING REGISTERED";
        #endif // def WANT_DEBUG
    }

    const int FLOATS_PER_VERTEX = 2;
    details.isCreated = true;
    details.vertices = points.size();
    details.vertexSize = FLOATS_PER_VERTEX;
    
    auto verticesBuffer = std::make_shared<gpu::Buffer>();
    auto colorBuffer = std::make_shared<gpu::Buffer>();
    auto streamFormat = std::make_shared<gpu::Stream::Format>();
    auto stream = std::make_shared<gpu::BufferStream>();

    details.verticesBuffer = verticesBuffer;
    details.colorBuffer = colorBuffer;
    details.streamFormat = streamFormat;
    details.stream = stream;

    details.streamFormat->setAttribute(gpu::Stream::POSITION, 0, gpu::Element(gpu::VEC2, gpu::FLOAT, gpu::XYZ), 0);
    details.streamFormat->setAttribute(gpu::Stream::COLOR, 1, gpu::Element(gpu::VEC4, gpu::NUINT8, gpu::RGBA));

    details.stream->addBuffer(details.verticesBuffer, 0, details.streamFormat->getChannels().at(0)._stride);
    details.stream->addBuffer(details.colorBuffer, 0, details.streamFormat->getChannels().at(1)._stride);

    details.vertices = points.size();
    details.vertexSize = FLOATS_PER_VERTEX;

    int compactColor = ((int(color.x * 255.0f) & 0xFF)) |
                        ((int(color.y * 255.0f) & 0xFF) << 8) |
                        ((int(color.z * 255.0f) & 0xFF) << 16) |
                        ((int(color.w * 255.0f) & 0xFF) << 24);

    GLfloat* vertexData = new GLfloat[details.vertices * FLOATS_PER_VERTEX];
    GLfloat* vertex = vertexData;

    int* colorData = new int[details.vertices];
    int* colorDataAt = colorData;

    foreach (const glm::vec2& point, points) {
        *(vertex++) = point.x;
        *(vertex++) = point.y;
        
        *(colorDataAt++) = compactColor;
    }

    details.verticesBuffer->append(sizeof(GLfloat) * FLOATS_PER_VERTEX * details.vertices, (gpu::Byte*) vertexData);
    details.colorBuffer->append(sizeof(int) * details.vertices, (gpu::Byte*) colorData);
    delete[] vertexData;
    delete[] colorData;

    #ifdef WANT_DEBUG
        qCDebug(renderutils) << "new registered linestrip buffer made -- _registeredVertices.size():" << _registeredVertices.size();
    #endif
}

void GeometryCache::updateVertices(int id, const QVector<glm::vec3>& points, const glm::vec4& color) {
    BatchItemDetails& details = _registeredVertices[id];
    if (details.isCreated) {
        details.clear();
        #ifdef WANT_DEBUG
            qCDebug(renderutils) << "updateVertices()... RELEASING REGISTERED";
        #endif // def WANT_DEBUG
    }

    const int FLOATS_PER_VERTEX = 3;
    details.isCreated = true;
    details.vertices = points.size();
    details.vertexSize = FLOATS_PER_VERTEX;
    
    auto verticesBuffer = std::make_shared<gpu::Buffer>();
    auto colorBuffer = std::make_shared<gpu::Buffer>();
    auto streamFormat = std::make_shared<gpu::Stream::Format>();
    auto stream = std::make_shared<gpu::BufferStream>();

    details.verticesBuffer = verticesBuffer;
    details.colorBuffer = colorBuffer;
    details.streamFormat = streamFormat;
    details.stream = stream;

    details.streamFormat->setAttribute(gpu::Stream::POSITION, 0, gpu::Element(gpu::VEC3, gpu::FLOAT, gpu::XYZ), 0);
    details.streamFormat->setAttribute(gpu::Stream::COLOR, 1, gpu::Element(gpu::VEC4, gpu::NUINT8, gpu::RGBA));

    details.stream->addBuffer(details.verticesBuffer, 0, details.streamFormat->getChannels().at(0)._stride);
    details.stream->addBuffer(details.colorBuffer, 0, details.streamFormat->getChannels().at(1)._stride);

    details.vertices = points.size();
    details.vertexSize = FLOATS_PER_VERTEX;

    int compactColor = ((int(color.x * 255.0f) & 0xFF)) |
                        ((int(color.y * 255.0f) & 0xFF) << 8) |
                        ((int(color.z * 255.0f) & 0xFF) << 16) |
                        ((int(color.w * 255.0f) & 0xFF) << 24);

    GLfloat* vertexData = new GLfloat[details.vertices * FLOATS_PER_VERTEX];
    GLfloat* vertex = vertexData;

    int* colorData = new int[details.vertices];
    int* colorDataAt = colorData;

    foreach (const glm::vec3& point, points) {
        *(vertex++) = point.x;
        *(vertex++) = point.y;
        *(vertex++) = point.z;
        
        *(colorDataAt++) = compactColor;
    }

    details.verticesBuffer->append(sizeof(GLfloat) * FLOATS_PER_VERTEX * details.vertices, (gpu::Byte*) vertexData);
    details.colorBuffer->append(sizeof(int) * details.vertices, (gpu::Byte*) colorData);
    delete[] vertexData;
    delete[] colorData;

    #ifdef WANT_DEBUG
        qCDebug(renderutils) << "new registered linestrip buffer made -- _registeredVertices.size():" << _registeredVertices.size();
    #endif
}

void GeometryCache::updateVertices(int id, const QVector<glm::vec3>& points, const QVector<glm::vec2>& texCoords, const glm::vec4& color) {
    BatchItemDetails& details = _registeredVertices[id];

    if (details.isCreated) {
        details.clear();
        #ifdef WANT_DEBUG
            qCDebug(renderutils) << "updateVertices()... RELEASING REGISTERED";
        #endif // def WANT_DEBUG
    }

    const int FLOATS_PER_VERTEX = 5;
    details.isCreated = true;
    details.vertices = points.size();
    details.vertexSize = FLOATS_PER_VERTEX;
    
    auto verticesBuffer = std::make_shared<gpu::Buffer>();
    auto colorBuffer = std::make_shared<gpu::Buffer>();
    auto streamFormat = std::make_shared<gpu::Stream::Format>();
    auto stream = std::make_shared<gpu::BufferStream>();

    details.verticesBuffer = verticesBuffer;
    details.colorBuffer = colorBuffer;
    details.streamFormat = streamFormat;
    details.stream = stream;

    details.streamFormat->setAttribute(gpu::Stream::POSITION, 0, gpu::Element(gpu::VEC3, gpu::FLOAT, gpu::XYZ), 0);
    details.streamFormat->setAttribute(gpu::Stream::TEXCOORD, 0, gpu::Element(gpu::VEC2, gpu::FLOAT, gpu::UV), 3 * sizeof(float));
    details.streamFormat->setAttribute(gpu::Stream::COLOR, 1, gpu::Element(gpu::VEC4, gpu::NUINT8, gpu::RGBA));

    details.stream->addBuffer(details.verticesBuffer, 0, details.streamFormat->getChannels().at(0)._stride);
    details.stream->addBuffer(details.colorBuffer, 0, details.streamFormat->getChannels().at(1)._stride);

    assert(points.size() == texCoords.size());

    details.vertices = points.size();
    details.vertexSize = FLOATS_PER_VERTEX;

    int compactColor = ((int(color.x * 255.0f) & 0xFF)) |
                        ((int(color.y * 255.0f) & 0xFF) << 8) |
                        ((int(color.z * 255.0f) & 0xFF) << 16) |
                        ((int(color.w * 255.0f) & 0xFF) << 24);

    GLfloat* vertexData = new GLfloat[details.vertices * FLOATS_PER_VERTEX];
    GLfloat* vertex = vertexData;

    int* colorData = new int[details.vertices];
    int* colorDataAt = colorData;

    for (int i = 0; i < points.size(); i++) {
        glm::vec3 point = points[i];
        glm::vec2 texCoord = texCoords[i];
        *(vertex++) = point.x;
        *(vertex++) = point.y;
        *(vertex++) = point.z;
        *(vertex++) = texCoord.x;
        *(vertex++) = texCoord.y;

        *(colorDataAt++) = compactColor;
    }

    details.verticesBuffer->append(sizeof(GLfloat) * FLOATS_PER_VERTEX * details.vertices, (gpu::Byte*) vertexData);
    details.colorBuffer->append(sizeof(int) * details.vertices, (gpu::Byte*) colorData);
    delete[] vertexData;
    delete[] colorData;

    #ifdef WANT_DEBUG
        qCDebug(renderutils) << "new registered linestrip buffer made -- _registeredVertices.size():" << _registeredVertices.size();
    #endif
}

void GeometryCache::renderVertices(gpu::Batch& batch, gpu::Primitive primitiveType, int id) {
    BatchItemDetails& details = _registeredVertices[id];
    if (details.isCreated) {
        batch.setInputFormat(details.streamFormat);
        batch.setInputStream(0, *details.stream);
        batch.draw(primitiveType, details.vertices, 0);
    }
}


void GeometryCache::renderBevelCornersRect(gpu::Batch& batch, int x, int y, int width, int height, int bevelDistance, const glm::vec4& color, int id) {
    bool registered = (id != UNKNOWN_ID);
    Vec3Pair key(glm::vec3(x, y, 0.0f), glm::vec3(width, height, bevelDistance));
    BatchItemDetails& details = registered ? _registeredBevelRects[id] : _bevelRects[key];
    // if this is a registered quad, and we have buffers, then check to see if the geometry changed and rebuild if needed
    if (registered && details.isCreated) {
        Vec3Pair& lastKey = _lastRegisteredBevelRects[id];
        if (lastKey != key) {
            details.clear();
            _lastRegisteredBevelRects[id] = key;  
            #ifdef WANT_DEBUG
                qCDebug(renderutils) << "renderBevelCornersRect()... RELEASING REGISTERED";
            #endif // def WANT_DEBUG
        }
        #ifdef WANT_DEBUG
        else {
            qCDebug(renderutils) << "renderBevelCornersRect()... REUSING PREVIOUSLY REGISTERED";
        }
        #endif // def WANT_DEBUG
    }

    if (!details.isCreated) {
        static const int FLOATS_PER_VERTEX = 2; // vertices
        static const int NUM_VERTICES = 8;
        static const int NUM_FLOATS = NUM_VERTICES * FLOATS_PER_VERTEX;
        
        details.isCreated = true;
        details.vertices = NUM_VERTICES;
        details.vertexSize = FLOATS_PER_VERTEX;
        
        auto verticesBuffer = std::make_shared<gpu::Buffer>();
        auto colorBuffer = std::make_shared<gpu::Buffer>();
        auto streamFormat = std::make_shared<gpu::Stream::Format>();
        auto stream = std::make_shared<gpu::BufferStream>();

        details.verticesBuffer = verticesBuffer;
        details.colorBuffer = colorBuffer;
        details.streamFormat = streamFormat;
        details.stream = stream;
    
        details.streamFormat->setAttribute(gpu::Stream::POSITION, 0, gpu::Element(gpu::VEC2, gpu::FLOAT, gpu::XYZ));
        details.streamFormat->setAttribute(gpu::Stream::COLOR, 1, gpu::Element(gpu::VEC4, gpu::NUINT8, gpu::RGBA));

        details.stream->addBuffer(details.verticesBuffer, 0, details.streamFormat->getChannels().at(0)._stride);
        details.stream->addBuffer(details.colorBuffer, 0, details.streamFormat->getChannels().at(1)._stride);


        GLfloat vertexBuffer[NUM_FLOATS]; // only vertices, no normals because we're a 2D quad
        int vertexPoint = 0;

        // Triangle strip points
        //      3 ------ 5      //
        //    /            \    //
        //  1                7  //
        //  |                |  //
        //  2                8  //
        //    \            /    //
        //      4 ------ 6      //
        
        // 1
        vertexBuffer[vertexPoint++] = x;
        vertexBuffer[vertexPoint++] = y + height - bevelDistance;
        // 2
        vertexBuffer[vertexPoint++] = x;
        vertexBuffer[vertexPoint++] = y + bevelDistance;
        // 3
        vertexBuffer[vertexPoint++] = x + bevelDistance;
        vertexBuffer[vertexPoint++] = y + height;
        // 4
        vertexBuffer[vertexPoint++] = x + bevelDistance;
        vertexBuffer[vertexPoint++] = y;
        // 5
        vertexBuffer[vertexPoint++] = x + width - bevelDistance;
        vertexBuffer[vertexPoint++] = y + height;
        // 6
        vertexBuffer[vertexPoint++] = x + width - bevelDistance;
        vertexBuffer[vertexPoint++] = y;
        // 7
        vertexBuffer[vertexPoint++] = x + width;
        vertexBuffer[vertexPoint++] = y + height - bevelDistance;
        // 8
        vertexBuffer[vertexPoint++] = x + width;
        vertexBuffer[vertexPoint++] = y + bevelDistance;
        
        int compactColor = ((int(color.x * 255.0f) & 0xFF)) |
                            ((int(color.y * 255.0f) & 0xFF) << 8) |
                            ((int(color.z * 255.0f) & 0xFF) << 16) |
                            ((int(color.w * 255.0f) & 0xFF) << 24);
        int colors[NUM_VERTICES] = { compactColor, compactColor, compactColor, compactColor,
                                     compactColor, compactColor, compactColor, compactColor };


        details.verticesBuffer->append(sizeof(vertexBuffer), (gpu::Byte*) vertexBuffer);
        details.colorBuffer->append(sizeof(colors), (gpu::Byte*) colors);
    }

    batch.setInputFormat(details.streamFormat);
    batch.setInputStream(0, *details.stream);
    batch.draw(gpu::TRIANGLE_STRIP, details.vertices, 0);
}

void GeometryCache::renderQuad(gpu::Batch& batch, const glm::vec2& minCorner, const glm::vec2& maxCorner, const glm::vec4& color, int id) {
    bool registered = (id != UNKNOWN_ID);
    Vec4Pair key(glm::vec4(minCorner.x, minCorner.y, maxCorner.x, maxCorner.y), color);
    BatchItemDetails& details = registered ? _registeredQuad2D[id] : _quad2D[key];

    // if this is a registered quad, and we have buffers, then check to see if the geometry changed and rebuild if needed
    if (registered && details.isCreated) {
        Vec4Pair & lastKey = _lastRegisteredQuad2D[id];
        if (lastKey != key) {
            details.clear();
            _lastRegisteredQuad2D[id] = key;  
            #ifdef WANT_DEBUG
                qCDebug(renderutils) << "renderQuad() 2D ... RELEASING REGISTERED";
            #endif // def WANT_DEBUG
        }
        #ifdef WANT_DEBUG
        else {
            qCDebug(renderutils) << "renderQuad() 2D ... REUSING PREVIOUSLY REGISTERED";
        }
        #endif // def WANT_DEBUG
    }

    const int FLOATS_PER_VERTEX = 2; // vertices
    const int VERTICES = 4; // 1 quad = 4 vertices

    if (!details.isCreated) {

        details.isCreated = true;
        details.vertices = VERTICES;
        details.vertexSize = FLOATS_PER_VERTEX;
        
        auto verticesBuffer = std::make_shared<gpu::Buffer>();
        auto colorBuffer = std::make_shared<gpu::Buffer>();
        auto streamFormat = std::make_shared<gpu::Stream::Format>();
        auto stream = std::make_shared<gpu::BufferStream>();

        details.verticesBuffer = verticesBuffer;
        details.colorBuffer = colorBuffer;
        details.streamFormat = streamFormat;
        details.stream = stream;
    
        details.streamFormat->setAttribute(gpu::Stream::POSITION, 0, gpu::Element(gpu::VEC2, gpu::FLOAT, gpu::XYZ), 0);
        details.streamFormat->setAttribute(gpu::Stream::COLOR, 1, gpu::Element(gpu::VEC4, gpu::NUINT8, gpu::RGBA));

        details.stream->addBuffer(details.verticesBuffer, 0, details.streamFormat->getChannels().at(0)._stride);
        details.stream->addBuffer(details.colorBuffer, 0, details.streamFormat->getChannels().at(1)._stride);


        float vertexBuffer[VERTICES * FLOATS_PER_VERTEX] = {    
                            minCorner.x, minCorner.y,
                            maxCorner.x, minCorner.y,
                            minCorner.x, maxCorner.y,
                            maxCorner.x, maxCorner.y,
        };

        const int NUM_COLOR_SCALARS_PER_QUAD = 4;
        int compactColor = ((int(color.x * 255.0f) & 0xFF)) |
                            ((int(color.y * 255.0f) & 0xFF) << 8) |
                            ((int(color.z * 255.0f) & 0xFF) << 16) |
                            ((int(color.w * 255.0f) & 0xFF) << 24);
        int colors[NUM_COLOR_SCALARS_PER_QUAD] = { compactColor, compactColor, compactColor, compactColor };

        details.verticesBuffer->append(sizeof(vertexBuffer), (gpu::Byte*) vertexBuffer);
        details.colorBuffer->append(sizeof(colors), (gpu::Byte*) colors);
    }

    batch.setInputFormat(details.streamFormat);
    batch.setInputStream(0, *details.stream);
    batch.draw(gpu::TRIANGLE_STRIP, 4, 0);
}

void GeometryCache::renderUnitQuad(gpu::Batch& batch, const glm::vec4& color, int id) {
    static const glm::vec2 topLeft(-1, 1);
    static const glm::vec2 bottomRight(1, -1);
    static const glm::vec2 texCoordTopLeft(0.0f, 1.0f);
    static const glm::vec2 texCoordBottomRight(1.0f, 0.0f);
    renderQuad(batch, topLeft, bottomRight, texCoordTopLeft, texCoordBottomRight, color, id);
}


void GeometryCache::renderQuad(gpu::Batch& batch, const glm::vec2& minCorner, const glm::vec2& maxCorner,
                    const glm::vec2& texCoordMinCorner, const glm::vec2& texCoordMaxCorner, 
                    const glm::vec4& color, int id) {

    bool registered = (id != UNKNOWN_ID);
    Vec4PairVec4 key(Vec4Pair(glm::vec4(minCorner.x, minCorner.y, maxCorner.x, maxCorner.y),
                              glm::vec4(texCoordMinCorner.x, texCoordMinCorner.y, texCoordMaxCorner.x, texCoordMaxCorner.y)), 
                              color);
    BatchItemDetails& details = registered ? _registeredQuad2DTextures[id] : _quad2DTextures[key];

    // if this is a registered quad, and we have buffers, then check to see if the geometry changed and rebuild if needed
    if (registered && details.isCreated) {
        Vec4PairVec4& lastKey = _lastRegisteredQuad2DTexture[id];
        if (lastKey != key) {
            details.clear();
            _lastRegisteredQuad2DTexture[id] = key;  
            #ifdef WANT_DEBUG
                qCDebug(renderutils) << "renderQuad() 2D+texture ... RELEASING REGISTERED";
            #endif // def WANT_DEBUG
        }
        #ifdef WANT_DEBUG
        else {
            qCDebug(renderutils) << "renderQuad() 2D+texture ... REUSING PREVIOUSLY REGISTERED";
        }
        #endif // def WANT_DEBUG
    }

    const int FLOATS_PER_VERTEX = 2 * 2; // text coords & vertices
    const int VERTICES = 4; // 1 quad = 4 vertices
    const int NUM_POS_COORDS = 2;
    const int VERTEX_TEXCOORD_OFFSET = NUM_POS_COORDS * sizeof(float);

    if (!details.isCreated) {

        details.isCreated = true;
        details.vertices = VERTICES;
        details.vertexSize = FLOATS_PER_VERTEX;
        
        auto verticesBuffer = std::make_shared<gpu::Buffer>();
        auto colorBuffer = std::make_shared<gpu::Buffer>();

        auto streamFormat = std::make_shared<gpu::Stream::Format>();
        auto stream = std::make_shared<gpu::BufferStream>();

        details.verticesBuffer = verticesBuffer;
        details.colorBuffer = colorBuffer;

        details.streamFormat = streamFormat;
        details.stream = stream;
    
        details.streamFormat->setAttribute(gpu::Stream::POSITION, 0, gpu::Element(gpu::VEC2, gpu::FLOAT, gpu::XYZ), 0);
        details.streamFormat->setAttribute(gpu::Stream::TEXCOORD, 0, gpu::Element(gpu::VEC2, gpu::FLOAT, gpu::UV), VERTEX_TEXCOORD_OFFSET);
        details.streamFormat->setAttribute(gpu::Stream::COLOR, 1, gpu::Element(gpu::VEC4, gpu::NUINT8, gpu::RGBA));

        details.stream->addBuffer(details.verticesBuffer, 0, details.streamFormat->getChannels().at(0)._stride);
        details.stream->addBuffer(details.colorBuffer, 0, details.streamFormat->getChannels().at(1)._stride);


        float vertexBuffer[VERTICES * FLOATS_PER_VERTEX] = {    
                                                        minCorner.x, minCorner.y, texCoordMinCorner.x, texCoordMinCorner.y,
                                                        maxCorner.x, minCorner.y, texCoordMaxCorner.x, texCoordMinCorner.y,
                                                        minCorner.x, maxCorner.y, texCoordMinCorner.x, texCoordMaxCorner.y,
                                                        maxCorner.x, maxCorner.y, texCoordMaxCorner.x, texCoordMaxCorner.y,
        };


        const int NUM_COLOR_SCALARS_PER_QUAD = 4;
        int compactColor = ((int(color.x * 255.0f) & 0xFF)) |
                            ((int(color.y * 255.0f) & 0xFF) << 8) |
                            ((int(color.z * 255.0f) & 0xFF) << 16) |
                            ((int(color.w * 255.0f) & 0xFF) << 24);
        int colors[NUM_COLOR_SCALARS_PER_QUAD] = { compactColor, compactColor, compactColor, compactColor };

        details.verticesBuffer->append(sizeof(vertexBuffer), (gpu::Byte*) vertexBuffer);
        details.colorBuffer->append(sizeof(colors), (gpu::Byte*) colors);
    }

    batch.setInputFormat(details.streamFormat);
    batch.setInputStream(0, *details.stream);
    batch.draw(gpu::TRIANGLE_STRIP, 4, 0);
}

void GeometryCache::renderQuad(gpu::Batch& batch, const glm::vec3& minCorner, const glm::vec3& maxCorner, const glm::vec4& color, int id) {
    bool registered = (id != UNKNOWN_ID);
    Vec3PairVec4 key(Vec3Pair(minCorner, maxCorner), color);
    BatchItemDetails& details = registered ? _registeredQuad3D[id] : _quad3D[key];

    // if this is a registered quad, and we have buffers, then check to see if the geometry changed and rebuild if needed
    if (registered && details.isCreated) {
        Vec3PairVec4& lastKey = _lastRegisteredQuad3D[id];
        if (lastKey != key) {
            details.clear();
            _lastRegisteredQuad3D[id] = key;  
            #ifdef WANT_DEBUG
                qCDebug(renderutils) << "renderQuad() 3D ... RELEASING REGISTERED";
            #endif // def WANT_DEBUG
        }
        #ifdef WANT_DEBUG
        else {
            qCDebug(renderutils) << "renderQuad() 3D ... REUSING PREVIOUSLY REGISTERED";
        }
        #endif // def WANT_DEBUG
    }

    const int FLOATS_PER_VERTEX = 3; // vertices
    const int VERTICES = 4; // 1 quad = 4 vertices

    if (!details.isCreated) {

        details.isCreated = true;
        details.vertices = VERTICES;
        details.vertexSize = FLOATS_PER_VERTEX;
        
        auto verticesBuffer = std::make_shared<gpu::Buffer>();
        auto colorBuffer = std::make_shared<gpu::Buffer>();

        auto streamFormat = std::make_shared<gpu::Stream::Format>();
        auto stream = std::make_shared<gpu::BufferStream>();

        details.verticesBuffer = verticesBuffer;
        details.colorBuffer = colorBuffer;

        details.streamFormat = streamFormat;
        details.stream = stream;
    
        details.streamFormat->setAttribute(gpu::Stream::POSITION, 0, gpu::Element(gpu::VEC3, gpu::FLOAT, gpu::XYZ), 0);
        details.streamFormat->setAttribute(gpu::Stream::COLOR, 1, gpu::Element(gpu::VEC4, gpu::NUINT8, gpu::RGBA));

        details.stream->addBuffer(details.verticesBuffer, 0, details.streamFormat->getChannels().at(0)._stride);
        details.stream->addBuffer(details.colorBuffer, 0, details.streamFormat->getChannels().at(1)._stride);


        float vertexBuffer[VERTICES * FLOATS_PER_VERTEX] = {    
                            minCorner.x, minCorner.y, minCorner.z,
                            maxCorner.x, minCorner.y, minCorner.z,
                            minCorner.x, maxCorner.y, maxCorner.z,
                            maxCorner.x, maxCorner.y, maxCorner.z,
        };

        const int NUM_COLOR_SCALARS_PER_QUAD = 4;
        int compactColor = ((int(color.x * 255.0f) & 0xFF)) |
                            ((int(color.y * 255.0f) & 0xFF) << 8) |
                            ((int(color.z * 255.0f) & 0xFF) << 16) |
                            ((int(color.w * 255.0f) & 0xFF) << 24);
        int colors[NUM_COLOR_SCALARS_PER_QUAD] = { compactColor, compactColor, compactColor, compactColor };

        details.verticesBuffer->append(sizeof(vertexBuffer), (gpu::Byte*) vertexBuffer);
        details.colorBuffer->append(sizeof(colors), (gpu::Byte*) colors);
    }

    batch.setInputFormat(details.streamFormat);
    batch.setInputStream(0, *details.stream);
    batch.draw(gpu::TRIANGLE_STRIP, 4, 0);
}

void GeometryCache::renderQuad(gpu::Batch& batch, const glm::vec3& topLeft, const glm::vec3& bottomLeft, 
                    const glm::vec3& bottomRight, const glm::vec3& topRight,
                    const glm::vec2& texCoordTopLeft, const glm::vec2& texCoordBottomLeft,
                    const glm::vec2& texCoordBottomRight, const glm::vec2& texCoordTopRight, 
                    const glm::vec4& color, int id) {

    #ifdef WANT_DEBUG
        qCDebug(renderutils) << "renderQuad() vec3 + texture VBO...";
        qCDebug(renderutils) << "    topLeft:" << topLeft;
        qCDebug(renderutils) << "    bottomLeft:" << bottomLeft;
        qCDebug(renderutils) << "    bottomRight:" << bottomRight;
        qCDebug(renderutils) << "    topRight:" << topRight;
        qCDebug(renderutils) << "    texCoordTopLeft:" << texCoordTopLeft;
        qCDebug(renderutils) << "    texCoordBottomRight:" << texCoordBottomRight;
        qCDebug(renderutils) << "    color:" << color;
    #endif //def WANT_DEBUG
    
    bool registered = (id != UNKNOWN_ID);
    Vec3PairVec4Pair key(Vec3Pair(topLeft, bottomRight),
                            Vec4Pair(glm::vec4(texCoordTopLeft.x,texCoordTopLeft.y,texCoordBottomRight.x,texCoordBottomRight.y),
                                    color));
                                    
    BatchItemDetails& details = registered ? _registeredQuad3DTextures[id] : _quad3DTextures[key];

    // if this is a registered quad, and we have buffers, then check to see if the geometry changed and rebuild if needed
    if (registered && details.isCreated) {
        Vec3PairVec4Pair& lastKey = _lastRegisteredQuad3DTexture[id];
        if (lastKey != key) {
            details.clear();
            _lastRegisteredQuad3DTexture[id] = key;
            #ifdef WANT_DEBUG
                qCDebug(renderutils) << "renderQuad() 3D+texture ... RELEASING REGISTERED";
            #endif // def WANT_DEBUG
        }
        #ifdef WANT_DEBUG
        else {
            qCDebug(renderutils) << "renderQuad() 3D+texture ... REUSING PREVIOUSLY REGISTERED";
        }
        #endif // def WANT_DEBUG
    }

    const int FLOATS_PER_VERTEX = 3 + 2; // 3d vertices + text coords
    const int VERTICES = 4; // 1 quad = 4 vertices
    const int NUM_POS_COORDS = 3;
    const int VERTEX_TEXCOORD_OFFSET = NUM_POS_COORDS * sizeof(float);

    if (!details.isCreated) {

        details.isCreated = true;
        details.vertices = VERTICES;
        details.vertexSize = FLOATS_PER_VERTEX; // NOTE: this isn't used for BatchItemDetails maybe we can get rid of it
        
        auto verticesBuffer = std::make_shared<gpu::Buffer>();
        auto colorBuffer = std::make_shared<gpu::Buffer>();
        auto streamFormat = std::make_shared<gpu::Stream::Format>();
        auto stream = std::make_shared<gpu::BufferStream>();

        details.verticesBuffer = verticesBuffer;
        details.colorBuffer = colorBuffer;
        details.streamFormat = streamFormat;
        details.stream = stream;
    
        details.streamFormat->setAttribute(gpu::Stream::POSITION, 0, gpu::Element(gpu::VEC3, gpu::FLOAT, gpu::XYZ), 0);
        details.streamFormat->setAttribute(gpu::Stream::TEXCOORD, 0, gpu::Element(gpu::VEC2, gpu::FLOAT, gpu::UV), VERTEX_TEXCOORD_OFFSET);
        details.streamFormat->setAttribute(gpu::Stream::COLOR, 1, gpu::Element(gpu::VEC4, gpu::NUINT8, gpu::RGBA));

        details.stream->addBuffer(details.verticesBuffer, 0, details.streamFormat->getChannels().at(0)._stride);
        details.stream->addBuffer(details.colorBuffer, 0, details.streamFormat->getChannels().at(1)._stride);


        float vertexBuffer[VERTICES * FLOATS_PER_VERTEX] = {
                                bottomLeft.x, bottomLeft.y, bottomLeft.z, texCoordBottomLeft.x, texCoordBottomLeft.y,
                                bottomRight.x, bottomRight.y, bottomRight.z, texCoordBottomRight.x, texCoordBottomRight.y,
                                topLeft.x, topLeft.y, topLeft.z, texCoordTopLeft.x, texCoordTopLeft.y,
                                topRight.x, topRight.y, topRight.z, texCoordTopRight.x, texCoordTopRight.y,
                            };

        const int NUM_COLOR_SCALARS_PER_QUAD = 4;
        int compactColor = ((int(color.x * 255.0f) & 0xFF)) |
                            ((int(color.y * 255.0f) & 0xFF) << 8) |
                            ((int(color.z * 255.0f) & 0xFF) << 16) |
                            ((int(color.w * 255.0f) & 0xFF) << 24);
        int colors[NUM_COLOR_SCALARS_PER_QUAD] = { compactColor, compactColor, compactColor, compactColor };

        details.verticesBuffer->append(sizeof(vertexBuffer), (gpu::Byte*) vertexBuffer);
        details.colorBuffer->append(sizeof(colors), (gpu::Byte*) colors);
    }

    batch.setInputFormat(details.streamFormat);
    batch.setInputStream(0, *details.stream);
    batch.draw(gpu::TRIANGLE_STRIP, 4, 0);
}

void GeometryCache::renderDashedLine(gpu::Batch& batch, const glm::vec3& start, const glm::vec3& end, const glm::vec4& color,
                                     const float dash_length, const float gap_length, int id) {

    bool registered = (id != UNKNOWN_ID);
    Vec3PairVec2Pair key(Vec3Pair(start, end), Vec2Pair(glm::vec2(color.x, color.y), glm::vec2(color.z, color.w)));
    BatchItemDetails& details = registered ? _registeredDashedLines[id] : _dashedLines[key];

    // if this is a registered , and we have buffers, then check to see if the geometry changed and rebuild if needed
    if (registered && details.isCreated) {
        if (_lastRegisteredDashedLines[id] != key) {
            details.clear();
            _lastRegisteredDashedLines[id] = key;
            #ifdef WANT_DEBUG
                qCDebug(renderutils) << "renderDashedLine()... RELEASING REGISTERED";
            #endif // def WANT_DEBUG
        }
    }

    if (!details.isCreated) {

        int compactColor = ((int(color.x * 255.0f) & 0xFF)) |
                           ((int(color.y * 255.0f) & 0xFF) << 8) |
                           ((int(color.z * 255.0f) & 0xFF) << 16) |
                           ((int(color.w * 255.0f) & 0xFF) << 24);

        // draw each line segment with appropriate gaps
        const float SEGMENT_LENGTH = dash_length + gap_length;
        float length = glm::distance(start, end);
        float segmentCount = length / SEGMENT_LENGTH;
        int segmentCountFloor = (int)glm::floor(segmentCount);

        glm::vec3 segmentVector = (end - start) / segmentCount;
        glm::vec3 dashVector = segmentVector / SEGMENT_LENGTH * dash_length;
        glm::vec3 gapVector = segmentVector / SEGMENT_LENGTH * gap_length;

        const int FLOATS_PER_VERTEX = 3;
        details.vertices = (segmentCountFloor + 1) * 2;
        details.vertexSize = FLOATS_PER_VERTEX;
        details.isCreated = true;
        
        auto verticesBuffer = std::make_shared<gpu::Buffer>();
        auto colorBuffer = std::make_shared<gpu::Buffer>();
        auto streamFormat = std::make_shared<gpu::Stream::Format>();
        auto stream = std::make_shared<gpu::BufferStream>();

        details.verticesBuffer = verticesBuffer;
        details.colorBuffer = colorBuffer;
        details.streamFormat = streamFormat;
        details.stream = stream;

        details.streamFormat->setAttribute(gpu::Stream::POSITION, 0, gpu::Element(gpu::VEC3, gpu::FLOAT, gpu::XYZ), 0);
        details.streamFormat->setAttribute(gpu::Stream::COLOR, 1, gpu::Element(gpu::VEC4, gpu::NUINT8, gpu::RGBA));

        details.stream->addBuffer(details.verticesBuffer, 0, details.streamFormat->getChannels().at(0)._stride);
        details.stream->addBuffer(details.colorBuffer, 0, details.streamFormat->getChannels().at(1)._stride);

        int* colorData = new int[details.vertices];
        int* colorDataAt = colorData;

        GLfloat* vertexData = new GLfloat[details.vertices * FLOATS_PER_VERTEX];
        GLfloat* vertex = vertexData;

        glm::vec3 point = start;
        *(vertex++) = point.x;
        *(vertex++) = point.y;
        *(vertex++) = point.z;
        *(colorDataAt++) = compactColor;

        for (int i = 0; i < segmentCountFloor; i++) {
            point += dashVector;
            *(vertex++) = point.x;
            *(vertex++) = point.y;
            *(vertex++) = point.z;
            *(colorDataAt++) = compactColor;

            point += gapVector;
            *(vertex++) = point.x;
            *(vertex++) = point.y;
            *(vertex++) = point.z;
            *(colorDataAt++) = compactColor;
        }
        *(vertex++) = end.x;
        *(vertex++) = end.y;
        *(vertex++) = end.z;
        *(colorDataAt++) = compactColor;

        details.verticesBuffer->append(sizeof(GLfloat) * FLOATS_PER_VERTEX * details.vertices, (gpu::Byte*) vertexData);
        details.colorBuffer->append(sizeof(int) * details.vertices, (gpu::Byte*) colorData);
        delete[] vertexData;
        delete[] colorData;

        #ifdef WANT_DEBUG
        if (registered) {
            qCDebug(renderutils) << "new registered dashed line buffer made -- _registeredVertices:" << _registeredDashedLines.size();
        } else {
            qCDebug(renderutils) << "new dashed lines buffer made -- _dashedLines:" << _dashedLines.size();
        }
        #endif
    }

    batch.setInputFormat(details.streamFormat);
    batch.setInputStream(0, *details.stream);
    batch.draw(gpu::LINES, details.vertices, 0);
}


int GeometryCache::BatchItemDetails::population = 0;

GeometryCache::BatchItemDetails::BatchItemDetails() :
    verticesBuffer(NULL),
    colorBuffer(NULL),
    streamFormat(NULL),
    stream(NULL),
    vertices(0),
    vertexSize(0),
    isCreated(false)
{
    population++;
    #ifdef WANT_DEBUG
        qCDebug(renderutils) << "BatchItemDetails()... population:" << population << "**********************************";
    #endif
}

GeometryCache::BatchItemDetails::BatchItemDetails(const GeometryCache::BatchItemDetails& other) :
    verticesBuffer(other.verticesBuffer),
    colorBuffer(other.colorBuffer),
    streamFormat(other.streamFormat),
    stream(other.stream),
    vertices(other.vertices),
    vertexSize(other.vertexSize),
    isCreated(other.isCreated)
{
    population++;
    #ifdef WANT_DEBUG
        qCDebug(renderutils) << "BatchItemDetails()... population:" << population << "**********************************";
    #endif
}

GeometryCache::BatchItemDetails::~BatchItemDetails() {
    population--;
    clear(); 
    #ifdef WANT_DEBUG
        qCDebug(renderutils) << "~BatchItemDetails()... population:" << population << "**********************************";
    #endif
}

void GeometryCache::BatchItemDetails::clear() {
    isCreated = false;
    verticesBuffer.reset();
    colorBuffer.reset();
    streamFormat.reset();
    stream.reset();
}

void GeometryCache::renderLine(gpu::Batch& batch, const glm::vec3& p1, const glm::vec3& p2, 
                               const glm::vec4& color1, const glm::vec4& color2, int id) {
                               
    bool registered = (id != UNKNOWN_ID);
    Vec3Pair key(p1, p2);

    BatchItemDetails& details = registered ? _registeredLine3DVBOs[id] : _line3DVBOs[key];

    int compactColor1 = ((int(color1.x * 255.0f) & 0xFF)) |
                        ((int(color1.y * 255.0f) & 0xFF) << 8) |
                        ((int(color1.z * 255.0f) & 0xFF) << 16) |
                        ((int(color1.w * 255.0f) & 0xFF) << 24);

    int compactColor2 = ((int(color2.x * 255.0f) & 0xFF)) |
                        ((int(color2.y * 255.0f) & 0xFF) << 8) |
                        ((int(color2.z * 255.0f) & 0xFF) << 16) |
                        ((int(color2.w * 255.0f) & 0xFF) << 24);


    // if this is a registered quad, and we have buffers, then check to see if the geometry changed and rebuild if needed
    if (registered && details.isCreated) {
        Vec3Pair& lastKey = _lastRegisteredLine3D[id];
        if (lastKey != key) {
            details.clear();
            _lastRegisteredLine3D[id] = key;  
            #ifdef WANT_DEBUG
                qCDebug(renderutils) << "renderLine() 3D ... RELEASING REGISTERED line";
            #endif // def WANT_DEBUG
        }
        #ifdef WANT_DEBUG
        else {
            qCDebug(renderutils) << "renderLine() 3D ... REUSING PREVIOUSLY REGISTERED line";
        }
        #endif // def WANT_DEBUG
    }

    const int FLOATS_PER_VERTEX = 3;
    const int vertices = 2;
    if (!details.isCreated) {

        details.isCreated = true;
        details.vertices = vertices;
        details.vertexSize = FLOATS_PER_VERTEX;
        
        auto verticesBuffer = std::make_shared<gpu::Buffer>();
        auto colorBuffer = std::make_shared<gpu::Buffer>();
        auto streamFormat = std::make_shared<gpu::Stream::Format>();
        auto stream = std::make_shared<gpu::BufferStream>();

        details.verticesBuffer = verticesBuffer;
        details.colorBuffer = colorBuffer;
        details.streamFormat = streamFormat;
        details.stream = stream;
    
        details.streamFormat->setAttribute(gpu::Stream::POSITION, 0, gpu::Element(gpu::VEC3, gpu::FLOAT, gpu::XYZ), 0);
        details.streamFormat->setAttribute(gpu::Stream::COLOR, 1, gpu::Element(gpu::VEC4, gpu::NUINT8, gpu::RGBA));

        details.stream->addBuffer(details.verticesBuffer, 0, details.streamFormat->getChannels().at(0)._stride);
        details.stream->addBuffer(details.colorBuffer, 0, details.streamFormat->getChannels().at(1)._stride);


        float vertexBuffer[vertices * FLOATS_PER_VERTEX] = { p1.x, p1.y, p1.z, p2.x, p2.y, p2.z };

        const int NUM_COLOR_SCALARS = 2;
        int colors[NUM_COLOR_SCALARS] = { compactColor1, compactColor2 };

        details.verticesBuffer->append(sizeof(vertexBuffer), (gpu::Byte*) vertexBuffer);
        details.colorBuffer->append(sizeof(colors), (gpu::Byte*) colors);

        #ifdef WANT_DEBUG
            if (id == UNKNOWN_ID) {
                qCDebug(renderutils) << "new renderLine() 3D VBO made -- _line3DVBOs.size():" << _line3DVBOs.size();
            } else {
                qCDebug(renderutils) << "new registered renderLine() 3D VBO made -- _registeredLine3DVBOs.size():" << _registeredLine3DVBOs.size();
            }
        #endif
    }

    // this is what it takes to render a quad
    batch.setInputFormat(details.streamFormat);
    batch.setInputStream(0, *details.stream);
    batch.draw(gpu::LINES, 2, 0);
}

void GeometryCache::renderLine(gpu::Batch& batch, const glm::vec2& p1, const glm::vec2& p2,                                
                                const glm::vec4& color1, const glm::vec4& color2, int id) {
                               
    bool registered = (id != UNKNOWN_ID);
    Vec2Pair key(p1, p2);

    BatchItemDetails& details = registered ? _registeredLine2DVBOs[id] : _line2DVBOs[key];

    int compactColor1 = ((int(color1.x * 255.0f) & 0xFF)) |
                        ((int(color1.y * 255.0f) & 0xFF) << 8) |
                        ((int(color1.z * 255.0f) & 0xFF) << 16) |
                        ((int(color1.w * 255.0f) & 0xFF) << 24);

    int compactColor2 = ((int(color2.x * 255.0f) & 0xFF)) |
                        ((int(color2.y * 255.0f) & 0xFF) << 8) |
                        ((int(color2.z * 255.0f) & 0xFF) << 16) |
                        ((int(color2.w * 255.0f) & 0xFF) << 24);


    // if this is a registered quad, and we have buffers, then check to see if the geometry changed and rebuild if needed
    if (registered && details.isCreated) {
        Vec2Pair& lastKey = _lastRegisteredLine2D[id];
        if (lastKey != key) {
            details.clear();
            _lastRegisteredLine2D[id] = key;
            #ifdef WANT_DEBUG
                qCDebug(renderutils) << "renderLine() 2D ... RELEASING REGISTERED line";
            #endif // def WANT_DEBUG
        }
        #ifdef WANT_DEBUG
        else {
            qCDebug(renderutils) << "renderLine() 2D ... REUSING PREVIOUSLY REGISTERED line";
        }
        #endif // def WANT_DEBUG
    }

    const int FLOATS_PER_VERTEX = 2;
    const int vertices = 2;
    if (!details.isCreated) {

        details.isCreated = true;
        details.vertices = vertices;
        details.vertexSize = FLOATS_PER_VERTEX;
        
        auto verticesBuffer = std::make_shared<gpu::Buffer>();
        auto colorBuffer = std::make_shared<gpu::Buffer>();
        auto streamFormat = std::make_shared<gpu::Stream::Format>();
        auto stream = std::make_shared<gpu::BufferStream>();

        details.verticesBuffer = verticesBuffer;
        details.colorBuffer = colorBuffer;
        details.streamFormat = streamFormat;
        details.stream = stream;
    
        details.streamFormat->setAttribute(gpu::Stream::POSITION, 0, gpu::Element(gpu::VEC3, gpu::FLOAT, gpu::XYZ), 0);
        details.streamFormat->setAttribute(gpu::Stream::COLOR, 1, gpu::Element(gpu::VEC4, gpu::NUINT8, gpu::RGBA));

        details.stream->addBuffer(details.verticesBuffer, 0, details.streamFormat->getChannels().at(0)._stride);
        details.stream->addBuffer(details.colorBuffer, 0, details.streamFormat->getChannels().at(1)._stride);


        float vertexBuffer[vertices * FLOATS_PER_VERTEX] = { p1.x, p1.y, p2.x, p2.y };

        const int NUM_COLOR_SCALARS = 2;
        int colors[NUM_COLOR_SCALARS] = { compactColor1, compactColor2 };

        details.verticesBuffer->append(sizeof(vertexBuffer), (gpu::Byte*) vertexBuffer);
        details.colorBuffer->append(sizeof(colors), (gpu::Byte*) colors);

        #ifdef WANT_DEBUG
            if (id == UNKNOWN_ID) {
                qCDebug(renderutils) << "new renderLine() 2D VBO made -- _line3DVBOs.size():" << _line2DVBOs.size();
            } else {
                qCDebug(renderutils) << "new registered renderLine() 2D VBO made -- _registeredLine2DVBOs.size():" << _registeredLine2DVBOs.size();
            }
        #endif
    }

    // this is what it takes to render a quad
    batch.setInputFormat(details.streamFormat);
    batch.setInputStream(0, *details.stream);
    batch.draw(gpu::LINES, 2, 0);
}

void GeometryCache::useSimpleDrawPipeline(gpu::Batch& batch, bool noBlend) {
    if (!_standardDrawPipeline) {
        auto vs = gpu::ShaderPointer(gpu::Shader::createVertex(std::string(standardTransformPNTC_vert)));
        auto ps = gpu::ShaderPointer(gpu::Shader::createPixel(std::string(standardDrawTexture_frag)));
        auto program = gpu::ShaderPointer(gpu::Shader::createProgram(vs, ps));
        gpu::Shader::makeProgram((*program));

        auto state = std::make_shared<gpu::State>();


        // enable decal blend
        state->setBlendFunction(true, gpu::State::SRC_ALPHA, gpu::State::BLEND_OP_ADD, gpu::State::INV_SRC_ALPHA);

        _standardDrawPipeline.reset(gpu::Pipeline::create(program, state));


        auto stateNoBlend = std::make_shared<gpu::State>();
        auto noBlendPS = gpu::StandardShaderLib::getDrawTextureOpaquePS();
        auto programNoBlend = gpu::ShaderPointer(gpu::Shader::createProgram(vs, noBlendPS));
        gpu::Shader::makeProgram((*programNoBlend));
        _standardDrawPipelineNoBlend.reset(gpu::Pipeline::create(programNoBlend, stateNoBlend));
    }
    if (noBlend) {
        batch.setPipeline(_standardDrawPipelineNoBlend);
    } else {
        batch.setPipeline(_standardDrawPipeline);
    }
}<|MERGE_RESOLUTION|>--- conflicted
+++ resolved
@@ -320,11 +320,8 @@
             20, 21, 21, 22, 22, 23, 23, 20, // back
             0, 23, 1, 22, 2, 21, 3, 20 // sides
         };
-<<<<<<< HEAD
-        for (unsigned int i = 0; i < wireIndices.size(); ++i) {
-=======
+
         for (size_t i = 0; i < wireIndices.size(); ++i) {
->>>>>>> deaa4a74
             indices[i] += startingIndex;
         }
 
@@ -375,11 +372,7 @@
             0, 3, 1, 3, 2, 3,
         };
 
-<<<<<<< HEAD
-        for (unsigned int i = 0; i < wireIndices.size(); ++i) {
-=======
         for (size_t i = 0; i < wireIndices.size(); ++i) {
->>>>>>> deaa4a74
             wireIndices[i] += startingIndex;
         }
 
