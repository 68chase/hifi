--- conflicted
+++ resolved
@@ -279,20 +279,10 @@
     const int VERTICES_SLOT = 0;
     const int NORMALS_SLOT = 1;
     const int COLOR_SLOT = 2;
-<<<<<<< HEAD
-    auto streamFormat = std::make_shared<gpu::Stream::Format>(); // 1 for everyone
-    streamFormat->setAttribute(gpu::Stream::POSITION, VERTICES_SLOT, gpu::Element(gpu::VEC3, gpu::FLOAT, gpu::XYZ), 0);
-    streamFormat->setAttribute(gpu::Stream::NORMAL, NORMALS_SLOT, gpu::Element(gpu::VEC3, gpu::FLOAT, gpu::XYZ));
-    streamFormat->setAttribute(gpu::Stream::COLOR, COLOR_SLOT, gpu::Element(gpu::VEC4, gpu::UINT8, gpu::RGBA));
-
-    gpu::BufferView verticesView(verticesBuffer, streamFormat->getAttributes().at(gpu::Stream::POSITION)._element);
-    gpu::BufferView normalsView(verticesBuffer, streamFormat->getAttributes().at(gpu::Stream::NORMAL)._element);
-    gpu::BufferView colorView(colorBuffer, streamFormat->getAttributes().at(gpu::Stream::COLOR)._element);
-=======
     static gpu::Stream::FormatPointer streamFormat;
     static gpu::Element positionElement, normalElement, colorElement;
     if (!streamFormat) {
-        streamFormat.reset(new gpu::Stream::Format()); // 1 for everyone
+        streamFormat = std::make_shared<gpu::Stream::Format>(); // 1 for everyone
         streamFormat->setAttribute(gpu::Stream::POSITION, VERTICES_SLOT, gpu::Element(gpu::VEC3, gpu::FLOAT, gpu::XYZ), 0);
         streamFormat->setAttribute(gpu::Stream::NORMAL, NORMALS_SLOT, gpu::Element(gpu::VEC3, gpu::FLOAT, gpu::XYZ));
         streamFormat->setAttribute(gpu::Stream::COLOR, COLOR_SLOT, gpu::Element(gpu::VEC4, gpu::UINT8, gpu::RGBA));
@@ -304,7 +294,6 @@
     gpu::BufferView verticesView(verticesBuffer, positionElement);
     gpu::BufferView normalsView(verticesBuffer, normalElement);
     gpu::BufferView colorView(colorBuffer, colorElement);
->>>>>>> 24804025
     
     batch.setInputFormat(streamFormat);
     batch.setInputBuffer(VERTICES_SLOT, verticesView);
@@ -917,13 +906,10 @@
     const int VERTICES_SLOT = 0;
     const int NORMALS_SLOT = 1;
     const int COLOR_SLOT = 2;
-<<<<<<< HEAD
-    auto streamFormat = std::make_shared<gpu::Stream::Format>(); // 1 for everyone
-=======
     static gpu::Stream::FormatPointer streamFormat;
     static gpu::Element positionElement, normalElement, colorElement;
     if (!streamFormat) {
-        streamFormat.reset(new gpu::Stream::Format()); // 1 for everyone
+        streamFormat = std::make_shared<gpu::Stream::Format>(); // 1 for everyone
         streamFormat->setAttribute(gpu::Stream::POSITION, VERTICES_SLOT, gpu::Element(gpu::VEC3, gpu::FLOAT, gpu::XYZ), 0);
         streamFormat->setAttribute(gpu::Stream::NORMAL, NORMALS_SLOT, gpu::Element(gpu::VEC3, gpu::FLOAT, gpu::XYZ));
         streamFormat->setAttribute(gpu::Stream::COLOR, COLOR_SLOT, gpu::Element(gpu::VEC4, gpu::UINT8, gpu::RGBA));
@@ -931,7 +917,6 @@
         normalElement = streamFormat->getAttributes().at(gpu::Stream::NORMAL)._element;
         colorElement = streamFormat->getAttributes().at(gpu::Stream::COLOR)._element;
     }
->>>>>>> 24804025
     
     
     gpu::BufferView verticesView(verticesBuffer, 0, verticesBuffer->getSize(), VERTEX_STRIDE, positionElement);
@@ -1015,18 +1000,10 @@
 
     const int VERTICES_SLOT = 0;
     const int COLOR_SLOT = 1;
-<<<<<<< HEAD
-    auto streamFormat = std::make_shared<gpu::Stream::Format>(); // 1 for everyone
-    streamFormat->setAttribute(gpu::Stream::POSITION, VERTICES_SLOT, gpu::Element(gpu::VEC3, gpu::FLOAT, gpu::XYZ), 0);
-    streamFormat->setAttribute(gpu::Stream::COLOR, COLOR_SLOT, gpu::Element(gpu::VEC4, gpu::UINT8, gpu::RGBA));
-    
-    gpu::BufferView verticesView(verticesBuffer, streamFormat->getAttributes().at(gpu::Stream::POSITION)._element);
-    gpu::BufferView colorView(colorBuffer, streamFormat->getAttributes().at(gpu::Stream::COLOR)._element);
-=======
     static gpu::Stream::FormatPointer streamFormat;
     static gpu::Element positionElement, colorElement;
     if (!streamFormat) {
-        streamFormat.reset(new gpu::Stream::Format()); // 1 for everyone
+        streamFormat = std::make_shared<gpu::Stream::Format>(); // 1 for everyone
         streamFormat->setAttribute(gpu::Stream::POSITION, VERTICES_SLOT, gpu::Element(gpu::VEC3, gpu::FLOAT, gpu::XYZ), 0);
         streamFormat->setAttribute(gpu::Stream::COLOR, COLOR_SLOT, gpu::Element(gpu::VEC4, gpu::UINT8, gpu::RGBA));
         positionElement = streamFormat->getAttributes().at(gpu::Stream::POSITION)._element;
@@ -1035,7 +1012,6 @@
    
     gpu::BufferView verticesView(verticesBuffer, positionElement);
     gpu::BufferView colorView(colorBuffer, colorElement);
->>>>>>> 24804025
     
     batch.setInputFormat(streamFormat);
     batch.setInputBuffer(VERTICES_SLOT, verticesView);
