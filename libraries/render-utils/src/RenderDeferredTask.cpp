--- conflicted
+++ resolved
@@ -181,16 +181,6 @@
         batch.setProjectionTransform(projMat);
         batch.setViewTransform(viewMat);
 
-<<<<<<< HEAD
-    renderItems(sceneContext, renderContext, inItems, renderContext->_maxDrawnOpaqueItems);
-
-    {
-        PerformanceTimer perfTimer("DrawOpaqueDeferred::run::renderBatch");
-
-        args->_context->render((*args->_batch));
-        args->_batch = nullptr;
-    }
-=======
         {
             const float OPAQUE_ALPHA_THRESHOLD = 0.5f;
             args->_alphaThreshold = OPAQUE_ALPHA_THRESHOLD;
@@ -198,7 +188,6 @@
         renderItems(sceneContext, renderContext, inItems, renderContext->_maxDrawnOpaqueItems);
         args->_batch = nullptr;
     });
->>>>>>> 8da52e2f
 }
 
 void DrawTransparentDeferred::run(const SceneContextPointer& sceneContext, const RenderContextPointer& renderContext, const ItemIDsBounds& inItems) {
