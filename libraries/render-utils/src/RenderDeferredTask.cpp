
//
//  RenderDeferredTask.cpp
//  render-utils/src/
//
//  Created by Sam Gateau on 5/29/15.
//  Copyright 2016 High Fidelity, Inc.
//
//  Distributed under the Apache License, Version 2.0.
//  See the accompanying file LICENSE or http://www.apache.org/licenses/LICENSE-2.0.html
//

#include "RenderDeferredTask.h"

#include <PerfStat.h>
#include <PathUtils.h>
#include <RenderArgs.h>
#include <ViewFrustum.h>
#include <gpu/Context.h>

#include <render/CullTask.h>
#include <render/SortTask.h>
#include <render/DrawTask.h>
#include <render/DrawStatus.h>
#include <render/DrawSceneOctree.h>
#include <render/BlurTask.h>

#include "LightingModel.h"
#include "DebugDeferredBuffer.h"
#include "DeferredFramebuffer.h"
#include "DeferredLightingEffect.h"
#include "SurfaceGeometryPass.h"
#include "FramebufferCache.h"
#include "HitEffect.h"
#include "TextureCache.h"

#include "AmbientOcclusionEffect.h"
#include "AntialiasingEffect.h"
#include "ToneMappingEffect.h"
#include "SubsurfaceScattering.h"

#include <gpu/StandardShaderLib.h>

#include "drawOpaqueStencil_frag.h"


using namespace render;
extern void initOverlay3DPipelines(render::ShapePlumber& plumber);
extern void initDeferredPipelines(render::ShapePlumber& plumber);

RenderDeferredTask::RenderDeferredTask(CullFunctor cullFunctor) {
    cullFunctor = cullFunctor ? cullFunctor : [](const RenderArgs*, const AABox&){ return true; };

    // Prepare the ShapePipelines
    ShapePlumberPointer shapePlumber = std::make_shared<ShapePlumber>();
    initDeferredPipelines(*shapePlumber);

    // CPU jobs:
    // Fetch and cull the items from the scene
    auto spatialFilter = ItemFilter::Builder::visibleWorldItems().withoutLayered();
    const auto spatialSelection = addJob<FetchSpatialTree>("FetchSceneSelection", spatialFilter);
    const auto culledSpatialSelection = addJob<CullSpatialSelection>("CullSceneSelection", spatialSelection, cullFunctor, RenderDetails::ITEM, spatialFilter);

    // Overlays are not culled
    const auto nonspatialSelection = addJob<FetchNonspatialItems>("FetchOverlaySelection");

    // Multi filter visible items into different buckets
    const int NUM_FILTERS = 3;
    const int OPAQUE_SHAPE_BUCKET = 0;
    const int TRANSPARENT_SHAPE_BUCKET = 1;
    const int LIGHT_BUCKET = 2;
    const int BACKGROUND_BUCKET = 2;
    MultiFilterItem<NUM_FILTERS>::ItemFilterArray spatialFilters = { {
            ItemFilter::Builder::opaqueShape(),
            ItemFilter::Builder::transparentShape(),
            ItemFilter::Builder::light()
    } };
    MultiFilterItem<NUM_FILTERS>::ItemFilterArray nonspatialFilters = { {
            ItemFilter::Builder::opaqueShape(),
            ItemFilter::Builder::transparentShape(),
            ItemFilter::Builder::background()
    } };
    const auto filteredSpatialBuckets = addJob<MultiFilterItem<NUM_FILTERS>>("FilterSceneSelection", culledSpatialSelection, spatialFilters).get<MultiFilterItem<NUM_FILTERS>::ItemBoundsArray>();
    const auto filteredNonspatialBuckets = addJob<MultiFilterItem<NUM_FILTERS>>("FilterOverlaySelection", nonspatialSelection, nonspatialFilters).get<MultiFilterItem<NUM_FILTERS>::ItemBoundsArray>();

    // Extract / Sort opaques / Transparents / Lights / Overlays
    const auto opaques = addJob<DepthSortItems>("DepthSortOpaque", filteredSpatialBuckets[OPAQUE_SHAPE_BUCKET]);
    const auto transparents = addJob<DepthSortItems>("DepthSortTransparent", filteredSpatialBuckets[TRANSPARENT_SHAPE_BUCKET], DepthSortItems(false));
    const auto lights = filteredSpatialBuckets[LIGHT_BUCKET];

    const auto overlayOpaques = addJob<DepthSortItems>("DepthSortOverlayOpaque", filteredNonspatialBuckets[OPAQUE_SHAPE_BUCKET]);
    const auto overlayTransparents = addJob<DepthSortItems>("DepthSortOverlayTransparent", filteredNonspatialBuckets[TRANSPARENT_SHAPE_BUCKET], DepthSortItems(false));
    const auto background = filteredNonspatialBuckets[BACKGROUND_BUCKET];

    // Prepare deferred, generate the shared Deferred Frame Transform
    const auto deferredFrameTransform = addJob<GenerateDeferredFrameTransform>("DeferredFrameTransform");
    const auto lightingModel = addJob<MakeLightingModel>("LightingModel");


    // GPU jobs: Start preparing the primary, deferred and lighting buffer
    const auto primaryFramebuffer = addJob<PreparePrimaryFramebuffer>("PreparePrimaryBuffer");

   // const auto fullFrameRangeTimer = addJob<BeginGPURangeTimer>("BeginRangeTimer");
    const auto opaqueRangeTimer = addJob<BeginGPURangeTimer>("BeginOpaqueRangeTimer");

    const auto prepareDeferredInputs = PrepareDeferred::Inputs(primaryFramebuffer, lightingModel).hasVarying();
    const auto prepareDeferredOutputs = addJob<PrepareDeferred>("PrepareDeferred", prepareDeferredInputs);
    const auto deferredFramebuffer = prepareDeferredOutputs.getN<PrepareDeferred::Outputs>(0);
    const auto lightingFramebuffer = prepareDeferredOutputs.getN<PrepareDeferred::Outputs>(1);

    // Render opaque objects in DeferredBuffer
    const auto opaqueInputs = DrawStateSortDeferred::Inputs(opaques, lightingModel).hasVarying();
    addJob<DrawStateSortDeferred>("DrawOpaqueDeferred", opaqueInputs, shapePlumber);

    // Once opaque is all rendered create stencil background
    addJob<DrawStencilDeferred>("DrawOpaqueStencil", deferredFramebuffer);

    addJob<EndGPURangeTimer>("OpaqueRangeTimer", opaqueRangeTimer);


    // Opaque all rendered

    // Linear Depth Pass
    const auto linearDepthPassInputs = LinearDepthPass::Inputs(deferredFrameTransform, deferredFramebuffer).hasVarying();
    const auto linearDepthPassOutputs = addJob<LinearDepthPass>("LinearDepth", linearDepthPassInputs);
    const auto linearDepthTarget = linearDepthPassOutputs.getN<LinearDepthPass::Outputs>(0);
    
    // Curvature pass
    const auto surfaceGeometryPassInputs = SurfaceGeometryPass::Inputs(deferredFrameTransform, deferredFramebuffer, linearDepthTarget).hasVarying();
    const auto surfaceGeometryPassOutputs = addJob<SurfaceGeometryPass>("SurfaceGeometry", surfaceGeometryPassInputs);
    const auto surfaceGeometryFramebuffer = surfaceGeometryPassOutputs.getN<SurfaceGeometryPass::Outputs>(0);
    const auto curvatureFramebuffer = surfaceGeometryPassOutputs.getN<SurfaceGeometryPass::Outputs>(1);
    const auto midCurvatureNormalFramebuffer = surfaceGeometryPassOutputs.getN<SurfaceGeometryPass::Outputs>(2);
    const auto lowCurvatureNormalFramebuffer = surfaceGeometryPassOutputs.getN<SurfaceGeometryPass::Outputs>(3);

    // Simply update the scattering resource
    const auto scatteringResource = addJob<SubsurfaceScattering>("Scattering");

    // AO job
    const auto ambientOcclusionInputs = AmbientOcclusionEffect::Inputs(deferredFrameTransform, deferredFramebuffer, linearDepthTarget).hasVarying();
    const auto ambientOcclusionOutputs = addJob<AmbientOcclusionEffect>("AmbientOcclusion", ambientOcclusionInputs);
    const auto ambientOcclusionFramebuffer = ambientOcclusionOutputs.getN<AmbientOcclusionEffect::Outputs>(0);
    const auto ambientOcclusionUniforms = ambientOcclusionOutputs.getN<AmbientOcclusionEffect::Outputs>(1);

    // Draw Lights just add the lights to the current list of lights to deal with. NOt really gpu job for now.
    addJob<DrawLight>("DrawLight", lights);

    const auto deferredLightingInputs = RenderDeferred::Inputs(deferredFrameTransform, deferredFramebuffer, lightingModel,
		surfaceGeometryFramebuffer, ambientOcclusionFramebuffer, scatteringResource).hasVarying();
	
    // DeferredBuffer is complete, now let's shade it into the LightingBuffer
    addJob<RenderDeferred>("RenderDeferred", deferredLightingInputs);

    // Use Stencil and draw background in Lighting buffer to complete filling in the opaque
    const auto backgroundInputs = DrawBackgroundDeferred::Inputs(background, lightingModel).hasVarying();
    addJob<DrawBackgroundDeferred>("DrawBackgroundDeferred", backgroundInputs);

    // Render transparent objects forward in LightingBuffer
    const auto transparentsInputs = DrawDeferred::Inputs(transparents, lightingModel).hasVarying();
    addJob<DrawDeferred>("DrawTransparentDeferred", transparentsInputs, shapePlumber);

    const auto toneAndPostRangeTimer = addJob<BeginGPURangeTimer>("BeginToneAndPostRangeTimer");

    // Lighting Buffer ready for tone mapping
    const auto toneMappingInputs = render::Varying(ToneMappingDeferred::Inputs(lightingFramebuffer, primaryFramebuffer));
    addJob<ToneMappingDeferred>("ToneMapping", toneMappingInputs);

    // Overlays
    const auto overlayOpaquesInputs = DrawOverlay3D::Inputs(overlayOpaques, lightingModel).hasVarying();
    const auto overlayTransparentsInputs = DrawOverlay3D::Inputs(overlayTransparents, lightingModel).hasVarying();
    addJob<DrawOverlay3D>("DrawOverlay3DOpaque", overlayOpaquesInputs, true);
    addJob<DrawOverlay3D>("DrawOverlay3DTransparent", overlayTransparentsInputs, false);

    
    // Debugging stages
    {
		// Debugging Deferred buffer job
		const auto debugFramebuffers = render::Varying(DebugDeferredBuffer::Inputs(deferredFramebuffer, linearDepthTarget, surfaceGeometryFramebuffer, ambientOcclusionFramebuffer));
		addJob<DebugDeferredBuffer>("DebugDeferredBuffer", debugFramebuffers);

        addJob<DebugSubsurfaceScattering>("DebugScattering", deferredLightingInputs);

        const auto debugAmbientOcclusionInputs = DebugAmbientOcclusion::Inputs(deferredFrameTransform, deferredFramebuffer, linearDepthTarget, ambientOcclusionUniforms).hasVarying();
        addJob<DebugAmbientOcclusion>("DebugAmbientOcclusion", debugAmbientOcclusionInputs);


        // Scene Octree Debuging job
        {
            addJob<DrawSceneOctree>("DrawSceneOctree", spatialSelection);
            addJob<DrawItemSelection>("DrawItemSelection", spatialSelection);
        }

        // Status icon rendering job
        {
            // Grab a texture map representing the different status icons and assign that to the drawStatsuJob
            auto iconMapPath = PathUtils::resourcesPath() + "icons/statusIconAtlas.svg";
            auto statusIconMap = DependencyManager::get<TextureCache>()->getImageTexture(iconMapPath);
            addJob<DrawStatus>("DrawStatus", opaques, DrawStatus(statusIconMap));
        }
    }


    // AA job to be revisited
    addJob<Antialiasing>("Antialiasing", primaryFramebuffer);

    addJob<EndGPURangeTimer>("ToneAndPostRangeTimer", toneAndPostRangeTimer);

    // Blit!
    addJob<Blit>("Blit", primaryFramebuffer);

 //   addJob<EndGPURangeTimer>("RangeTimer", fullFrameRangeTimer);

}

void RenderDeferredTask::run(const SceneContextPointer& sceneContext, const RenderContextPointer& renderContext) {
    // sanity checks
    assert(sceneContext);
    if (!sceneContext->_scene) {
        return;
    }


    // Is it possible that we render without a viewFrustum ?
    if (!(renderContext->args && renderContext->args->hasViewFrustum())) {
        return;
    }

    auto config = std::static_pointer_cast<Config>(renderContext->jobConfig);

    for (auto job : _jobs) {
        job.run(sceneContext, renderContext);
    }
}

void BeginGPURangeTimer::run(const render::SceneContextPointer& sceneContext, const render::RenderContextPointer& renderContext, gpu::RangeTimerPointer& timer) {
    timer = _gpuTimer;
    gpu::doInBatch(renderContext->args->_context, [&](gpu::Batch& batch) {
        _gpuTimer->begin(batch);
    });
}

void EndGPURangeTimer::run(const render::SceneContextPointer& sceneContext, const render::RenderContextPointer& renderContext, const gpu::RangeTimerPointer& timer) {
    gpu::doInBatch(renderContext->args->_context, [&](gpu::Batch& batch) {
        timer->end(batch);
    });
    
    auto config = std::static_pointer_cast<Config>(renderContext->jobConfig);
<<<<<<< HEAD
    config->setTime(timer->getAverageGPU(), timer->getAverageCPU());
=======
    config->setGPUBatchRunTime(timer->getGPUAverage(), timer->getBatchAverage());
>>>>>>> af68a255
}


void DrawDeferred::run(const SceneContextPointer& sceneContext, const RenderContextPointer& renderContext, const Inputs& inputs) {
    assert(renderContext->args);
    assert(renderContext->args->hasViewFrustum());

    auto config = std::static_pointer_cast<Config>(renderContext->jobConfig);

    const auto& inItems = inputs.get0();
    const auto& lightingModel = inputs.get1();

    RenderArgs* args = renderContext->args;

    gpu::doInBatch(args->_context, [&](gpu::Batch& batch) {
        args->_batch = &batch;
        
        // Setup camera, projection and viewport for all items
        batch.setViewportTransform(args->_viewport);
        batch.setStateScissorRect(args->_viewport);

        glm::mat4 projMat;
        Transform viewMat;
        args->getViewFrustum().evalProjectionMatrix(projMat);
        args->getViewFrustum().evalViewTransform(viewMat);

        batch.setProjectionTransform(projMat);
        batch.setViewTransform(viewMat);

        // Setup lighting model for all items;
        batch.setUniformBuffer(render::ShapePipeline::Slot::LIGHTING_MODEL, lightingModel->getParametersBuffer());

        renderShapes(sceneContext, renderContext, _shapePlumber, inItems, _maxDrawn);
        args->_batch = nullptr;
    });

    config->setNumDrawn((int)inItems.size());
}

void DrawStateSortDeferred::run(const SceneContextPointer& sceneContext, const RenderContextPointer& renderContext, const Inputs& inputs) {
    assert(renderContext->args);
    assert(renderContext->args->hasViewFrustum());

    auto config = std::static_pointer_cast<Config>(renderContext->jobConfig);

    const auto& inItems = inputs.get0();
    const auto& lightingModel = inputs.get1();

    RenderArgs* args = renderContext->args;

    gpu::doInBatch(args->_context, [&](gpu::Batch& batch) {
        args->_batch = &batch;

        // Setup camera, projection and viewport for all items
        batch.setViewportTransform(args->_viewport);
        batch.setStateScissorRect(args->_viewport);

        glm::mat4 projMat;
        Transform viewMat;
        args->getViewFrustum().evalProjectionMatrix(projMat);
        args->getViewFrustum().evalViewTransform(viewMat);

        batch.setProjectionTransform(projMat);
        batch.setViewTransform(viewMat);

        // Setup lighting model for all items;
        batch.setUniformBuffer(render::ShapePipeline::Slot::LIGHTING_MODEL, lightingModel->getParametersBuffer());

        if (_stateSort) {
            renderStateSortShapes(sceneContext, renderContext, _shapePlumber, inItems, _maxDrawn);
        } else {
            renderShapes(sceneContext, renderContext, _shapePlumber, inItems, _maxDrawn);
        }
        args->_batch = nullptr;
    });

    config->setNumDrawn((int)inItems.size());
}

DrawOverlay3D::DrawOverlay3D(bool opaque) :
    _shapePlumber(std::make_shared<ShapePlumber>()),
    _opaquePass(opaque) {
    initOverlay3DPipelines(*_shapePlumber);
}

void DrawOverlay3D::run(const SceneContextPointer& sceneContext, const RenderContextPointer& renderContext, const Inputs& inputs) {
    assert(renderContext->args);
    assert(renderContext->args->hasViewFrustum());

    auto config = std::static_pointer_cast<Config>(renderContext->jobConfig);

    const auto& inItems = inputs.get0();
    const auto& lightingModel = inputs.get1();
    
    config->setNumDrawn((int)inItems.size());
    emit config->numDrawnChanged();

    if (!inItems.empty()) {
        RenderArgs* args = renderContext->args;

        // Clear the framebuffer without stereo
        // Needs to be distinct from the other batch because using the clear call 
        // while stereo is enabled triggers a warning
        if (_opaquePass) {
            gpu::doInBatch(args->_context, [&](gpu::Batch& batch){
                batch.enableStereo(false);
                batch.clearFramebuffer(gpu::Framebuffer::BUFFER_DEPTH, glm::vec4(), 1.f, 0, true);
            });
        }

        // Render the items
        gpu::doInBatch(args->_context, [&](gpu::Batch& batch) {
            args->_batch = &batch;
            batch.setViewportTransform(args->_viewport);
            batch.setStateScissorRect(args->_viewport);

            glm::mat4 projMat;
            Transform viewMat;
            args->getViewFrustum().evalProjectionMatrix(projMat);
            args->getViewFrustum().evalViewTransform(viewMat);

            batch.setProjectionTransform(projMat);
            batch.setViewTransform(viewMat);

            // Setup lighting model for all items;
            batch.setUniformBuffer(render::ShapePipeline::Slot::LIGHTING_MODEL, lightingModel->getParametersBuffer());

            renderShapes(sceneContext, renderContext, _shapePlumber, inItems, _maxDrawn);
            args->_batch = nullptr;
        });
    }
}


gpu::PipelinePointer DrawStencilDeferred::getOpaquePipeline() {
    if (!_opaquePipeline) {
        const gpu::int8 STENCIL_OPAQUE = 1;
        auto vs = gpu::StandardShaderLib::getDrawUnitQuadTexcoordVS();
        auto ps = gpu::Shader::createPixel(std::string(drawOpaqueStencil_frag));
        auto program = gpu::Shader::createProgram(vs, ps);
        gpu::Shader::makeProgram((*program));

        auto state = std::make_shared<gpu::State>();
        state->setDepthTest(true, false, gpu::LESS_EQUAL);
        state->setStencilTest(true, 0xFF, gpu::State::StencilTest(STENCIL_OPAQUE, 0xFF, gpu::ALWAYS, gpu::State::STENCIL_OP_REPLACE, gpu::State::STENCIL_OP_KEEP, gpu::State::STENCIL_OP_REPLACE));
        state->setColorWriteMask(0);

        _opaquePipeline = gpu::Pipeline::create(program, state);
    }
    return _opaquePipeline;
}

void DrawStencilDeferred::run(const SceneContextPointer& sceneContext, const RenderContextPointer& renderContext, const DeferredFramebufferPointer& deferredFramebuffer) {
    assert(renderContext->args);
    assert(renderContext->args->hasViewFrustum());

    // from the touched pixel generate the stencil buffer 
    RenderArgs* args = renderContext->args;
    doInBatch(args->_context, [&](gpu::Batch& batch) {
        args->_batch = &batch;

        auto deferredFboColorDepthStencil = deferredFramebuffer->getDeferredFramebufferDepthColor();
        

        batch.enableStereo(false);

        batch.setFramebuffer(deferredFboColorDepthStencil);
        batch.setViewportTransform(args->_viewport);
        batch.setStateScissorRect(args->_viewport);

        batch.setPipeline(getOpaquePipeline());

        batch.draw(gpu::TRIANGLE_STRIP, 4);
        batch.setResourceTexture(0, nullptr);

    });
    args->_batch = nullptr;
}

void DrawBackgroundDeferred::run(const SceneContextPointer& sceneContext, const RenderContextPointer& renderContext, const Inputs& inputs) {
    assert(renderContext->args);
    assert(renderContext->args->hasViewFrustum());

    const auto& inItems = inputs.get0();
    const auto& lightingModel = inputs.get1();
    if (!lightingModel->isBackgroundEnabled()) {
        return;
    }

    RenderArgs* args = renderContext->args;
    doInBatch(args->_context, [&](gpu::Batch& batch) {
        args->_batch = &batch;
    //    _gpuTimer.begin(batch);

        batch.enableSkybox(true);
        
        batch.setViewportTransform(args->_viewport);
        batch.setStateScissorRect(args->_viewport);

        glm::mat4 projMat;
        Transform viewMat;
        args->getViewFrustum().evalProjectionMatrix(projMat);
        args->getViewFrustum().evalViewTransform(viewMat);

        batch.setProjectionTransform(projMat);
        batch.setViewTransform(viewMat);

        renderItems(sceneContext, renderContext, inItems);
     //   _gpuTimer.end(batch);
    });
    args->_batch = nullptr;

   // std::static_pointer_cast<Config>(renderContext->jobConfig)->gpuTime = _gpuTimer.getAverage();
}

void Blit::run(const SceneContextPointer& sceneContext, const RenderContextPointer& renderContext, const gpu::FramebufferPointer& srcFramebuffer) {
    assert(renderContext->args);
    assert(renderContext->args->_context);

    RenderArgs* renderArgs = renderContext->args;
    auto blitFbo = renderArgs->_blitFramebuffer;

    if (!blitFbo) {
        return;
    }

    // Determine size from viewport
    int width = renderArgs->_viewport.z;
    int height = renderArgs->_viewport.w;

    // Blit primary to blit FBO
    auto primaryFbo = srcFramebuffer;

    gpu::doInBatch(renderArgs->_context, [&](gpu::Batch& batch) {
        batch.setFramebuffer(blitFbo);

        if (renderArgs->_renderMode == RenderArgs::MIRROR_RENDER_MODE) {
            if (renderArgs->_context->isStereo()) {
                gpu::Vec4i srcRectLeft;
                srcRectLeft.z = width / 2;
                srcRectLeft.w = height;

                gpu::Vec4i srcRectRight;
                srcRectRight.x = width / 2;
                srcRectRight.z = width;
                srcRectRight.w = height;

                gpu::Vec4i destRectLeft;
                destRectLeft.x = srcRectLeft.z;
                destRectLeft.z = srcRectLeft.x;
                destRectLeft.y = srcRectLeft.y;
                destRectLeft.w = srcRectLeft.w;

                gpu::Vec4i destRectRight;
                destRectRight.x = srcRectRight.z;
                destRectRight.z = srcRectRight.x;
                destRectRight.y = srcRectRight.y;
                destRectRight.w = srcRectRight.w;

                // Blit left to right and right to left in stereo
                batch.blit(primaryFbo, srcRectRight, blitFbo, destRectLeft);
                batch.blit(primaryFbo, srcRectLeft, blitFbo, destRectRight);
            } else {
                gpu::Vec4i srcRect;
                srcRect.z = width;
                srcRect.w = height;

                gpu::Vec4i destRect;
                destRect.x = width;
                destRect.y = 0;
                destRect.z = 0;
                destRect.w = height;

                batch.blit(primaryFbo, srcRect, blitFbo, destRect);
            }
        } else {
            gpu::Vec4i rect;
            rect.z = width;
            rect.w = height;

            batch.blit(primaryFbo, rect, blitFbo, rect);
        }
    });
}<|MERGE_RESOLUTION|>--- conflicted
+++ resolved
@@ -245,11 +245,7 @@
     });
     
     auto config = std::static_pointer_cast<Config>(renderContext->jobConfig);
-<<<<<<< HEAD
-    config->setTime(timer->getAverageGPU(), timer->getAverageCPU());
-=======
     config->setGPUBatchRunTime(timer->getGPUAverage(), timer->getBatchAverage());
->>>>>>> af68a255
 }
 
 
