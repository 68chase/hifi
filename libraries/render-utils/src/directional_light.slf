--- conflicted
+++ resolved
@@ -25,7 +25,7 @@
     DeferredTransform deferredTransform = getDeferredTransform();
     DeferredFragment frag = unpackDeferredFragment(deferredTransform, _texCoord0);
 
-	float shadowAttenuation = 1.0;
+    float shadowAttenuation = 1.0;
 
     // Light mapped or not ?
     if (frag.mode == LIGHT_MAPPED) {
@@ -39,11 +39,8 @@
     } else {
         vec3 color =  evalAmbientGlobalColor(
                         deferredTransform.viewInverse,
-<<<<<<< HEAD
+                        shadowAttenuation,
                         frag.obscurance,
-=======
-						shadowAttenuation,
->>>>>>> 29945bba
                         frag.position.xyz,
                         frag.normal,
                         frag.diffuse,
