//
//  MeshPartPayload.cpp
//  interface/src/renderer
//
//  Created by Sam Gateau on 10/3/15.
//  Copyright 2015 High Fidelity, Inc.
//
//  Distributed under the Apache License, Version 2.0.
//  See the accompanying file LICENSE or http://www.apache.org/licenses/LICENSE-2.0.html
//

#include "MeshPartPayload.h"

#include <PerfStat.h>

#include "DeferredLightingEffect.h"
#include "Model.h"
#include "EntityItem.h"

using namespace render;

namespace render {
template <> const ItemKey payloadGetKey(const MeshPartPayload::Pointer& payload) {
    if (payload) {
        return payload->getKey();
    }
    return ItemKey::Builder::opaqueShape(); // for lack of a better idea
}

template <> const Item::Bound payloadGetBound(const MeshPartPayload::Pointer& payload) {
    if (payload) {
        return payload->getBound();
    }
    return Item::Bound();
}

template <> const ShapeKey shapeGetShapeKey(const MeshPartPayload::Pointer& payload) {
    if (payload) {
        return payload->getShapeKey();
    }
    return ShapeKey::Builder::invalid();
}

template <> void payloadRender(const MeshPartPayload::Pointer& payload, RenderArgs* args) {
    return payload->render(args);
}
}

MeshPartPayload::MeshPartPayload(const std::shared_ptr<const model::Mesh>& mesh, int partIndex, model::MaterialPointer material) {
    updateMeshPart(mesh, partIndex);
    updateMaterial(material);
}

void MeshPartPayload::updateMeshPart(const std::shared_ptr<const model::Mesh>& drawMesh, int partIndex) {
    _drawMesh = drawMesh;
    if (_drawMesh) {
        auto vertexFormat = _drawMesh->getVertexFormat();
        _hasColorAttrib = vertexFormat->hasAttribute(gpu::Stream::COLOR);
        _drawPart = _drawMesh->getPartBuffer().get<model::Mesh::Part>(partIndex);
        _localBound = _drawMesh->evalPartBound(partIndex);
    }
}

void MeshPartPayload::updateTransform(const Transform& transform, const Transform& offsetTransform) {
    _transform = transform;
    Transform::mult(_drawTransform, _transform, offsetTransform);
    _worldBound = _localBound;
    _worldBound.transform(_drawTransform);
}

void MeshPartPayload::updateMaterial(model::MaterialPointer drawMaterial) {
    _drawMaterial = drawMaterial;
}

ItemKey MeshPartPayload::getKey() const {
    ItemKey::Builder builder;
    builder.withTypeShape();

    if (_drawMaterial) {
        auto matKey = _drawMaterial->getKey();
        if (matKey.isTranslucent()) {
            builder.withTransparent();
        }
    }

    return builder.build();
}

Item::Bound MeshPartPayload::getBound() const {
    return _worldBound;
}

ShapeKey MeshPartPayload::getShapeKey() const {
    model::MaterialKey drawMaterialKey;
    if (_drawMaterial) {
        drawMaterialKey = _drawMaterial->getKey();
    }

    ShapeKey::Builder builder;
    if (drawMaterialKey.isTranslucent()) {
        builder.withTranslucent();
    }
    if (drawMaterialKey.isNormalMap()) {
        builder.withTangents();
    }
    if (drawMaterialKey.isMetallicMap()) {
        builder.withSpecular();
    }
    if (drawMaterialKey.isLightmapMap()) {
        builder.withLightmap();
    }
    return builder.build();
}

void MeshPartPayload::drawCall(gpu::Batch& batch) const {
    batch.drawIndexed(gpu::TRIANGLES, _drawPart._numIndices, _drawPart._startIndex);
}

void MeshPartPayload::bindMesh(gpu::Batch& batch) const {
    batch.setIndexBuffer(gpu::UINT32, (_drawMesh->getIndexBuffer()._buffer), 0);

    batch.setInputFormat((_drawMesh->getVertexFormat()));

    batch.setInputStream(0, _drawMesh->getVertexStream());

    // TODO: Get rid of that extra call
    if (!_hasColorAttrib) {
        batch._glColor4f(1.0f, 1.0f, 1.0f, 1.0f);
    }
}

void MeshPartPayload::bindMaterial(gpu::Batch& batch, const ShapePipeline::LocationsPointer locations, bool enableTextures) const {
    if (!_drawMaterial) {
        return;
    }

    auto textureCache = DependencyManager::get<TextureCache>();

    batch.setUniformBuffer(ShapePipeline::Slot::BUFFER::MATERIAL, _drawMaterial->getSchemaBuffer());
    batch.setUniformBuffer(ShapePipeline::Slot::BUFFER::TEXMAPARRAY, _drawMaterial->getTexMapArrayBuffer());

    const auto& materialKey = _drawMaterial->getKey();
    const auto& textureMaps = _drawMaterial->getTextureMaps();

    int numUnlit = 0;
    if (materialKey.isUnlit()) {
        numUnlit++;
    }

    if (!enableTextures) {
        batch.setResourceTexture(ShapePipeline::Slot::ALBEDO, textureCache->getWhiteTexture());
        batch.setResourceTexture(ShapePipeline::Slot::MAP::ROUGHNESS, textureCache->getWhiteTexture());
        batch.setResourceTexture(ShapePipeline::Slot::MAP::NORMAL, nullptr);
        batch.setResourceTexture(ShapePipeline::Slot::MAP::METALLIC, nullptr);
        batch.setResourceTexture(ShapePipeline::Slot::MAP::OCCLUSION, nullptr);
        batch.setResourceTexture(ShapePipeline::Slot::MAP::SCATTERING, nullptr);
        batch.setResourceTexture(ShapePipeline::Slot::MAP::EMISSIVE_LIGHTMAP, nullptr);
        return;
    }

    // Albedo
    if (materialKey.isAlbedoMap()) {
        auto itr = textureMaps.find(model::MaterialKey::ALBEDO_MAP);
        if (itr != textureMaps.end() && itr->second->isDefined()) {
            batch.setResourceTexture(ShapePipeline::Slot::ALBEDO, itr->second->getTextureView());
        } else {
            batch.setResourceTexture(ShapePipeline::Slot::ALBEDO, textureCache->getGrayTexture());
        }
    } else {
        batch.setResourceTexture(ShapePipeline::Slot::ALBEDO, textureCache->getWhiteTexture());
    }

    // Roughness map
    if (materialKey.isRoughnessMap()) {
        auto itr = textureMaps.find(model::MaterialKey::ROUGHNESS_MAP);
        if (itr != textureMaps.end() && itr->second->isDefined()) {
            batch.setResourceTexture(ShapePipeline::Slot::MAP::ROUGHNESS, itr->second->getTextureView());

            // texcoord are assumed to be the same has albedo
        } else {
            batch.setResourceTexture(ShapePipeline::Slot::MAP::ROUGHNESS, textureCache->getWhiteTexture());
        }
    } else {
        batch.setResourceTexture(ShapePipeline::Slot::MAP::ROUGHNESS, textureCache->getWhiteTexture());
    }

    // Normal map
    if (materialKey.isNormalMap()) {
        auto itr = textureMaps.find(model::MaterialKey::NORMAL_MAP);
        if (itr != textureMaps.end() && itr->second->isDefined()) {
            batch.setResourceTexture(ShapePipeline::Slot::MAP::NORMAL, itr->second->getTextureView());

            // texcoord are assumed to be the same has albedo
        } else {
            batch.setResourceTexture(ShapePipeline::Slot::MAP::NORMAL, textureCache->getBlueTexture());
        }
    } else {
        batch.setResourceTexture(ShapePipeline::Slot::MAP::NORMAL, nullptr);
    }

    // Metallic map
    if (materialKey.isMetallicMap()) {
        auto itr = textureMaps.find(model::MaterialKey::METALLIC_MAP);
        if (itr != textureMaps.end() && itr->second->isDefined()) {
            batch.setResourceTexture(ShapePipeline::Slot::MAP::METALLIC, itr->second->getTextureView());

            // texcoord are assumed to be the same has albedo
        } else {
            batch.setResourceTexture(ShapePipeline::Slot::MAP::METALLIC, textureCache->getBlackTexture());
        }
    } else {
        batch.setResourceTexture(ShapePipeline::Slot::MAP::METALLIC, nullptr);
    }

    // Occlusion map
    if (materialKey.isOcclusionMap()) {
        auto itr = textureMaps.find(model::MaterialKey::OCCLUSION_MAP);
        if (itr != textureMaps.end() && itr->second->isDefined()) {
            batch.setResourceTexture(ShapePipeline::Slot::MAP::OCCLUSION, itr->second->getTextureView());

            // texcoord are assumed to be the same has albedo
        } else {
            batch.setResourceTexture(ShapePipeline::Slot::MAP::OCCLUSION, textureCache->getWhiteTexture());
        }
    } else {
        batch.setResourceTexture(ShapePipeline::Slot::MAP::OCCLUSION, nullptr);
    }

    // Scattering map
    if (materialKey.isScatteringMap()) {
        auto itr = textureMaps.find(model::MaterialKey::SCATTERING_MAP);
        if (itr != textureMaps.end() && itr->second->isDefined()) {
            batch.setResourceTexture(ShapePipeline::Slot::MAP::SCATTERING, itr->second->getTextureView());

            // texcoord are assumed to be the same has albedo
        } else {
            batch.setResourceTexture(ShapePipeline::Slot::MAP::SCATTERING, textureCache->getWhiteTexture());
        }
    } else {
        batch.setResourceTexture(ShapePipeline::Slot::MAP::SCATTERING, nullptr);
    }

    // Emissive / Lightmap
    if (materialKey.isLightmapMap()) {
        auto itr = textureMaps.find(model::MaterialKey::LIGHTMAP_MAP);

        if (itr != textureMaps.end() && itr->second->isDefined()) {
            batch.setResourceTexture(ShapePipeline::Slot::MAP::EMISSIVE_LIGHTMAP, itr->second->getTextureView());
        } else {
            batch.setResourceTexture(ShapePipeline::Slot::MAP::EMISSIVE_LIGHTMAP, textureCache->getGrayTexture());
        }
    } else if (materialKey.isEmissiveMap()) {
        auto itr = textureMaps.find(model::MaterialKey::EMISSIVE_MAP);

        if (itr != textureMaps.end() && itr->second->isDefined()) {
            batch.setResourceTexture(ShapePipeline::Slot::MAP::EMISSIVE_LIGHTMAP, itr->second->getTextureView());
        } else {
            batch.setResourceTexture(ShapePipeline::Slot::MAP::EMISSIVE_LIGHTMAP, textureCache->getBlackTexture());
        }
    } else {
        batch.setResourceTexture(ShapePipeline::Slot::MAP::EMISSIVE_LIGHTMAP, nullptr);
    }
}

void MeshPartPayload::bindTransform(gpu::Batch& batch, const ShapePipeline::LocationsPointer locations, RenderArgs::RenderMode renderMode) const {
    batch.setModelTransform(_drawTransform);
}


void MeshPartPayload::render(RenderArgs* args) const {
    PerformanceTimer perfTimer("MeshPartPayload::render");

    gpu::Batch& batch = *(args->_batch);

    auto locations = args->_pipeline->locations;
    assert(locations);

    // Bind the model transform and the skinCLusterMatrices if needed
    bindTransform(batch, locations, args->_renderMode);

    //Bind the index buffer and vertex buffer and Blend shapes if needed
    bindMesh(batch);

    // apply material properties
    bindMaterial(batch, locations, args->_enableTexturing);

    if (args) {
        args->_details._materialSwitches++;
    }

    // Draw!
    {
        PerformanceTimer perfTimer("batch.drawIndexed()");
        drawCall(batch);
    }

    if (args) {
        const int INDICES_PER_TRIANGLE = 3;
        args->_details._trianglesRendered += _drawPart._numIndices / INDICES_PER_TRIANGLE;
    }
}

namespace render {
template <> const ItemKey payloadGetKey(const ModelMeshPartPayload::Pointer& payload) {
    if (payload) {
        return payload->getKey();
    }
    return ItemKey::Builder::opaqueShape(); // for lack of a better idea
}

template <> const Item::Bound payloadGetBound(const ModelMeshPartPayload::Pointer& payload) {
    if (payload) {
        return payload->getBound();
    }
    return Item::Bound();
}
template <> int payloadGetLayer(const ModelMeshPartPayload::Pointer& payload) {
    if (payload) {
        return payload->getLayer();
    }
    return 0;
}

template <> const ShapeKey shapeGetShapeKey(const ModelMeshPartPayload::Pointer& payload) {
    if (payload) {
        return payload->getShapeKey();
    }
    return ShapeKey::Builder::invalid();
}

template <> void payloadRender(const ModelMeshPartPayload::Pointer& payload, RenderArgs* args) {
    return payload->render(args);
}
}

ModelMeshPartPayload::ModelMeshPartPayload(Model* model, int _meshIndex, int partIndex, int shapeIndex, const Transform& transform, const Transform& offsetTransform) :
    _model(model),
    _meshIndex(_meshIndex),
    _shapeID(shapeIndex) {

    assert(_model && _model->isLoaded());
    auto& modelMesh = _model->getGeometry()->getMeshes().at(_meshIndex);
    updateMeshPart(modelMesh, partIndex);

    updateTransform(transform, offsetTransform);
    initCache();
}

void ModelMeshPartPayload::initCache() {
    assert(_model->isLoaded());

    if (_drawMesh) {
        auto vertexFormat = _drawMesh->getVertexFormat();
        _hasColorAttrib = vertexFormat->hasAttribute(gpu::Stream::COLOR);
        _isSkinned = vertexFormat->hasAttribute(gpu::Stream::SKIN_CLUSTER_WEIGHT) && vertexFormat->hasAttribute(gpu::Stream::SKIN_CLUSTER_INDEX);

        const FBXGeometry& geometry = _model->getFBXGeometry();
        const FBXMesh& mesh = geometry.meshes.at(_meshIndex);

        _isBlendShaped = !mesh.blendshapes.isEmpty();
    }

    auto networkMaterial = _model->getGeometry()->getShapeMaterial(_shapeID);
    if (networkMaterial) {
        _drawMaterial = networkMaterial;
    }
}

void ModelMeshPartPayload::notifyLocationChanged() {

}

void ModelMeshPartPayload::updateTransformForSkinnedMesh(const Transform& transform,
        const QVector<glm::mat4>& clusterMatrices,
        const QVector<glm::mat4>& cauterizedClusterMatrices) {
    _transform = transform;
    _cauterizedTransform = transform;

    if (clusterMatrices.size() > 0) {
        _worldBound = _adjustedLocalBound;
        _worldBound.transform(_transform);
        if (clusterMatrices.size() == 1) {
            _transform = _transform.worldTransform(Transform(clusterMatrices[0]));
            if (cauterizedClusterMatrices.size() != 0) {
                _cauterizedTransform = _cauterizedTransform.worldTransform(Transform(cauterizedClusterMatrices[0]));
            } else {
                _cauterizedTransform = _transform;
            }
        }
    } else {
        _worldBound = _localBound;
        _worldBound.transform(_transform);
    }
}

ItemKey ModelMeshPartPayload::getKey() const {
    ItemKey::Builder builder;
    builder.withTypeShape();

    if (!_model->isVisible()) {
        builder.withInvisible();
    }

    if (_model->isLayeredInFront()) {
        builder.withLayered();
    }

    if (_isBlendShaped || _isSkinned) {
        builder.withDeformed();
    }

    if (_drawMaterial) {
        auto matKey = _drawMaterial->getKey();
        if (matKey.isTranslucent()) {
            builder.withTransparent();
        }
    }

    if (_fadeState != FADE_COMPLETE) {
        builder.withTransparent();
    }

    return builder.build();
}

int ModelMeshPartPayload::getLayer() const {
    // MAgic number while we are defining the layering mechanism:
    const int LAYER_3D_FRONT = 1;
    const int LAYER_3D = 0;
    if (_model->isLayeredInFront()) {
        return LAYER_3D_FRONT;
    } else {
        return LAYER_3D;
    }
}

ShapeKey ModelMeshPartPayload::getShapeKey() const {

    // guard against partially loaded meshes
    if (!_model || !_model->isLoaded() || !_model->getGeometry()) {
        return ShapeKey::Builder::invalid();
    }

    const FBXGeometry& geometry = _model->getFBXGeometry();
    const auto& networkMeshes = _model->getGeometry()->getMeshes();

    // guard against partially loaded meshes
    if (_meshIndex >= (int)networkMeshes.size() || _meshIndex >= (int)geometry.meshes.size() || _meshIndex >= (int)_model->_meshStates.size()) {
        return ShapeKey::Builder::invalid();
    }

    const FBXMesh& mesh = geometry.meshes.at(_meshIndex);

    // if our index is ever out of range for either meshes or networkMeshes, then skip it, and set our _meshGroupsKnown
    // to false to rebuild out mesh groups.
    if (_meshIndex < 0 || _meshIndex >= (int)networkMeshes.size() || _meshIndex > geometry.meshes.size()) {
        _model->_needsFixupInScene = true; // trigger remove/add cycle
        _model->invalidCalculatedMeshBoxes(); // if we have to reload, we need to assume our mesh boxes are all invalid
        return ShapeKey::Builder::invalid();
    }


    int vertexCount = mesh.vertices.size();
    if (vertexCount == 0) {
        // sanity check
        return ShapeKey::Builder::invalid(); // FIXME
    }


    model::MaterialKey drawMaterialKey;
    if (_drawMaterial) {
        drawMaterialKey = _drawMaterial->getKey();
    }

    bool isTranslucent = drawMaterialKey.isTranslucent();
    bool hasTangents = drawMaterialKey.isNormalMap() && !mesh.tangents.isEmpty();
    bool hasSpecular = drawMaterialKey.isMetallicMap();
    bool hasLightmap = drawMaterialKey.isLightmapMap();
    bool isUnlit = drawMaterialKey.isUnlit();

    bool isSkinned = _isSkinned;
    bool wireframe = _model->isWireframe();

    if (wireframe) {
        isTranslucent = hasTangents = hasSpecular = hasLightmap = isSkinned = false;
    }

    ShapeKey::Builder builder;
    if (isTranslucent || _fadeState != FADE_COMPLETE) {
        builder.withTranslucent();
    }
    if (hasTangents) {
        builder.withTangents();
    }
    if (hasSpecular) {
        builder.withSpecular();
    }
    if (hasLightmap) {
        builder.withLightmap();
    }
    if (isUnlit) {
        builder.withUnlit();
    }
    if (isSkinned) {
        builder.withSkinned();
    }
    if (wireframe) {
        builder.withWireframe();
    }
    return builder.build();
}

void ModelMeshPartPayload::bindMesh(gpu::Batch& batch) const {
    if (!_isBlendShaped) {
        batch.setIndexBuffer(gpu::UINT32, (_drawMesh->getIndexBuffer()._buffer), 0);

        batch.setInputFormat((_drawMesh->getVertexFormat()));

        batch.setInputStream(0, _drawMesh->getVertexStream());
    } else {
        batch.setIndexBuffer(gpu::UINT32, (_drawMesh->getIndexBuffer()._buffer), 0);

        batch.setInputFormat((_drawMesh->getVertexFormat()));

        batch.setInputBuffer(0, _model->_blendedVertexBuffers[_meshIndex], 0, sizeof(glm::vec3));
        batch.setInputBuffer(1, _model->_blendedVertexBuffers[_meshIndex], _drawMesh->getNumVertices() * sizeof(glm::vec3), sizeof(glm::vec3));
        batch.setInputStream(2, _drawMesh->getVertexStream().makeRangedStream(2));
    }

    if (_fadeState != FADE_COMPLETE) {
        batch._glColor4f(1.0f, 1.0f, 1.0f, computeFadeAlpha());
    } else if (!_hasColorAttrib) {
        batch._glColor4f(1.0f, 1.0f, 1.0f, 1.0f);
    }
}

void ModelMeshPartPayload::bindTransform(gpu::Batch& batch, const ShapePipeline::LocationsPointer locations, RenderArgs::RenderMode renderMode) const {
    // Still relying on the raw data from the model
    const Model::MeshState& state = _model->getMeshState(_meshIndex);
    if (state.clusterBuffer) {
<<<<<<< HEAD
        batch.setUniformBuffer(ShapePipeline::Slot::BUFFER::SKINNING, state.clusterBuffer);
    }
    batch.setModelTransform(_transform);
=======
        if (canCauterize && _model->getCauterizeBones()) {
            batch.setUniformBuffer(ShapePipeline::Slot::BUFFER::SKINNING, state.cauterizedClusterBuffer);
        } else {
            batch.setUniformBuffer(ShapePipeline::Slot::BUFFER::SKINNING, state.clusterBuffer);
        }
        batch.setModelTransform(_transform);
    } else {
        if (canCauterize && _model->getCauterizeBones()) {
            batch.setModelTransform(_cauterizedTransform);
        } else {
            batch.setModelTransform(_transform);
        }
    }
>>>>>>> b13d444a
}

float ModelMeshPartPayload::computeFadeAlpha() const {
    if (_fadeState == FADE_WAITING_TO_START) {
        return 0.0f;
    }
    float fadeAlpha = 1.0f;
    const float INV_FADE_PERIOD = 1.0f / (float)(1 * USECS_PER_SECOND);
    float fraction = (float)(usecTimestampNow() - _fadeStartTime) * INV_FADE_PERIOD;
    if (fraction < 1.0f) {
        fadeAlpha = Interpolate::simpleNonLinearBlend(fraction);
    }
    if (fadeAlpha >= 1.0f) {
        _fadeState = FADE_COMPLETE;
        // when fade-in completes we flag model for one last "render item update"
        _model->setRenderItemsNeedUpdate();
        return 1.0f;
    }
    return Interpolate::simpleNonLinearBlend(fadeAlpha);
}

void ModelMeshPartPayload::render(RenderArgs* args) const {
    PerformanceTimer perfTimer("ModelMeshPartPayload::render");

    if (!_model->addedToScene() || !_model->isVisible()) {
        return; // bail asap
    }

    if (_fadeState == FADE_WAITING_TO_START) {
        if (_model->isLoaded() && _model->getGeometry()->areTexturesLoaded()) {
            if (EntityItem::getEntitiesShouldFadeFunction()()) {
                _fadeStartTime = usecTimestampNow();
                _fadeState = FADE_IN_PROGRESS;
            } else {
                _fadeState = FADE_COMPLETE;
            }
            _model->setRenderItemsNeedUpdate();
        } else {
            return;
        }
    }

    if (!args) {
        return;
    }
    if (!getShapeKey().isValid()) {
        return;
    }

    gpu::Batch& batch = *(args->_batch);
    auto locations =  args->_pipeline->locations;
    assert(locations);

    // Bind the model transform and the skinCLusterMatrices if needed
    _model->updateClusterMatrices();
    bindTransform(batch, locations, args->_renderMode);

    //Bind the index buffer and vertex buffer and Blend shapes if needed
    bindMesh(batch);

    // apply material properties
    bindMaterial(batch, locations, args->_enableTexturing);

    args->_details._materialSwitches++;

    // Draw!
    {
        PerformanceTimer perfTimer("batch.drawIndexed()");
        drawCall(batch);
    }

    const int INDICES_PER_TRIANGLE = 3;
    args->_details._trianglesRendered += _drawPart._numIndices / INDICES_PER_TRIANGLE;
}

void ModelMeshPartPayload::computeAdjustedLocalBound(const QVector<glm::mat4>& clusterMatrices) {
    _adjustedLocalBound = _localBound;
    if (clusterMatrices.size() > 0) {
        _adjustedLocalBound.transform(clusterMatrices[0]);
        for (int i = 1; i < clusterMatrices.size(); ++i) {
            AABox clusterBound = _localBound;
            clusterBound.transform(clusterMatrices[i]);
            _adjustedLocalBound += clusterBound;
        }
    }
}<|MERGE_RESOLUTION|>--- conflicted
+++ resolved
@@ -538,25 +538,9 @@
     // Still relying on the raw data from the model
     const Model::MeshState& state = _model->getMeshState(_meshIndex);
     if (state.clusterBuffer) {
-<<<<<<< HEAD
         batch.setUniformBuffer(ShapePipeline::Slot::BUFFER::SKINNING, state.clusterBuffer);
     }
     batch.setModelTransform(_transform);
-=======
-        if (canCauterize && _model->getCauterizeBones()) {
-            batch.setUniformBuffer(ShapePipeline::Slot::BUFFER::SKINNING, state.cauterizedClusterBuffer);
-        } else {
-            batch.setUniformBuffer(ShapePipeline::Slot::BUFFER::SKINNING, state.clusterBuffer);
-        }
-        batch.setModelTransform(_transform);
-    } else {
-        if (canCauterize && _model->getCauterizeBones()) {
-            batch.setModelTransform(_cauterizedTransform);
-        } else {
-            batch.setModelTransform(_transform);
-        }
-    }
->>>>>>> b13d444a
 }
 
 float ModelMeshPartPayload::computeFadeAlpha() const {
