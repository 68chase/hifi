//
//  Texture.h
//  libraries/gpu/src/gpu
//
//  Created by Sam Gateau on 1/16/2015.
//  Copyright 2014 High Fidelity, Inc.
//
//  Distributed under the Apache License, Version 2.0.
//  See the accompanying file LICENSE or http://www.apache.org/licenses/LICENSE-2.0.html
//
#ifndef hifi_gpu_Texture_h
#define hifi_gpu_Texture_h

#include <algorithm> //min max and more
#include <bitset>

#include <QMetaType>
#include <QUrl>

#include <shared/Storage.h>

#include "Forward.h"
#include "Resource.h"

namespace ktx {
    class KTX;
    using KTXUniquePointer = std::unique_ptr<KTX>;
}

namespace gpu {

// THe spherical harmonics is a nice tool for cubemap, so if required, the irradiance SH can be automatically generated
// with the cube texture
class Texture;
class SphericalHarmonics {
public:
    glm::vec3 L00    ; float spare0;
    glm::vec3 L1m1   ; float spare1;
    glm::vec3 L10    ; float spare2;
    glm::vec3 L11    ; float spare3;
    glm::vec3 L2m2   ; float spare4;
    glm::vec3 L2m1   ; float spare5;
    glm::vec3 L20    ; float spare6;
    glm::vec3 L21    ; float spare7;
    glm::vec3 L22    ; float spare8;

    static const int NUM_COEFFICIENTS = 9;

    enum Preset {
        OLD_TOWN_SQUARE = 0,
        GRACE_CATHEDRAL,
        EUCALYPTUS_GROVE,
        ST_PETERS_BASILICA,
        UFFIZI_GALLERY,
        GALILEOS_TOMB,
        VINE_STREET_KITCHEN,
        BREEZEWAY,
        CAMPUS_SUNSET,
        FUNSTON_BEACH_SUNSET,

        NUM_PRESET,
    };

    void assignPreset(int p);

    void evalFromTexture(const Texture& texture);
};
typedef std::shared_ptr< SphericalHarmonics > SHPointer;

class Sampler {
public:

    enum Filter {
        FILTER_MIN_MAG_POINT, // top mip only
        FILTER_MIN_POINT_MAG_LINEAR, // top mip only
        FILTER_MIN_LINEAR_MAG_POINT, // top mip only
        FILTER_MIN_MAG_LINEAR, // top mip only

        FILTER_MIN_MAG_MIP_POINT,
        FILTER_MIN_MAG_POINT_MIP_LINEAR,
        FILTER_MIN_POINT_MAG_LINEAR_MIP_POINT,
        FILTER_MIN_POINT_MAG_MIP_LINEAR,
        FILTER_MIN_LINEAR_MAG_MIP_POINT,
        FILTER_MIN_LINEAR_MAG_POINT_MIP_LINEAR,
        FILTER_MIN_MAG_LINEAR_MIP_POINT,
        FILTER_MIN_MAG_MIP_LINEAR,
        FILTER_ANISOTROPIC,

        NUM_FILTERS,
    };

    enum WrapMode {
        WRAP_REPEAT = 0,
        WRAP_MIRROR,
        WRAP_CLAMP,
        WRAP_BORDER,
        WRAP_MIRROR_ONCE,

        NUM_WRAP_MODES
    };

    static const uint8 MAX_MIP_LEVEL = 0xFF;

    class Desc {
    public:
        glm::vec4 _borderColor{ 1.0f };
        uint32 _maxAnisotropy = 16;

        uint8 _filter = FILTER_MIN_MAG_POINT;
        uint8 _comparisonFunc = ALWAYS;

        uint8 _wrapModeU = WRAP_REPEAT;
        uint8 _wrapModeV = WRAP_REPEAT;
        uint8 _wrapModeW = WRAP_REPEAT;
            
        uint8 _mipOffset = 0;
        uint8 _minMip = 0;
        uint8 _maxMip = MAX_MIP_LEVEL;

        Desc() {}
        Desc(const Filter filter, const WrapMode wrap = WRAP_REPEAT) : _filter(filter), _wrapModeU(wrap), _wrapModeV(wrap), _wrapModeW(wrap) {}
    };

    Sampler() {}
    Sampler(const Filter filter, const WrapMode wrap = WRAP_REPEAT) : _desc(filter, wrap) {}
    Sampler(const Desc& desc) : _desc(desc) {}
    ~Sampler() {}

    const glm::vec4& getBorderColor() const { return _desc._borderColor; }

    uint32 getMaxAnisotropy() const { return _desc._maxAnisotropy; }

    WrapMode getWrapModeU() const { return WrapMode(_desc._wrapModeU); }
    WrapMode getWrapModeV() const { return WrapMode(_desc._wrapModeV); }
    WrapMode getWrapModeW() const { return WrapMode(_desc._wrapModeW); }

    Filter getFilter() const { return Filter(_desc._filter); }
    ComparisonFunction getComparisonFunction() const { return ComparisonFunction(_desc._comparisonFunc); }
    bool doComparison() const { return getComparisonFunction() != ALWAYS; }

    uint8 getMipOffset() const { return _desc._mipOffset; }
    uint8 getMinMip() const { return _desc._minMip; }
    uint8 getMaxMip() const { return _desc._maxMip; }

protected:
    Desc _desc;
};

enum class TextureUsageType {
    RENDERBUFFER,       // Used as attachments to a framebuffer
    RESOURCE,           // Resource textures, like materials... subject to memory manipulation
    STRICT_RESOURCE,    // Resource textures not subject to manipulation, like the normal fitting texture
    EXTERNAL,
};

class Texture : public Resource {
    static std::atomic<uint32_t> _textureCPUCount;
    static std::atomic<Size> _textureCPUMemoryUsage;
    static std::atomic<Size> _allowedCPUMemoryUsage;
    static std::atomic<bool> _enableSparseTextures;
    static void updateTextureCPUMemoryUsage(Size prevObjectSize, Size newObjectSize);

public:
    static uint32_t getTextureCPUCount();
    static Size getTextureCPUMemoryUsage();
    static uint32_t getTextureGPUCount();
    static uint32_t getTextureGPUSparseCount();
    static Size getTextureGPUMemoryUsage();
    static Size getTextureGPUVirtualMemoryUsage();
    static Size getTextureGPUFramebufferMemoryUsage();
    static Size getTextureGPUSparseMemoryUsage();
    static uint32_t getTextureGPUTransferCount();
    static Size getAllowedGPUMemoryUsage();
    static void setAllowedGPUMemoryUsage(Size size);

    static bool getEnableSparseTextures();
    static void setEnableSparseTextures(bool enabled);

    using ExternalRecycler = std::function<void(uint32, void*)>;
    using ExternalIdAndFence = std::pair<uint32, void*>;
    using ExternalUpdates = std::list<ExternalIdAndFence>;

    class Usage {
    public:
        enum FlagBit {
            COLOR = 0,   // Texture is a color map
            NORMAL,      // Texture is a normal map
            ALPHA,      // Texture has an alpha channel
            ALPHA_MASK,       // Texture alpha channel is a Mask 0/1
            NUM_FLAGS,  
        };

        typedef std::bitset<NUM_FLAGS> Flags;

        // The key is the Flags
        Flags _flags;

        Usage() : _flags(0) {}
        Usage(const Flags& flags) : _flags(flags) {}

        bool operator== (const Usage& rhs) const { return _flags == rhs._flags; }
        bool operator!= (const Usage& rhs) const { return _flags != rhs._flags; }

        class Builder {
            friend class Usage;
            Flags _flags{ 0 };
        public:
            Builder() {}

            Usage build() const { return Usage(_flags); }

            Builder& withColor() { _flags.set(COLOR); return (*this); }
            Builder& withNormal() { _flags.set(NORMAL); return (*this); }
            Builder& withAlpha() { _flags.set(ALPHA); return (*this); }
            Builder& withAlphaMask() { _flags.set(ALPHA_MASK); return (*this); }
        };
        Usage(const Builder& builder) : Usage(builder._flags) {}

        bool isColor() const { return _flags[COLOR]; }
        bool isNormal() const { return _flags[NORMAL]; }

        bool isAlpha() const { return _flags[ALPHA]; }
        bool isAlphaMask() const { return _flags[ALPHA_MASK]; }

        bool operator==(const Usage& usage) { return (_flags == usage._flags); }
        bool operator!=(const Usage& usage) { return (_flags != usage._flags); }
    };


    class Pixels {
    public:
        using StoragePointer = storage::StoragePointer;

        Pixels() {}
        Pixels(const Pixels& pixels) = default;
        Pixels(const Element& format, Size size, const Byte* bytes);
        Pixels(const Element& format, StoragePointer& storage) : _format(format), _storage(storage.release()) {}
        ~Pixels();

        const Byte* readData() const { return _storage->data(); }
        Size getSize() const { return _storage->size(); }
        
        const Element& getFormat() const { return _format; }


    protected:
        Element _format;
        StoragePointer _storage;
        
        friend class Texture;
    };
    typedef std::shared_ptr< Pixels > PixelsPointer;

    enum Type {
        TEX_1D = 0,
        TEX_2D,
        TEX_3D,
        TEX_CUBE,

        NUM_TYPES,
    };

    // Definition of the cube face name and layout
    enum CubeFace {
        CUBE_FACE_RIGHT_POS_X = 0,
        CUBE_FACE_LEFT_NEG_X,
        CUBE_FACE_TOP_POS_Y,
        CUBE_FACE_BOTTOM_NEG_Y,
        CUBE_FACE_BACK_POS_Z,
        CUBE_FACE_FRONT_NEG_Z,

        NUM_CUBE_FACES, // Not a valid vace index
    };

    class Storage {
    public:
        Storage() {}
        virtual ~Storage() {}
        virtual void reset();
        virtual PixelsPointer editMipFace(uint16 level, uint8 face = 0);
        virtual const PixelsPointer getMipFace(uint16 level, uint8 face = 0) const;
        virtual bool allocateMip(uint16 level);
        virtual bool assignMipData(uint16 level, const Element& format, Size size, const Byte* bytes);
        virtual bool assignMipFaceData(uint16 level, const Element& format, Size size, const Byte* bytes, uint8 face);
        virtual bool isMipAvailable(uint16 level, uint8 face = 0) const;

        Texture::Type getType() const { return _type; }
        
        Stamp getStamp() const { return _stamp; }
        Stamp bumpStamp() { return ++_stamp; }
    protected:
        Stamp _stamp = 0;
        Texture* _texture = nullptr; // Points to the parent texture (not owned)
        Texture::Type _type = Texture::TEX_2D; // The type of texture is needed to know the number of faces to expect
        std::vector<std::vector<PixelsPointer>> _mips; // an array of mips, each mip is an array of faces

        virtual void assignTexture(Texture* tex); // Texture storage is pointing to ONE corrresponding Texture.
        const Texture* getTexture() const { return _texture; }
 
        friend class Texture;
    };

 
    static Texture* create1D(const Element& texelFormat, uint16 width, const Sampler& sampler = Sampler());
    static Texture* create2D(const Element& texelFormat, uint16 width, uint16 height, const Sampler& sampler = Sampler());
    static Texture* create3D(const Element& texelFormat, uint16 width, uint16 height, uint16 depth, const Sampler& sampler = Sampler());
    static Texture* createCube(const Element& texelFormat, uint16 width, const Sampler& sampler = Sampler());
    static Texture* createRenderBuffer(const Element& texelFormat, uint16 width, uint16 height, const Sampler& sampler = Sampler());
    static Texture* createStrict(const Element& texelFormat, uint16 width, uint16 height, const Sampler& sampler = Sampler());
    static Texture* createExternal(const ExternalRecycler& recycler, const Sampler& sampler = Sampler());

    Texture(TextureUsageType usageType);
    Texture(const Texture& buf); // deep copy of the sysmem texture
    Texture& operator=(const Texture& buf); // deep copy of the sysmem texture
    ~Texture();

    Stamp getStamp() const { return _stamp; }
    Stamp getDataStamp() const { return _storage->getStamp(); }

    // The theoretical size in bytes of data stored in the texture
    Size getSize() const override { return _size; }

    // The actual size in bytes of data stored in the texture
    Size getStoredSize() const;

    // Resize, unless auto mips mode would destroy all the sub mips
    Size resize1D(uint16 width, uint16 numSamples);
    Size resize2D(uint16 width, uint16 height, uint16 numSamples);
    Size resize3D(uint16 width, uint16 height, uint16 depth, uint16 numSamples);
    Size resizeCube(uint16 width, uint16 numSamples);

    // Reformat, unless auto mips mode would destroy all the sub mips
    Size reformat(const Element& texelFormat);

    // Size and format
    Type getType() const { return _type; }
    TextureUsageType getUsageType() const { return _usageType; }

    bool isColorRenderTarget() const;
    bool isDepthStencilRenderTarget() const;

    const Element& getTexelFormat() const { return _texelFormat; }
    bool  hasBorder() const { return false; }

    Vec3u getDimensions() const { return Vec3u(_width, _height, _depth); }
    uint16 getWidth() const { return _width; }
    uint16 getHeight() const { return _height; }
    uint16 getDepth() const { return _depth; }

    uint32 getRowPitch() const { return getWidth() * getTexelFormat().getSize(); }
 
    // The number of faces is mostly used for cube map, and maybe for stereo ? otherwise it's 1
    // For cube maps, this means the pixels of the different faces are supposed to be packed back to back in a mip
    // as if the height was NUM_FACES time bigger.
    static uint8 NUM_FACES_PER_TYPE[NUM_TYPES];
    uint8 getNumFaces() const { return NUM_FACES_PER_TYPE[getType()]; }

    uint32 getNumTexels() const { return _width * _height * _depth * getNumFaces(); }

    // The texture is an array if the _numSlices is not 0.
    // otherwise, if _numSLices is 0, then the texture is NOT an array
    // The number of slices returned is 1 at the minimum (if not an array) or the actual _numSlices.
    bool isArray() const { return _numSlices > 0; }
    uint16 getNumSlices() const { return (isArray() ? _numSlices : 1); }

    uint16 getNumSamples() const { return _numSamples; }


    // NumSamples can only have certain values based on the hw
    static uint16 evalNumSamplesUsed(uint16 numSamplesTried);

    // Mips size evaluation

    // The number mips that a dimension could haves
    // = 1 + log2(size)
    static uint16 evalDimNumMips(uint16 size);

    // The number mips that the texture could have if all existed
    // = 1 + log2(max(width, height, depth))
    uint16 evalNumMips() const;

    static uint16 evalNumMips(const Vec3u& dimensions);

    // Eval the size that the mips level SHOULD have
    // not the one stored in the Texture
    static const uint MIN_DIMENSION = 1;

    Vec3u evalMipDimensions(uint16 level) const;
    uint16 evalMipWidth(uint16 level) const { return std::max(_width >> level, 1); }
    uint16 evalMipHeight(uint16 level) const { return std::max(_height >> level, 1); }
    uint16 evalMipDepth(uint16 level) const { return std::max(_depth >> level, 1); }

    // Size for each face of a mip at a particular level
    uint32 evalMipFaceNumTexels(uint16 level) const { return evalMipWidth(level) * evalMipHeight(level) * evalMipDepth(level); }
    uint32 evalMipFaceSize(uint16 level) const { return evalMipFaceNumTexels(level) * getTexelFormat().getSize(); }
    
    // Total size for the mip
    uint32 evalMipNumTexels(uint16 level) const { return evalMipFaceNumTexels(level) * getNumFaces(); }
    uint32 evalMipSize(uint16 level) const { return evalMipNumTexels(level) * getTexelFormat().getSize(); }

    uint32 evalStoredMipFaceSize(uint16 level, const Element& format) const { return evalMipFaceNumTexels(level) * format.getSize(); }
    uint32 evalStoredMipSize(uint16 level, const Element& format) const { return evalMipNumTexels(level) * format.getSize(); }

    uint32 evalTotalSize(uint16 startingMip = 0) const {
        uint32 size = 0;
        uint16 minMipLevel = std::max(minMip(), startingMip);
        uint16 maxMipLevel = maxMip();
        for (uint16 l = minMipLevel; l <= maxMipLevel; l++) {
            size += evalMipSize(l);
        }
        return size * getNumSlices();
    }

    // max mip is in the range [ 0 if no sub mips, log2(max(width, height, depth))]
    // if autoGenerateMip is on => will provide the maxMIp level specified
    // else provide the deepest mip level provided through assignMip
    uint16 maxMip() const { return _maxMip; }

    uint16 minMip() const { return _minMip; }
    
    uint16 mipLevels() const { return _maxMip + 1; }
    
    uint16 usedMipLevels() const { return (_maxMip - _minMip) + 1; }

    const std::string& source() const { return _source; }
    void setSource(const std::string& source) { _source = source; }
    bool setMinMip(uint16 newMinMip);
    bool incremementMinMip(uint16 count = 1);

    // Generate the mips automatically
    // But the sysmem version is not available
    // Only works for the standard formats
    // Specify the maximum Mip level available
    // 0 is the default one
    // 1 is the first level
    // ...
    // nbMips - 1 is the last mip level
    //
    // If -1 then all the mips are generated
    //
    // Return the totalnumber of mips that will be available
    uint16 autoGenerateMips(uint16 maxMip);
    bool isAutogenerateMips() const { return _autoGenerateMips; }

    // Managing Storage and mips

    // Manually allocate the mips down until the specified maxMip
    // this is just allocating the sysmem version of it
    // in case autoGen is on, this doesn't allocate
    // Explicitely assign mip data for a certain level
    // If Bytes is NULL then simply allocate the space so mip sysmem can be accessed
    bool assignStoredMip(uint16 level, const Element& format, Size size, const Byte* bytes);
    bool assignStoredMipFace(uint16 level, const Element& format, Size size, const Byte* bytes, uint8 face);

    // Access the the sub mips
    bool isStoredMipFaceAvailable(uint16 level, uint8 face = 0) const { return _storage->isMipAvailable(level, face); }
    const PixelsPointer accessStoredMipFace(uint16 level, uint8 face = 0) const { return _storage->getMipFace(level, face); }

    // access sizes for the stored mips
    uint16 getStoredMipWidth(uint16 level) const;
    uint16 getStoredMipHeight(uint16 level) const;
    uint16 getStoredMipDepth(uint16 level) const;
    uint32 getStoredMipNumTexels(uint16 level) const;
    uint32 getStoredMipSize(uint16 level) const;
 
    bool isDefined() const { return _defined; }

    // Usage is a a set of flags providing Semantic about the usage of the Texture.
    void setUsage(const Usage& usage) { _usage = usage; }
    Usage getUsage() const { return _usage; }

    // For Cube Texture, it's possible to generate the irradiance spherical harmonics and make them availalbe with the texture
    bool generateIrradiance();
    const SHPointer& getIrradiance(uint16 slice = 0) const { return _irradiance; }
    bool isIrradianceValid() const { return _isIrradianceValid; }

    // Own sampler
    void setSampler(const Sampler& sampler);
    const Sampler& getSampler() const { return _sampler; }
    Stamp getSamplerStamp() const { return _samplerStamp; }

    void setExternalTexture(uint32 externalId, void* externalFence);
    void setExternalRecycler(const ExternalRecycler& recycler);
    ExternalRecycler getExternalRecycler() const;

    const GPUObjectPointer gpuObject {};

    ExternalUpdates getUpdates() const;

    static ktx::KTXUniquePointer serialize(const Texture& texture);
<<<<<<< HEAD
    static Texture* unserialize(const ktx::KTXUniquePointer& srcData);
=======
    static Texture* unserialize(TextureUsageType usageType, const ktx::KTXUniquePointer& srcData);
>>>>>>> 6882832a

protected:
    const TextureUsageType _usageType;

    // Should only be accessed internally or by the backend sync function
    mutable Mutex _externalMutex;
    mutable std::list<ExternalIdAndFence> _externalUpdates;
    ExternalRecycler _externalRecycler;


    // Not strictly necessary, but incredibly useful for debugging
    std::string _source;
    std::unique_ptr< Storage > _storage;

    Stamp _stamp = 0;

    Sampler _sampler;
    Stamp _samplerStamp;

    uint32 _size = 0;
    Element _texelFormat;

    uint16 _width { 1 };
    uint16 _height { 1 };
    uint16 _depth { 1 };

    uint16 _numSamples { 1 };
    uint16 _numSlices { 0 }; // if _numSlices is 0, the texture is not an "Array", the getNumSlices reported is 1

    uint16 _maxMip { 0 };
    uint16 _minMip { 0 };
 
    Type _type = TEX_1D;

    Usage _usage;

    SHPointer _irradiance;
    bool _autoGenerateMips = false;
    bool _isIrradianceValid = false;
    bool _defined = false;
   
    static Texture* create(TextureUsageType usageType, Type type, const Element& texelFormat, uint16 width, uint16 height, uint16 depth, uint16 numSamples, uint16 numSlices, const Sampler& sampler);

    Size resize(Type type, const Element& texelFormat, uint16 width, uint16 height, uint16 depth, uint16 numSamples, uint16 numSlices);
};

typedef std::shared_ptr<Texture> TexturePointer;
typedef std::vector< TexturePointer > Textures;

 // TODO: For now TextureView works with Texture as a place holder for the Texture.
 // The overall logic should be about the same except that the Texture will be a real GL Texture under the hood
class TextureView {
public:
    typedef Resource::Size Size;

    TexturePointer _texture = TexturePointer(NULL);
    uint16 _subresource = 0;
    Element _element = Element(gpu::VEC4, gpu::NUINT8, gpu::RGBA);

    TextureView() {};

    TextureView(const Element& element) :
         _element(element)
    {};

    // create the TextureView and own the Texture
    TextureView(Texture* newTexture, const Element& element) :
        _texture(newTexture),
        _subresource(0),
        _element(element)
    {};
    TextureView(const TexturePointer& texture, uint16 subresource, const Element& element) :
        _texture(texture),
        _subresource(subresource),
        _element(element)
    {};

    TextureView(const TexturePointer& texture, uint16 subresource) :
        _texture(texture),
        _subresource(subresource)
    {};

    ~TextureView() {}
    TextureView(const TextureView& view) = default;
    TextureView& operator=(const TextureView& view) = default;

    explicit operator bool() const { return bool(_texture); }
    bool operator !() const { return (!_texture); }

    bool isValid() const { return bool(_texture); }
};
typedef std::vector<TextureView> TextureViews;

// TextureSource is the bridge between a URL or a a way to produce an image and the final gpu::Texture that will be used to render it.
// It provides the mechanism to create a texture using a customizable TextureLoader
class TextureSource {
public:
    TextureSource();
    ~TextureSource();

    const QUrl& getUrl() const { return _imageUrl; }
    const gpu::TexturePointer getGPUTexture() const { return _gpuTexture; }

    void reset(const QUrl& url);

    void resetTexture(gpu::TexturePointer texture);

    bool isDefined() const;

protected:
    gpu::TexturePointer _gpuTexture;
    QUrl _imageUrl;
};
typedef std::shared_ptr< TextureSource > TextureSourcePointer;

};

Q_DECLARE_METATYPE(gpu::TexturePointer)

#endif<|MERGE_RESOLUTION|>--- conflicted
+++ resolved
@@ -488,11 +488,7 @@
     ExternalUpdates getUpdates() const;
 
     static ktx::KTXUniquePointer serialize(const Texture& texture);
-<<<<<<< HEAD
-    static Texture* unserialize(const ktx::KTXUniquePointer& srcData);
-=======
     static Texture* unserialize(TextureUsageType usageType, const ktx::KTXUniquePointer& srcData);
->>>>>>> 6882832a
 
 protected:
     const TextureUsageType _usageType;
