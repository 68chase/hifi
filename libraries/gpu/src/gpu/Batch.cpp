//
//  Batch.cpp
//  interface/src/gpu
//
//  Created by Sam Gateau on 10/14/2014.
//  Copyright 2014 High Fidelity, Inc.
//
//  Distributed under the Apache License, Version 2.0.
//  See the accompanying file LICENSE or http://www.apache.org/licenses/LICENSE-2.0.html
//
#include <string.h>

#include "Batch.h"

#if defined(NSIGHT_FOUND)
#include "nvToolsExt.h"

ProfileRange::ProfileRange(const char *name) {
    nvtxRangePush(name);
}
ProfileRange::~ProfileRange() {
    nvtxRangePop();
}
#endif

#define ADD_COMMAND(call) _commands.push_back(COMMAND_##call); _commandOffsets.push_back(_params.size());

using namespace gpu;

Batch::Batch() :
    _commands(),
    _commandOffsets(),
    _params(),
    _data(),
    _buffers(),
    _textures(),
    _streamFormats(),
    _transforms(),
    _pipelines(),
    _framebuffers()
{
}

Batch::~Batch() {
}

void Batch::clear() {
    _commands.clear();
    _commandOffsets.clear();
    _params.clear();
    _data.clear();
    _buffers.clear();
    _textures.clear();
    _streamFormats.clear();
    _transforms.clear();
    _pipelines.clear();
    _framebuffers.clear();
}

uint32 Batch::cacheData(uint32 size, const void* data) {
    uint32 offset = _data.size();
    uint32 nbBytes = size;
    _data.resize(offset + nbBytes);
    memcpy(_data.data() + offset, data, size);

    return offset;
}

void Batch::draw(Primitive primitiveType, uint32 nbVertices, uint32 startVertex) {
    ADD_COMMAND(draw);

    _params.push_back(startVertex);
    _params.push_back(nbVertices);
    _params.push_back(primitiveType);
}

void Batch::drawIndexed(Primitive primitiveType, uint32 nbIndices, uint32 startIndex) {
    ADD_COMMAND(drawIndexed);

    _params.push_back(startIndex);
    _params.push_back(nbIndices);
    _params.push_back(primitiveType);
}

void Batch::drawInstanced(uint32 nbInstances, Primitive primitiveType, uint32 nbVertices, uint32 startVertex, uint32 startInstance) {
    ADD_COMMAND(drawInstanced);

    _params.push_back(startInstance);
    _params.push_back(startVertex);
    _params.push_back(nbVertices);
    _params.push_back(primitiveType);
    _params.push_back(nbInstances);
}

void Batch::drawIndexedInstanced(uint32 nbInstances, Primitive primitiveType, uint32 nbIndices, uint32 startIndex, uint32 startInstance) {
    ADD_COMMAND(drawIndexedInstanced);

    _params.push_back(startInstance);
    _params.push_back(startIndex);
    _params.push_back(nbIndices);
    _params.push_back(primitiveType);
    _params.push_back(nbInstances);
}

void Batch::setInputFormat(const Stream::FormatPointer& format) {
    ADD_COMMAND(setInputFormat);

    _params.push_back(_streamFormats.cache(format));
}

void Batch::setInputBuffer(Slot channel, const BufferPointer& buffer, Offset offset, Offset stride) {
    ADD_COMMAND(setInputBuffer);

    _params.push_back(stride);
    _params.push_back(offset);
    _params.push_back(_buffers.cache(buffer));
    _params.push_back(channel);
}

void Batch::setInputBuffer(Slot channel, const BufferView& view) {
    setInputBuffer(channel, view._buffer, view._offset, Offset(view._stride));
}

void Batch::setInputStream(Slot startChannel, const BufferStream& stream) {
    if (stream.getNumBuffers()) {
        const Buffers& buffers = stream.getBuffers();
        const Offsets& offsets = stream.getOffsets();
        const Offsets& strides = stream.getStrides();
        for (unsigned int i = 0; i < buffers.size(); i++) {
            setInputBuffer(startChannel + i, buffers[i], offsets[i], strides[i]);
        }
    }
}

void Batch::setIndexBuffer(Type type, const BufferPointer& buffer, Offset offset) {
    ADD_COMMAND(setIndexBuffer);

    _params.push_back(offset);
    _params.push_back(_buffers.cache(buffer));
    _params.push_back(type);
}

void Batch::setIndexBuffer(const BufferView& buffer) {
    setIndexBuffer(buffer._element.getType(), buffer._buffer, buffer._offset);
}

void Batch::setModelTransform(const Transform& model) {
    ADD_COMMAND(setModelTransform);

    _params.push_back(_transforms.cache(model));
}

void Batch::setViewTransform(const Transform& view) {
    ADD_COMMAND(setViewTransform);

    _params.push_back(_transforms.cache(view));
}

void Batch::setProjectionTransform(const Mat4& proj) {
    ADD_COMMAND(setProjectionTransform);

    _params.push_back(cacheData(sizeof(Mat4), &proj));
}

void Batch::setViewportTransform(const Vec4i& viewport) {
    ADD_COMMAND(setViewportTransform);

    _params.push_back(cacheData(sizeof(Vec4i), &viewport));
}

void Batch::setPipeline(const PipelinePointer& pipeline) {
    ADD_COMMAND(setPipeline);

    _params.push_back(_pipelines.cache(pipeline));
}

void Batch::setStateBlendFactor(const Vec4& factor) {
    ADD_COMMAND(setStateBlendFactor);

    _params.push_back(factor.x);
    _params.push_back(factor.y);
    _params.push_back(factor.z);
    _params.push_back(factor.w);
}

void Batch::setStateScissorRect(const Vec4i& rect) {
    ADD_COMMAND(setStateScissorRect);

    _params.push_back(cacheData(sizeof(Vec4i), &rect));
}

void Batch::setUniformBuffer(uint32 slot, const BufferPointer& buffer, Offset offset, Offset size) {
    ADD_COMMAND(setUniformBuffer);

    _params.push_back(size);
    _params.push_back(offset);
    _params.push_back(_buffers.cache(buffer));
    _params.push_back(slot);
}

void Batch::setUniformBuffer(uint32 slot, const BufferView& view) {
    setUniformBuffer(slot, view._buffer, view._offset, view._size);
}


void Batch::setResourceTexture(uint32 slot, const TexturePointer& texture) {
    ADD_COMMAND(setResourceTexture);

    _params.push_back(_textures.cache(texture));
    _params.push_back(slot);
}

void Batch::setResourceTexture(uint32 slot, const TextureView& view) {
    setResourceTexture(slot, view._texture);
}

void Batch::setFramebuffer(const FramebufferPointer& framebuffer) {
    ADD_COMMAND(setFramebuffer);

    _params.push_back(_framebuffers.cache(framebuffer));

}

void Batch::clearFramebuffer(Framebuffer::Masks targets, const Vec4& color, float depth, int stencil, bool enableScissor) {
    ADD_COMMAND(clearFramebuffer);

    _params.push_back(enableScissor);
    _params.push_back(stencil);
    _params.push_back(depth);
    _params.push_back(color.w);
    _params.push_back(color.z);
    _params.push_back(color.y);
    _params.push_back(color.x);
    _params.push_back(targets);
}

void Batch::clearColorFramebuffer(Framebuffer::Masks targets, const Vec4& color, bool enableScissor) {
    clearFramebuffer(targets & Framebuffer::BUFFER_COLORS, color, 1.0f, 0, enableScissor);
}

void Batch::clearDepthFramebuffer(float depth, bool enableScissor) {
    clearFramebuffer(Framebuffer::BUFFER_DEPTH, Vec4(0.0f), depth, 0, enableScissor);
}

void Batch::clearStencilFramebuffer(int stencil, bool enableScissor) {
    clearFramebuffer(Framebuffer::BUFFER_STENCIL, Vec4(0.0f), 1.0f, stencil, enableScissor);
}

void Batch::clearDepthStencilFramebuffer(float depth, int stencil, bool enableScissor) {
    clearFramebuffer(Framebuffer::BUFFER_DEPTHSTENCIL, Vec4(0.0f), depth, stencil, enableScissor);
}

void Batch::blit(const FramebufferPointer& src, const Vec4i& srcViewport,
    const FramebufferPointer& dst, const Vec4i& dstViewport) {
    ADD_COMMAND(blit);

    _params.push_back(_framebuffers.cache(src));
    _params.push_back(srcViewport.x);
    _params.push_back(srcViewport.y);
    _params.push_back(srcViewport.z);
    _params.push_back(srcViewport.w);
    _params.push_back(_framebuffers.cache(dst));
    _params.push_back(dstViewport.x);
    _params.push_back(dstViewport.y);
    _params.push_back(dstViewport.z);
    _params.push_back(dstViewport.w);
}

void Batch::beginQuery(const QueryPointer& query) {
    ADD_COMMAND(beginQuery);

    _params.push_back(_queries.cache(query));
}

void Batch::endQuery(const QueryPointer& query) {
    ADD_COMMAND(endQuery);

    _params.push_back(_queries.cache(query));
}

void Batch::getQuery(const QueryPointer& query) {
    ADD_COMMAND(getQuery);

    _params.push_back(_queries.cache(query));
}
<<<<<<< HEAD
=======

void Batch::resetStages() {
    ADD_COMMAND(resetStages);
}

void push_back(Batch::Params& params, const vec3& v) {
    params.push_back(v.x);
    params.push_back(v.y);
    params.push_back(v.z);
}

void push_back(Batch::Params& params, const vec4& v) {
    params.push_back(v.x);
    params.push_back(v.y);
    params.push_back(v.z);
    params.push_back(v.a);
}
>>>>>>> 96fdb32e
<|MERGE_RESOLUTION|>--- conflicted
+++ resolved
@@ -283,23 +283,7 @@
 
     _params.push_back(_queries.cache(query));
 }
-<<<<<<< HEAD
-=======
 
 void Batch::resetStages() {
     ADD_COMMAND(resetStages);
 }
-
-void push_back(Batch::Params& params, const vec3& v) {
-    params.push_back(v.x);
-    params.push_back(v.y);
-    params.push_back(v.z);
-}
-
-void push_back(Batch::Params& params, const vec4& v) {
-    params.push_back(v.x);
-    params.push_back(v.y);
-    params.push_back(v.z);
-    params.push_back(v.a);
-}
->>>>>>> 96fdb32e
