//
//  GLBackendState.cpp
//  libraries/gpu/src/gpu
//
//  Created by Sam Gateau on 3/22/2015.
//  Copyright 2014 High Fidelity, Inc.
//
//  Distributed under the Apache License, Version 2.0.
//  See the accompanying file LICENSE or http://www.apache.org/licenses/LICENSE-2.0.html
//
#include "GLBackendShared.h"

#include "Format.h"

using namespace gpu;

GLBackend::GLState::GLState()
{}

GLBackend::GLState::~GLState() {
}


typedef GLBackend::GLState::Command Command;
typedef GLBackend::GLState::CommandPointer CommandPointer;
typedef GLBackend::GLState::Command1<uint32> Command1U;
typedef GLBackend::GLState::Command1<int32> Command1I;
typedef GLBackend::GLState::Command1<bool> Command1B;
typedef GLBackend::GLState::Command1<Vec2> CommandDepthBias;
typedef GLBackend::GLState::Command1<State::DepthTest> CommandDepthTest;
typedef GLBackend::GLState::Command3<State::StencilActivation, State::StencilTest, State::StencilTest> CommandStencil;
typedef GLBackend::GLState::Command1<State::BlendFunction> CommandBlend;

const GLBackend::GLState::Commands makeResetStateCommands();
const GLBackend::GLState::Commands GLBackend::GLState::_resetStateCommands = makeResetStateCommands();


const GLBackend::GLState::Commands makeResetStateCommands() {
    // Since State::DEFAULT is a static defined in another .cpp the initialisation order is random
    // and we have a 50/50 chance that State::DEFAULT is not yet initialized.
    // Since State::DEFAULT = State::Data() it is much easier to not use the actual State::DEFAULT
    // but another State::Data object with a default initialization.
    const State::Data DEFAULT = State::Data();
    
    auto depthBiasCommand = std::make_shared<CommandDepthBias>(&GLBackend::do_setStateDepthBias,
                                                               Vec2(DEFAULT.depthBias, DEFAULT.depthBiasSlopeScale));
    auto stencilCommand = std::make_shared<CommandStencil>(&GLBackend::do_setStateStencil, DEFAULT.stencilActivation,
                                                             DEFAULT.stencilTestFront, DEFAULT.stencilTestBack);
    
    // The state commands to reset to default,
    // WARNING depending on the order of the State::Field enum
    return {
        std::make_shared<Command1I>(&GLBackend::do_setStateFillMode, DEFAULT.fillMode),
        std::make_shared<Command1I>(&GLBackend::do_setStateCullMode, DEFAULT.cullMode),
        std::make_shared<Command1B>(&GLBackend::do_setStateFrontFaceClockwise, DEFAULT.frontFaceClockwise),
        std::make_shared<Command1B>(&GLBackend::do_setStateDepthClampEnable, DEFAULT.depthClampEnable),
        std::make_shared<Command1B>(&GLBackend::do_setStateScissorEnable, DEFAULT.scissorEnable),
        std::make_shared<Command1B>(&GLBackend::do_setStateMultisampleEnable, DEFAULT.multisampleEnable),
        std::make_shared<Command1B>(&GLBackend::do_setStateAntialiasedLineEnable, DEFAULT.antialisedLineEnable),
        
        // Depth bias has 2 fields in State but really one call in GLBackend
        CommandPointer(depthBiasCommand),
        CommandPointer(depthBiasCommand),
        
        std::make_shared<CommandDepthTest>(&GLBackend::do_setStateDepthTest, DEFAULT.depthTest),
        
        // Depth bias has 3 fields in State but really one call in GLBackend
        CommandPointer(stencilCommand),
        CommandPointer(stencilCommand),
        CommandPointer(stencilCommand),
        
        std::make_shared<Command1B>(&GLBackend::do_setStateAlphaToCoverageEnable, DEFAULT.alphaToCoverageEnable),
        
        std::make_shared<Command1U>(&GLBackend::do_setStateSampleMask, DEFAULT.sampleMask),
        
        std::make_shared<CommandBlend>(&GLBackend::do_setStateBlend, DEFAULT.blendFunction),
        
        std::make_shared<Command1U>(&GLBackend::do_setStateColorWriteMask, DEFAULT.colorWriteMask)
    };
}

void generateFillMode(GLBackend::GLState::Commands& commands, State::FillMode fillMode) {
    commands.push_back(std::make_shared<Command1I>(&GLBackend::do_setStateFillMode, int32(fillMode)));
}

void generateCullMode(GLBackend::GLState::Commands& commands, State::CullMode cullMode) {
    commands.push_back(std::make_shared<Command1I>(&GLBackend::do_setStateCullMode, int32(cullMode)));
}

void generateFrontFaceClockwise(GLBackend::GLState::Commands& commands, bool isClockwise) {
    commands.push_back(std::make_shared<Command1B>(&GLBackend::do_setStateFrontFaceClockwise, isClockwise));
}

void generateDepthClampEnable(GLBackend::GLState::Commands& commands, bool enable) {
    commands.push_back(std::make_shared<Command1B>(&GLBackend::do_setStateDepthClampEnable, enable));
}

void generateScissorEnable(GLBackend::GLState::Commands& commands, bool enable) {
    commands.push_back(std::make_shared<Command1B>(&GLBackend::do_setStateScissorEnable, enable));
}

void generateMultisampleEnable(GLBackend::GLState::Commands& commands, bool enable) {
    commands.push_back(std::make_shared<Command1B>(&GLBackend::do_setStateMultisampleEnable, enable));
}

void generateAntialiasedLineEnable(GLBackend::GLState::Commands& commands, bool enable) {
    commands.push_back(std::make_shared<Command1B>(&GLBackend::do_setStateAntialiasedLineEnable, enable));
}

void generateDepthBias(GLBackend::GLState::Commands& commands, const State& state) {
     commands.push_back(std::make_shared<CommandDepthBias>(&GLBackend::do_setStateDepthBias, Vec2(state.getDepthBias(), state.getDepthBiasSlopeScale())));
}

void generateDepthTest(GLBackend::GLState::Commands& commands, const State::DepthTest& test) {
    commands.push_back(std::make_shared<CommandDepthTest>(&GLBackend::do_setStateDepthTest, int32(test.getRaw())));
}

void generateStencil(GLBackend::GLState::Commands& commands, const State& state) {
    commands.push_back(std::make_shared<CommandStencil>(&GLBackend::do_setStateStencil, state.getStencilActivation(), state.getStencilTestFront(), state.getStencilTestBack()));
}

void generateAlphaToCoverageEnable(GLBackend::GLState::Commands& commands, bool enable) {
    commands.push_back(std::make_shared<Command1B>(&GLBackend::do_setStateAlphaToCoverageEnable, enable));
}

void generateSampleMask(GLBackend::GLState::Commands& commands, uint32 mask) {
    commands.push_back(std::make_shared<Command1U>(&GLBackend::do_setStateSampleMask, mask));
}

void generateBlend(GLBackend::GLState::Commands& commands, const State& state) {
    commands.push_back(std::make_shared<CommandBlend>(&GLBackend::do_setStateBlend, state.getBlendFunction()));
}

void generateColorWriteMask(GLBackend::GLState::Commands& commands, uint32 mask) {
    commands.push_back(std::make_shared<Command1U>(&GLBackend::do_setStateColorWriteMask, mask));
}

GLBackend::GLState* GLBackend::syncGPUObject(const State& state) {
    GLState* object = Backend::getGPUObject<GLBackend::GLState>(state);

    // If GPU object already created then good
    if (object) {
        return object;
    }

    // Else allocate and create the GLState
    if (!object) {
        object = new GLState();
        Backend::setGPUObject(state, object);
    }
    
    // here, we need to regenerate something so let's do it all
    object->_commands.clear();
    object->_stamp = state.getStamp();
    object->_signature = state.getSignature();

    bool depthBias = false;
    bool stencilState = false;

    // go thorugh the list of state fields in the State and record the corresponding gl command
    for (int i = 0; i < State::NUM_FIELDS; i++) {
        if (state.getSignature()[i]) {
            switch(i) {
                case State::FILL_MODE: {
                    generateFillMode(object->_commands, state.getFillMode());
                    break;
                }
                case State::CULL_MODE: {
                    generateCullMode(object->_commands, state.getCullMode());
                    break;
                }
                case State::DEPTH_BIAS:
                case State::DEPTH_BIAS_SLOPE_SCALE: {
                    depthBias = true;
                    break;
                }
                case State::FRONT_FACE_CLOCKWISE: {
                    generateFrontFaceClockwise(object->_commands, state.isFrontFaceClockwise());
                    break;
                }
                case State::DEPTH_CLAMP_ENABLE: {
                    generateDepthClampEnable(object->_commands, state.isDepthClampEnable());
                    break;
                }
                case State::SCISSOR_ENABLE: {
                    generateScissorEnable(object->_commands, state.isScissorEnable());
                    break;
                }
                case State::MULTISAMPLE_ENABLE: {
                    generateMultisampleEnable(object->_commands, state.isMultisampleEnable());
                    break;
                }
                case State::ANTIALISED_LINE_ENABLE: {
                    generateAntialiasedLineEnable(object->_commands, state.isAntialiasedLineEnable());
                    break;
                }
                case State::DEPTH_TEST: {
                    generateDepthTest(object->_commands, state.getDepthTest());
                    break;
                }
                    
                case State::STENCIL_ACTIVATION:
                case State::STENCIL_TEST_FRONT:
                case State::STENCIL_TEST_BACK: {
                    stencilState = true;
                    break;
                }
                    
                case State::SAMPLE_MASK: {
                    generateSampleMask(object->_commands, state.getSampleMask());
                    break;
                }
                case State::ALPHA_TO_COVERAGE_ENABLE: {
                    generateAlphaToCoverageEnable(object->_commands, state.isAlphaToCoverageEnabled());
                    break;
                }
                    
                case State::BLEND_FUNCTION: {
                    generateBlend(object->_commands, state);
                    break;
                }
                    
                case State::COLOR_WRITE_MASK: {
                    generateColorWriteMask(object->_commands, state.getColorWriteMask());
                    break;
                }
            }
        }
    }

    if (depthBias) {
        generateDepthBias(object->_commands, state);
    }

    if (stencilState) {
        generateStencil(object->_commands, state);
    }

    return object;
}


void GLBackend::resetPipelineState(State::Signature nextSignature) {
    auto currentNotSignature = ~_pipeline._stateSignatureCache; 
    auto nextNotSignature = ~nextSignature;
    auto fieldsToBeReset = currentNotSignature ^ (currentNotSignature | nextNotSignature);
    if (fieldsToBeReset.any()) {
        for (auto i = 0; i < State::NUM_FIELDS; i++) {
            if (fieldsToBeReset[i]) {
                GLState::_resetStateCommands[i]->run(this);
                _pipeline._stateSignatureCache.reset(i);
            }
        }
    }
}

ComparisonFunction comparisonFuncFromGL(GLenum func) {
    if (func == GL_NEVER) {
        return NEVER;
    } else if (func == GL_LESS) {
        return LESS;
    } else if (func == GL_EQUAL) {
        return EQUAL;
    } else if (func == GL_LEQUAL) {
        return LESS_EQUAL;
    } else if (func == GL_GREATER) {
        return GREATER;
    } else if (func == GL_NOTEQUAL) {
        return NOT_EQUAL;
    } else if (func == GL_GEQUAL) {
        return GREATER_EQUAL;
    } else if (func == GL_ALWAYS) {
        return ALWAYS;
    }

    return ALWAYS;
}

State::StencilOp stencilOpFromGL(GLenum stencilOp) {
    if (stencilOp == GL_KEEP) {
        return State::STENCIL_OP_KEEP;
    } else if (stencilOp == GL_ZERO) {
        return State::STENCIL_OP_ZERO;
    } else if (stencilOp == GL_REPLACE) {
        return State::STENCIL_OP_REPLACE;
    } else if (stencilOp == GL_INCR_WRAP) {
        return State::STENCIL_OP_INCR_SAT;
    } else if (stencilOp == GL_DECR_WRAP) {
        return State::STENCIL_OP_DECR_SAT;
    } else if (stencilOp == GL_INVERT) {
        return State::STENCIL_OP_INVERT;
    } else if (stencilOp == GL_INCR) {
        return State::STENCIL_OP_INCR;
    } else if (stencilOp == GL_DECR) {
        return State::STENCIL_OP_DECR;
    }

    return State::STENCIL_OP_KEEP;
}

State::BlendOp blendOpFromGL(GLenum blendOp) {
    if (blendOp == GL_FUNC_ADD) {
        return State::BLEND_OP_ADD;
    } else if (blendOp == GL_FUNC_SUBTRACT) {
        return State::BLEND_OP_SUBTRACT;
    } else if (blendOp == GL_FUNC_REVERSE_SUBTRACT) {
        return State::BLEND_OP_REV_SUBTRACT;
    } else if (blendOp == GL_MIN) {
        return State::BLEND_OP_MIN;
    } else if (blendOp == GL_MAX) {
        return State::BLEND_OP_MAX;
    }

    return State::BLEND_OP_ADD;
}

State::BlendArg blendArgFromGL(GLenum blendArg) {
    if (blendArg == GL_ZERO) {
        return State::ZERO;
    } else if (blendArg == GL_ONE) {
        return State::ONE;
    } else if (blendArg == GL_SRC_COLOR) {
        return State::SRC_COLOR;
    } else if (blendArg == GL_ONE_MINUS_SRC_COLOR) {
        return State::INV_SRC_COLOR;
    } else if (blendArg == GL_DST_COLOR) {
        return State::DEST_COLOR;
    } else if (blendArg == GL_ONE_MINUS_DST_COLOR) {
        return State::INV_DEST_COLOR;
    } else if (blendArg == GL_SRC_ALPHA) {
        return State::SRC_ALPHA;
    } else if (blendArg == GL_ONE_MINUS_SRC_ALPHA) {
        return State::INV_SRC_ALPHA;
    } else if (blendArg == GL_DST_ALPHA) {
        return State::DEST_ALPHA;
    } else if (blendArg == GL_ONE_MINUS_DST_ALPHA) {
        return State::INV_DEST_ALPHA;
    } else if (blendArg == GL_CONSTANT_COLOR) {
        return State::FACTOR_COLOR;
    } else if (blendArg == GL_ONE_MINUS_CONSTANT_COLOR) {
        return State::INV_FACTOR_COLOR;
    } else if (blendArg == GL_CONSTANT_ALPHA) {
        return State::FACTOR_ALPHA;
    } else if (blendArg == GL_ONE_MINUS_CONSTANT_ALPHA) {
        return State::INV_FACTOR_ALPHA;
    }

    return State::ONE;
}

void GLBackend::getCurrentGLState(State::Data& state) {
    {
        GLint modes[2];
        glGetIntegerv(GL_POLYGON_MODE, modes);
        if (modes[0] == GL_FILL) {
            state.fillMode = State::FILL_FACE;
        } else {
            if (modes[0] == GL_LINE) {
                state.fillMode = State::FILL_LINE;
            } else {
                state.fillMode = State::FILL_POINT;
            }
        }
    }
    {
        if (glIsEnabled(GL_CULL_FACE)) {
            GLint mode;
            glGetIntegerv(GL_CULL_FACE_MODE, &mode);
            state.cullMode = (mode == GL_FRONT ? State::CULL_FRONT : State::CULL_BACK);
        } else {
            state.cullMode = State::CULL_NONE;
        }
    }
    {
        GLint winding;
        glGetIntegerv(GL_FRONT_FACE, &winding);
        state.frontFaceClockwise = (winding == GL_CW);
        state.depthClampEnable = glIsEnabled(GL_DEPTH_CLAMP);
        state.scissorEnable = glIsEnabled(GL_SCISSOR_TEST);
        state.multisampleEnable = glIsEnabled(GL_MULTISAMPLE);
        state.antialisedLineEnable = glIsEnabled(GL_LINE_SMOOTH);
    }
    {
        if (glIsEnabled(GL_POLYGON_OFFSET_FILL)) {
            glGetFloatv(GL_POLYGON_OFFSET_FACTOR, &state.depthBiasSlopeScale);
            glGetFloatv(GL_POLYGON_OFFSET_UNITS, &state.depthBias);
        }
    }
    {
        GLboolean isEnabled = glIsEnabled(GL_DEPTH_TEST);
        GLboolean writeMask;
        glGetBooleanv(GL_DEPTH_WRITEMASK, &writeMask);
        GLint func;
        glGetIntegerv(GL_DEPTH_FUNC, &func);

        state.depthTest = State::DepthTest(isEnabled, writeMask, comparisonFuncFromGL(func));
    }
    {
        GLboolean isEnabled = glIsEnabled(GL_STENCIL_TEST);

        GLint frontWriteMask;
        GLint frontReadMask;
        GLint frontRef;
        GLint frontFail;
        GLint frontDepthFail;
        GLint frontPass;
        GLint frontFunc;
        glGetIntegerv(GL_STENCIL_WRITEMASK, &frontWriteMask);
        glGetIntegerv(GL_STENCIL_VALUE_MASK, &frontReadMask);
        glGetIntegerv(GL_STENCIL_REF, &frontRef);
        glGetIntegerv(GL_STENCIL_FAIL, &frontFail);
        glGetIntegerv(GL_STENCIL_PASS_DEPTH_FAIL, &frontDepthFail);
        glGetIntegerv(GL_STENCIL_PASS_DEPTH_PASS, &frontPass);
        glGetIntegerv(GL_STENCIL_FUNC, &frontFunc);

        GLint backWriteMask;
        GLint backReadMask;
        GLint backRef;
        GLint backFail;
        GLint backDepthFail;
        GLint backPass;
        GLint backFunc;
        glGetIntegerv(GL_STENCIL_BACK_WRITEMASK, &backWriteMask);
        glGetIntegerv(GL_STENCIL_BACK_VALUE_MASK, &backReadMask);
        glGetIntegerv(GL_STENCIL_BACK_REF, &backRef);
        glGetIntegerv(GL_STENCIL_BACK_FAIL, &backFail);
        glGetIntegerv(GL_STENCIL_BACK_PASS_DEPTH_FAIL, &backDepthFail);
        glGetIntegerv(GL_STENCIL_BACK_PASS_DEPTH_PASS, &backPass);
        glGetIntegerv(GL_STENCIL_BACK_FUNC, &backFunc);

        state.stencilActivation = State::StencilActivation(isEnabled, frontWriteMask, backWriteMask);
        state.stencilTestFront = State::StencilTest(frontRef, frontReadMask, comparisonFuncFromGL(frontFunc), stencilOpFromGL(frontFail), stencilOpFromGL(frontDepthFail), stencilOpFromGL(frontPass));
        state.stencilTestBack = State::StencilTest(backRef, backReadMask, comparisonFuncFromGL(backFunc), stencilOpFromGL(backFail), stencilOpFromGL(backDepthFail), stencilOpFromGL(backPass));
    }
    {
        GLint mask = 0xFFFFFFFF;
        
#ifdef GPU_PROFILE_CORE
        if (glIsEnabled(GL_SAMPLE_MASK)) {
            glGetIntegerv(GL_SAMPLE_MASK, &mask);
            state.sampleMask = mask;
        }
#endif
        state.sampleMask = mask;
    }
    {
        state.alphaToCoverageEnable = glIsEnabled(GL_SAMPLE_ALPHA_TO_COVERAGE);
    }
    {
        GLboolean isEnabled = glIsEnabled(GL_BLEND);
        GLint srcRGB;
        GLint srcA;
        GLint dstRGB;
        GLint dstA;
        glGetIntegerv(GL_BLEND_SRC_RGB, &srcRGB);
        glGetIntegerv(GL_BLEND_SRC_ALPHA, &srcA);
        glGetIntegerv(GL_BLEND_DST_RGB, &dstRGB);
        glGetIntegerv(GL_BLEND_DST_ALPHA, &dstA);

        GLint opRGB;
        GLint opA;
        glGetIntegerv(GL_BLEND_EQUATION_RGB, &opRGB);
        glGetIntegerv(GL_BLEND_EQUATION_ALPHA, &opA);

        state.blendFunction = State::BlendFunction(isEnabled,
            blendArgFromGL(srcRGB), blendOpFromGL(opRGB), blendArgFromGL(dstRGB),
            blendArgFromGL(srcA), blendOpFromGL(opA), blendArgFromGL(dstA));
    }
    {
        GLboolean mask[4];
        glGetBooleanv(GL_COLOR_WRITEMASK, mask);
        state.colorWriteMask = (mask[0] ? State::WRITE_RED : 0)
                             | (mask[1] ? State::WRITE_GREEN : 0)
                             | (mask[2] ? State::WRITE_BLUE : 0)
                             | (mask[3] ? State::WRITE_ALPHA : 0);
    }

    (void) CHECK_GL_ERROR();
}

void GLBackend::syncPipelineStateCache() {
    State::Data state;

    glEnable(GL_TEXTURE_CUBE_MAP_SEAMLESS);

    // Point size is always on
    // FIXME CORE
    //glHint(GL_POINT_SMOOTH_HINT, GL_NICEST);
    glEnable(GL_PROGRAM_POINT_SIZE_EXT);
    glEnable(GL_VERTEX_PROGRAM_POINT_SIZE);

    // Default line width accross the board
    glLineWidth(1.0f);

    getCurrentGLState(state);
    State::Signature signature = State::evalSignature(state);

    _pipeline._stateCache = state;
    _pipeline._stateSignatureCache = signature;
}

static GLenum GL_COMPARISON_FUNCTIONS[] = {
    GL_NEVER,
    GL_LESS,
    GL_EQUAL,
    GL_LEQUAL,
    GL_GREATER,
    GL_NOTEQUAL,
    GL_GEQUAL,
    GL_ALWAYS };

void GLBackend::do_setStateFillMode(int32 mode) {
    if (_pipeline._stateCache.fillMode != mode) {
        static GLenum GL_FILL_MODES[] = { GL_POINT, GL_LINE, GL_FILL };
        glPolygonMode(GL_FRONT_AND_BACK, GL_FILL_MODES[mode]);
        (void) CHECK_GL_ERROR();

        _pipeline._stateCache.fillMode = State::FillMode(mode);
    }
}

void GLBackend::do_setStateCullMode(int32 mode) {
    if (_pipeline._stateCache.cullMode != mode) {
        static GLenum GL_CULL_MODES[] = { GL_FRONT_AND_BACK, GL_FRONT, GL_BACK };
        if (mode == State::CULL_NONE) {
            glDisable(GL_CULL_FACE);
            glCullFace(GL_FRONT_AND_BACK);
        } else {
            glEnable(GL_CULL_FACE);
            glCullFace(GL_CULL_MODES[mode]);
        }
        (void) CHECK_GL_ERROR();

        _pipeline._stateCache.cullMode = State::CullMode(mode);
    }
}

void GLBackend::do_setStateFrontFaceClockwise(bool isClockwise) {
    if (_pipeline._stateCache.frontFaceClockwise != isClockwise) {
        static GLenum  GL_FRONT_FACES[] = { GL_CCW, GL_CW };
        glFrontFace(GL_FRONT_FACES[isClockwise]);
        (void) CHECK_GL_ERROR();
    
        _pipeline._stateCache.frontFaceClockwise = isClockwise;
    }
}

void GLBackend::do_setStateDepthClampEnable(bool enable) {
    if (_pipeline._stateCache.depthClampEnable != enable) {
        if (enable) {
            glEnable(GL_DEPTH_CLAMP);
        } else {
            glDisable(GL_DEPTH_CLAMP);
        }
        (void) CHECK_GL_ERROR();

        _pipeline._stateCache.depthClampEnable = enable;
    }
}

void GLBackend::do_setStateScissorEnable(bool enable) {
    if (_pipeline._stateCache.scissorEnable != enable) {
        if (enable) {
            glEnable(GL_SCISSOR_TEST);
        } else {
            glDisable(GL_SCISSOR_TEST);
        }
        (void) CHECK_GL_ERROR();

        _pipeline._stateCache.scissorEnable = enable;
    }
}

void GLBackend::do_setStateMultisampleEnable(bool enable) {
    if (_pipeline._stateCache.multisampleEnable != enable) {
        if (enable) {
            glEnable(GL_MULTISAMPLE);
        } else {
            glDisable(GL_MULTISAMPLE);
        }
        (void) CHECK_GL_ERROR();

        _pipeline._stateCache.multisampleEnable = enable;
    }
}

void GLBackend::do_setStateAntialiasedLineEnable(bool enable) {
    if (_pipeline._stateCache.antialisedLineEnable != enable) {
        // FIXME CORE
        if (enable) {
<<<<<<< HEAD
        //    glEnable(GL_POINT_SMOOTH);
            glEnable(GL_LINE_SMOOTH);
        } else {
        //    glDisable(GL_POINT_SMOOTH);
=======
            glEnable(GL_LINE_SMOOTH);
        } else {
>>>>>>> a4f105f6
            glDisable(GL_LINE_SMOOTH);
        }
        (void) CHECK_GL_ERROR();

        _pipeline._stateCache.antialisedLineEnable = enable;
    }
}

void GLBackend::do_setStateDepthBias(Vec2 bias) {
    if ( (bias.x != _pipeline._stateCache.depthBias) || (bias.y != _pipeline._stateCache.depthBiasSlopeScale)) {
        if ((bias.x != 0.0f) || (bias.y != 0.0f)) {
            glEnable(GL_POLYGON_OFFSET_FILL);
            glEnable(GL_POLYGON_OFFSET_LINE);
            glEnable(GL_POLYGON_OFFSET_POINT);
            glPolygonOffset(bias.x, bias.y);
        } else {
            glDisable(GL_POLYGON_OFFSET_FILL);
            glDisable(GL_POLYGON_OFFSET_LINE);
            glDisable(GL_POLYGON_OFFSET_POINT);
        }
         _pipeline._stateCache.depthBias = bias.x;
         _pipeline._stateCache.depthBiasSlopeScale = bias.y;
    }
}

void GLBackend::do_setStateDepthTest(State::DepthTest test) {
    if (_pipeline._stateCache.depthTest != test) {
        if (test.isEnabled()) {
            glEnable(GL_DEPTH_TEST);
            glDepthMask(test.getWriteMask());
            glDepthFunc(GL_COMPARISON_FUNCTIONS[test.getFunction()]);
        } else {
            glDisable(GL_DEPTH_TEST);
        }
        if (CHECK_GL_ERROR()) {
            qDebug() << "DepthTest" << (test.isEnabled() ? "Enabled" : "Disabled")
                    << "Mask=" << (test.getWriteMask() ? "Write" : "no Write")
                    << "Func=" << test.getFunction()
                    << "Raw=" << test.getRaw();
        }

        _pipeline._stateCache.depthTest = test;
    }
}

void GLBackend::do_setStateStencil(State::StencilActivation activation, State::StencilTest frontTest, State::StencilTest backTest) {
    
    if ((_pipeline._stateCache.stencilActivation != activation)
        || (_pipeline._stateCache.stencilTestFront != frontTest)
        || (_pipeline._stateCache.stencilTestBack != backTest)) {

        if (activation.isEnabled()) {
            glEnable(GL_STENCIL_TEST);
            glStencilMaskSeparate(GL_FRONT, activation.getWriteMaskFront());
            glStencilMaskSeparate(GL_BACK, activation.getWriteMaskBack());

            static GLenum STENCIL_OPS[] = {
                GL_KEEP,
                GL_ZERO,
                GL_REPLACE,
                GL_INCR_WRAP,
                GL_DECR_WRAP,
                GL_INVERT,
                GL_INCR,
                GL_DECR };

            glStencilFuncSeparate(GL_FRONT, STENCIL_OPS[frontTest.getFailOp()], STENCIL_OPS[frontTest.getPassOp()], STENCIL_OPS[frontTest.getDepthFailOp()]);
            glStencilFuncSeparate(GL_FRONT, GL_COMPARISON_FUNCTIONS[frontTest.getFunction()], frontTest.getReference(), frontTest.getReadMask());

            glStencilFuncSeparate(GL_BACK, STENCIL_OPS[backTest.getFailOp()], STENCIL_OPS[backTest.getPassOp()], STENCIL_OPS[backTest.getDepthFailOp()]);
            glStencilFuncSeparate(GL_BACK, GL_COMPARISON_FUNCTIONS[backTest.getFunction()], backTest.getReference(), backTest.getReadMask());
        } else {
            glDisable(GL_STENCIL_TEST);
        }
        (void) CHECK_GL_ERROR();

        _pipeline._stateCache.stencilActivation = activation;
        _pipeline._stateCache.stencilTestFront = frontTest;
        _pipeline._stateCache.stencilTestBack = backTest;
    }
}

void GLBackend::do_setStateAlphaToCoverageEnable(bool enable) {
    if (_pipeline._stateCache.alphaToCoverageEnable != enable) {
        if (enable) {
            glEnable(GL_SAMPLE_ALPHA_TO_COVERAGE);
        } else {
            glDisable(GL_SAMPLE_ALPHA_TO_COVERAGE);
        }
        (void) CHECK_GL_ERROR();
        _pipeline._stateCache.alphaToCoverageEnable = enable;
    }
}

void GLBackend::do_setStateSampleMask(uint32 mask) {
    if (_pipeline._stateCache.sampleMask != mask) {
#ifdef GPU_CORE_PROFILE
        if (mask == 0xFFFFFFFF) {
            glDisable(GL_SAMPLE_MASK);
        } else {
            glEnable(GL_SAMPLE_MASK);
            glSampleMaski(0, mask);
        }
#endif
        _pipeline._stateCache.sampleMask = mask;
    }
}

void GLBackend::do_setStateBlend(State::BlendFunction function) {
    if (_pipeline._stateCache.blendFunction != function) {
        if (function.isEnabled()) {
            glEnable(GL_BLEND);

            static GLenum GL_BLEND_OPS[] = {
                GL_FUNC_ADD,
                GL_FUNC_SUBTRACT,
                GL_FUNC_REVERSE_SUBTRACT,
                GL_MIN,
                GL_MAX };

            glBlendEquationSeparate(GL_BLEND_OPS[function.getOperationColor()], GL_BLEND_OPS[function.getOperationAlpha()]);
            (void) CHECK_GL_ERROR();

            static GLenum BLEND_ARGS[] = {
                GL_ZERO,
                GL_ONE,
                GL_SRC_COLOR,
                GL_ONE_MINUS_SRC_COLOR,
                GL_SRC_ALPHA,
                GL_ONE_MINUS_SRC_ALPHA,
                GL_DST_ALPHA,
                GL_ONE_MINUS_DST_ALPHA,
                GL_DST_COLOR,
                GL_ONE_MINUS_DST_COLOR,
                GL_SRC_ALPHA_SATURATE,
                GL_CONSTANT_COLOR,
                GL_ONE_MINUS_CONSTANT_COLOR,
                GL_CONSTANT_ALPHA,
                GL_ONE_MINUS_CONSTANT_ALPHA,
            };

            glBlendFuncSeparate(BLEND_ARGS[function.getSourceColor()], BLEND_ARGS[function.getDestinationColor()],
                                BLEND_ARGS[function.getSourceAlpha()], BLEND_ARGS[function.getDestinationAlpha()]);
            (void) CHECK_GL_ERROR();
        } else {
            glDisable(GL_BLEND);
        }

        _pipeline._stateCache.blendFunction = function;
    }
}

void GLBackend::do_setStateColorWriteMask(uint32 mask) {
    if (_pipeline._stateCache.colorWriteMask != mask) {
        glColorMask(mask & State::ColorMask::WRITE_RED,
                mask & State::ColorMask::WRITE_GREEN,
                mask & State::ColorMask::WRITE_BLUE,
                mask & State::ColorMask::WRITE_ALPHA );

        _pipeline._stateCache.colorWriteMask = mask;
    }
}


void GLBackend::do_setStateBlendFactor(Batch& batch, uint32 paramOffset) {
    
    Vec4 factor(batch._params[paramOffset + 0]._float,
                batch._params[paramOffset + 1]._float,
                batch._params[paramOffset + 2]._float,
                batch._params[paramOffset + 3]._float);

    glBlendColor(factor.x, factor.y, factor.z, factor.w);
    (void) CHECK_GL_ERROR();
}

void GLBackend::do_setStateScissorRect(Batch& batch, uint32 paramOffset) {
    Vec4i rect;
    memcpy(&rect, batch.editData(batch._params[paramOffset]._uint), sizeof(Vec4i));

    glScissor(rect.x, rect.y, rect.z, rect.w);
    (void) CHECK_GL_ERROR();
}<|MERGE_RESOLUTION|>--- conflicted
+++ resolved
@@ -586,17 +586,9 @@
 
 void GLBackend::do_setStateAntialiasedLineEnable(bool enable) {
     if (_pipeline._stateCache.antialisedLineEnable != enable) {
-        // FIXME CORE
         if (enable) {
-<<<<<<< HEAD
-        //    glEnable(GL_POINT_SMOOTH);
             glEnable(GL_LINE_SMOOTH);
         } else {
-        //    glDisable(GL_POINT_SMOOTH);
-=======
-            glEnable(GL_LINE_SMOOTH);
-        } else {
->>>>>>> a4f105f6
             glDisable(GL_LINE_SMOOTH);
         }
         (void) CHECK_GL_ERROR();
