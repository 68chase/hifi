//
//  Texture_ktx.cpp
//  libraries/gpu/src/gpu
//
//  Created by Sam Gateau on 2/16/2017.
//  Copyright 2014 High Fidelity, Inc.
//
//  Distributed under the Apache License, Version 2.0.
//  See the accompanying file LICENSE or http://www.apache.org/licenses/LICENSE-2.0.html
//


#include "Texture.h"

#include <ktx/KTX.h>
using namespace gpu;

ktx::KTXUniquePointer Texture::serialize(const Texture& texture) {
    ktx::Header header;

    // From texture format to ktx format description
    auto texelFormat = texture.getTexelFormat();
    if ( !(   (texelFormat == Format::COLOR_RGBA_32)
           || (texelFormat == Format::COLOR_SRGBA_32)
          )) 
         return nullptr;

    header.setUncompressed(ktx::GLType::UNSIGNED_BYTE, 4, ktx::GLFormat::BGRA, ktx::GLInternalFormat_Uncompressed::RGBA8, ktx::GLBaseInternalFormat::RGBA);

    // Set Dimensions
    uint32_t numFaces = 1;
    switch (texture.getType()) {
    case TEX_1D: {
            if (texture.isArray()) {
                header.set1DArray(texture.getWidth(), texture.getNumSlices());
            } else {
                header.set1D(texture.getWidth());
            }
            break;
        }
    case TEX_2D: {
            if (texture.isArray()) {
                header.set2DArray(texture.getWidth(), texture.getHeight(), texture.getNumSlices());
            } else {
                header.set2D(texture.getWidth(), texture.getHeight());
            }
            break;
        }
    case TEX_3D: {
            if (texture.isArray()) {
                header.set3DArray(texture.getWidth(), texture.getHeight(), texture.getDepth(), texture.getNumSlices());
            } else {
                header.set3D(texture.getWidth(), texture.getHeight(), texture.getDepth());
            }
            break;
        }
    case TEX_CUBE: {
            if (texture.isArray()) {
                header.setCubeArray(texture.getWidth(), texture.getHeight(), texture.getNumSlices());
            } else {
                header.setCube(texture.getWidth(), texture.getHeight());
            }
            numFaces = 6;
            break;
        }
    default:
        return nullptr;
    }

    // Number level of mips coming
    header.numberOfMipmapLevels = texture.maxMip();

    ktx::Images images;
    for (uint32_t level = 0; level < header.numberOfMipmapLevels; level++) {
        auto mip = texture.accessStoredMipFace(level);
        if (mip) {
            if (numFaces == 1) {
                images.emplace_back(ktx::Image((uint32_t)mip->getSize(), 0, mip->readData()));
            } else {
                ktx::Image::FaceBytes cubeFaces(6);
                cubeFaces[0] = mip->readData();
                for (int face = 1; face < 6; face++) {
                    cubeFaces[face] = texture.accessStoredMipFace(level, face)->readData();
                }
                images.emplace_back(ktx::Image((uint32_t)mip->getSize(), 0, cubeFaces));
            }
        }
    }

    auto ktxBuffer = ktx::KTX::create(header, images);
    return ktxBuffer;
}

Texture* Texture::unserialize(Usage usage, TextureUsageType usageType, const ktx::KTXUniquePointer& srcData, const Sampler& sampler) {
    if (!srcData) {
        return nullptr;
    }
    const auto& header = *srcData->getHeader();

    Format mipFormat = Format::COLOR_SBGRA_32;
    Format texelFormat = Format::COLOR_SRGBA_32;

    // Find Texture Type based on dimensions
    Type type = TEX_1D;
    if (header.pixelWidth == 0) {
        return nullptr;
    } else if (header.pixelHeight == 0) {
        type = TEX_1D;
    } else if (header.pixelDepth == 0) {
        if (header.numberOfFaces == ktx::NUM_CUBEMAPFACES) {
            type = TEX_CUBE;
        } else {
            type = TEX_2D;
        }
    } else {
        type = TEX_3D;
    }

    auto tex = Texture::create( usageType,
                                type,
                                texelFormat,
                                header.getPixelWidth(),
                                header.getPixelHeight(),
                                header.getPixelDepth(),
                                1, // num Samples
                                header.getNumberOfSlices(),
                                sampler);

    tex->setUsage(usage);

    // Assing the mips availables
    tex->setStoredMipFormat(mipFormat);
    uint16_t level = 0;
    for (auto& image : srcData->_images) {
<<<<<<< HEAD
        for (uint32_t face = 0; face < image._numFaces; face++) {
            tex->assignStoredMipFace(level, mipFormat, image._faceSize, image._faceBytes[face], face);
        }
=======
        tex->assignStoredMip(level, image._imageSize, image._bytes);
>>>>>>> bd123318
        level++;
    }

    return tex;
}<|MERGE_RESOLUTION|>--- conflicted
+++ resolved
@@ -132,13 +132,9 @@
     tex->setStoredMipFormat(mipFormat);
     uint16_t level = 0;
     for (auto& image : srcData->_images) {
-<<<<<<< HEAD
         for (uint32_t face = 0; face < image._numFaces; face++) {
-            tex->assignStoredMipFace(level, mipFormat, image._faceSize, image._faceBytes[face], face);
+            tex->assignStoredMipFace(level, face, image._faceSize, image._faceBytes[face]);
         }
-=======
-        tex->assignStoredMip(level, image._imageSize, image._bytes);
->>>>>>> bd123318
         level++;
     }
 
