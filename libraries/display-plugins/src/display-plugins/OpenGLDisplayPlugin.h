//
//  Created by Bradley Austin Davis on 2015/05/29
//  Copyright 2015 High Fidelity, Inc.
//
//  Distributed under the Apache License, Version 2.0.
//  See the accompanying file LICENSE or http://www.apache.org/licenses/LICENSE-2.0.html
//
#pragma once

#include "DisplayPlugin.h"

#include <condition_variable>
#include <memory>

#include <QtCore/QTimer>
#include <QtGui/QImage>

#include <GLMHelpers.h>
#include <SimpleMovingAverage.h>
#include <gl/OglplusHelpers.h>
#include <gl/GLEscrow.h>
#include <shared/RateCounter.h>

#define THREADED_PRESENT 1

class OpenGLDisplayPlugin : public DisplayPlugin {
<<<<<<< HEAD
    Q_OBJECT
    Q_PROPERTY(float overlayAlpha MEMBER _overlayAlpha)
    using Parent = DisplayPlugin;
=======

>>>>>>> 5878927b
protected:
    using Mutex = std::mutex;
    using Lock = std::unique_lock<Mutex>;
    using Condition = std::condition_variable;
    using TextureEscrow = GLEscrow<gpu::TexturePointer>;
public:
    OpenGLDisplayPlugin();

    // These must be final to ensure proper ordering of operations 
    // between the main thread and the presentation thread
    bool activate() override final;
    void deactivate() override final;

    bool eventFilter(QObject* receiver, QEvent* event) override;
    bool isDisplayVisible() const override { return true; }


    void submitSceneTexture(uint32_t frameIndex, const gpu::TexturePointer& sceneTexture) override;
    void submitOverlayTexture(const gpu::TexturePointer& overlayTexture) override;

    glm::uvec2 getRecommendedRenderSize() const override {
        return getSurfacePixels();
    }

    glm::uvec2 getRecommendedUiSize() const override {
        return getSurfaceSize();
    }

    QImage getScreenshot() const override;

    float presentRate() const override;

    float newFramePresentRate() const override;

    float droppedFrameRate() const override;

    bool beginFrameRender(uint32_t frameIndex) override;
protected:
#if THREADED_PRESENT
    friend class PresentThread;
#endif
    uint32_t getSceneTextureId() const;
    uint32_t getOverlayTextureId() const;

    glm::uvec2 getSurfaceSize() const;
    glm::uvec2 getSurfacePixels() const;

    void compositeLayers();
    virtual void compositeScene();
    virtual void compositeOverlay();
    virtual void compositePointer();
    virtual void compositeExtra() {};

    virtual bool hasFocus() const override;

    // FIXME make thread safe?
    virtual bool isVsyncEnabled();
    virtual void enableVsync(bool enable = true);

    // These functions must only be called on the presentation thread
    virtual void customizeContext();
    virtual void uncustomizeContext();

    // Returns true on successful activation
    virtual bool internalActivate() { return true; }
    virtual void internalDeactivate() {}
    virtual void cleanupForSceneTexture(const gpu::TexturePointer& sceneTexture);
    // Plugin specific functionality to send the composed scene to the output window or device
    virtual void internalPresent();

    void withMainThreadContext(std::function<void()> f) const;

    void useProgram(const ProgramPtr& program);
    void present();
    void updateTextures();
    void drawUnitQuad();
    void swapBuffers();
    void eyeViewport(Eye eye) const;

    virtual void updateFrameData();

    QThread* _presentThread{ nullptr };
    ProgramPtr _program;
    int32_t _mvpUniform { -1 };
    int32_t _alphaUniform { -1 };
    ShapeWrapperPtr _plane;

    RateCounter<> _droppedFrameRate;
    RateCounter<> _newFrameRate;
    RateCounter<> _presentRate;
    QMap<gpu::TexturePointer, uint32_t> _sceneTextureToFrameIndexMap;
    uint32_t _currentPresentFrameIndex { 0 };
    float _compositeOverlayAlpha{ 1.0f };
    
    gpu::TexturePointer _currentSceneTexture;
    gpu::TexturePointer _currentOverlayTexture;

    TextureEscrow _sceneTextureEscrow;
    TextureEscrow _overlayTextureEscrow;

    bool _vsyncSupported { false };

    struct CursorData {
        QImage image;
        vec2 hotSpot;
        uvec2 size;
        uint32_t texture { 0 };
    };

    std::map<uint16_t, CursorData> _cursorsData;
    BasicFramebufferWrapperPtr _compositeFramebuffer;
    bool _lockCurrentTexture { false };

<<<<<<< HEAD
    void assertIsRenderThread() const;
    void assertIsPresentThread() const;

    template<typename F>
    void withPresentThreadLock(F f) const {
        assertIsPresentThread();
        Lock lock(_presentMutex);
        f();
    }

    template<typename F>
    void withRenderThreadLock(F f) const {
        assertIsRenderThread();
        Lock lock(_presentMutex);
        f();
    }

private:
    // Any resource shared by the main thread and the presentation thread must
    // be serialized through this mutex
    mutable Mutex _presentMutex;
=======

private:
    using Parent = DisplayPlugin;
>>>>>>> 5878927b
    ProgramPtr _activeProgram;
    float _overlayAlpha{ 1.0f };
};

<|MERGE_RESOLUTION|>--- conflicted
+++ resolved
@@ -24,13 +24,9 @@
 #define THREADED_PRESENT 1
 
 class OpenGLDisplayPlugin : public DisplayPlugin {
-<<<<<<< HEAD
     Q_OBJECT
     Q_PROPERTY(float overlayAlpha MEMBER _overlayAlpha)
     using Parent = DisplayPlugin;
-=======
-
->>>>>>> 5878927b
 protected:
     using Mutex = std::mutex;
     using Lock = std::unique_lock<Mutex>;
@@ -124,7 +120,7 @@
     QMap<gpu::TexturePointer, uint32_t> _sceneTextureToFrameIndexMap;
     uint32_t _currentPresentFrameIndex { 0 };
     float _compositeOverlayAlpha{ 1.0f };
-    
+
     gpu::TexturePointer _currentSceneTexture;
     gpu::TexturePointer _currentOverlayTexture;
 
@@ -144,7 +140,6 @@
     BasicFramebufferWrapperPtr _compositeFramebuffer;
     bool _lockCurrentTexture { false };
 
-<<<<<<< HEAD
     void assertIsRenderThread() const;
     void assertIsPresentThread() const;
 
@@ -166,12 +161,6 @@
     // Any resource shared by the main thread and the presentation thread must
     // be serialized through this mutex
     mutable Mutex _presentMutex;
-=======
-
-private:
-    using Parent = DisplayPlugin;
->>>>>>> 5878927b
     ProgramPtr _activeProgram;
     float _overlayAlpha{ 1.0f };
 };
-
