//
//  SharedUtil.cpp
//  libraries/shared/src
//
//  Created by Stephen Birarda on 2/22/13.
//  Copyright 2013 High Fidelity, Inc.
//
//  Distributed under the Apache License, Version 2.0.
//  See the accompanying file LICENSE or http://www.apache.org/licenses/LICENSE-2.0.html
//

#include <cstdlib>
#include <cstdio>
#include <cstring>
#include <cctype>
#include <time.h>

#ifdef _WIN32
#include <windows.h>
#endif

#ifdef __APPLE__
#include <CoreFoundation/CoreFoundation.h>
#endif

#include <QtCore/QDebug>
#include <QDateTime>
#include <QElapsedTimer>

#include "OctalCode.h"
#include "SharedUtil.h"

static int usecTimestampNowAdjust = 0; // in usec
<<<<<<< HEAD

void initialiseUsecTimestampNow() {
    static bool initialised = false;
    if (initialised) {
        qDebug() << "[WARNING] Double initialisation of usecTimestampNow().";
        return;
    }    
    
    TIME_REFERENCE = QDateTime::currentMSecsSinceEpoch() * 1000; // ms to usec
    timestampTimer.start();
    initialised = true;
    qDebug() << "[INFO] usecTimestampNow() initialized.";
}

=======
>>>>>>> 588128ea
void usecTimestampNowForceClockSkew(int clockSkew) {
    ::usecTimestampNowAdjust = clockSkew;
}

quint64 usecTimestampNow() {
    static bool usecTimestampNowIsInitialized = false;
    static qint64 TIME_REFERENCE = 0; // in usec
    static QElapsedTimer timestampTimer;
    
    if (!usecTimestampNowIsInitialized) {
        TIME_REFERENCE = QDateTime::currentMSecsSinceEpoch() * 1000; // ms to usec
        timestampTimer.start();
        usecTimestampNowIsInitialized = true;
    }
    
    //          usec                       nsec to usec                   usec
    return TIME_REFERENCE + timestampTimer.nsecsElapsed() / 1000 + ::usecTimestampNowAdjust;
}

float randFloat() {
    return (rand() % 10000)/10000.f;
}

int randIntInRange (int min, int max) {
    return min + (rand() % ((max + 1) - min));
}

float randFloatInRange (float min,float max) {
    return min + ((rand() % 10000)/10000.f * (max-min));
}

float randomSign() {
    return randomBoolean() ? -1.0 : 1.0;
}

unsigned char randomColorValue(int miniumum) {
    return miniumum + (rand() % (256 - miniumum));
}

bool randomBoolean() {
    return rand() % 2;
}

bool shouldDo(float desiredInterval, float deltaTime) {
    return randFloat() < deltaTime / desiredInterval;
}

//  Safe version of glm::mix; based on the code in Nick Bobick's article,
//  http://www.gamasutra.com/features/19980703/quaternions_01.htm (via Clyde,
//  https://github.com/threerings/clyde/blob/master/src/main/java/com/threerings/math/Quaternion.java)
glm::quat safeMix(const glm::quat& q1, const glm::quat& q2, float proportion) {
    float cosa = q1.x * q2.x + q1.y * q2.y + q1.z * q2.z + q1.w * q2.w;
    float ox = q2.x, oy = q2.y, oz = q2.z, ow = q2.w, s0, s1;
    
    // adjust signs if necessary
    if (cosa < 0.0f) {
        cosa = -cosa;
        ox = -ox;
        oy = -oy;
        oz = -oz;
        ow = -ow;
    }
    
    // calculate coefficients; if the angle is too close to zero, we must fall back
    // to linear interpolation
    if ((1.0f - cosa) > EPSILON) {
        float angle = acosf(cosa), sina = sinf(angle);
        s0 = sinf((1.0f - proportion) * angle) / sina;
        s1 = sinf(proportion * angle) / sina;
        
    } else {
        s0 = 1.0f - proportion;
        s1 = proportion;
    }
    
    return glm::normalize(glm::quat(s0 * q1.w + s1 * ow, s0 * q1.x + s1 * ox, s0 * q1.y + s1 * oy, s0 * q1.z + s1 * oz));
}




void outputBufferBits(const unsigned char* buffer, int length, QDebug* continuedDebug) {
    for (int i = 0; i < length; i++) {
        outputBits(buffer[i], continuedDebug);
    }
}

void outputBits(unsigned char byte, QDebug* continuedDebug) {
    QDebug debug = qDebug().nospace();

    if (continuedDebug) {
        debug = *continuedDebug;
        debug.nospace();
    }

    QString resultString;

    if (isalnum(byte)) {
        resultString.sprintf("[ %d (%c): ", byte, byte);
    } else {
        resultString.sprintf("[ %d (0x%x): ", byte, byte);
    }
    debug << qPrintable(resultString);
    
    for (int i = 0; i < 8; i++) {
        resultString.sprintf("%d", byte >> (7 - i) & 1);
        debug << qPrintable(resultString);
    }
    debug << " ]";
}

int numberOfOnes(unsigned char byte) {

    static const int nbits[256] = {
        0,1,1,2,1,2,2,3,1,2,2,3,2,3,3,4,1,2,2,3,2,3,3,4,2,3,3,
        4,3,4,4,5,1,2,2,3,2,3,3,4,2,3,3,4,3,4,4,5,2,3,3,4,3,4,
        4,5,3,4,4,5,4,5,5,6,1,2,2,3,2,3,3,4,2,3,3,4,3,4,4,5,2,
        3,3,4,3,4,4,5,3,4,4,5,4,5,5,6,2,3,3,4,3,4,4,5,3,4,4,5,
        4,5,5,6,3,4,4,5,4,5,5,6,4,5,5,6,5,6,6,7,1,2,2,3,2,3,3,
        4,2,3,3,4,3,4,4,5,2,3,3,4,3,4,4,5,3,4,4,5,4,5,5,6,2,3,
        3,4,3,4,4,5,3,4,4,5,4,5,5,6,3,4,4,5,4,5,5,6,4,5,5,6,5,
        6,6,7,2,3,3,4,3,4,4,5,3,4,4,5,4,5,5,6,3,4,4,5,4,5,5,6,
        4,5,5,6,5,6,6,7,3,4,4,5,4,5,5,6,4,5,5,6,5,6,6,7,4,5,5,
        6,5,6,6,7,5,6,6,7,6,7,7,8
    };

    return nbits[(unsigned char) byte];

}

bool oneAtBit(unsigned char byte, int bitIndex) {
    return (byte >> (7 - bitIndex) & 1);
}

void setAtBit(unsigned char& byte, int bitIndex) {
    byte += (1 << (7 - bitIndex));
}

void clearAtBit(unsigned char& byte, int bitIndex) {
    if (oneAtBit(byte, bitIndex)) {
        byte -= (1 << (7 - bitIndex));
    }
}

int  getSemiNibbleAt(unsigned char& byte, int bitIndex) {
    return (byte >> (6 - bitIndex) & 3); // semi-nibbles store 00, 01, 10, or 11
}

int getNthBit(unsigned char byte, int ordinal) {
    const int ERROR_RESULT = -1;
    const int MIN_ORDINAL = 1;
    const int MAX_ORDINAL = 8;
    if (ordinal < MIN_ORDINAL || ordinal > MAX_ORDINAL) {
        return ERROR_RESULT;
    }
    int bitsSet = 0;
    for (int bitIndex = 0; bitIndex < MAX_ORDINAL; bitIndex++) {
        if (oneAtBit(byte, bitIndex)) {
            bitsSet++;
        }
        if (bitsSet == ordinal) {
            return bitIndex;
        }
    }
    return ERROR_RESULT;
}

bool isBetween(int64_t value, int64_t max, int64_t min) {
    return ((value <= max) && (value >= min));
}



void setSemiNibbleAt(unsigned char& byte, int bitIndex, int value) {
    //assert(value <= 3 && value >= 0);
    byte += ((value & 3) << (6 - bitIndex)); // semi-nibbles store 00, 01, 10, or 11
}

bool isInEnvironment(const char* environment) {
    char* environmentString = getenv("HIFI_ENVIRONMENT");

    if (environmentString && strcmp(environmentString, environment) == 0) {
        return true;
    } else {
        return false;
    }
}

//////////////////////////////////////////////////////////////////////////////////////////
// Function:    getCmdOption()
// Description: Handy little function to tell you if a command line flag and option was
//              included while launching the application, and to get the option value
//              immediately following the flag. For example if you ran:
//                      ./app -i filename.txt
//              then you're using the "-i" flag to set the input file name.
// Usage:       char * inputFilename = getCmdOption(argc, argv, "-i");
// Complaints:  Brad :)
const char* getCmdOption(int argc, const char * argv[],const char* option) {
    // check each arg
    for (int i=0; i < argc; i++) {
        // if the arg matches the desired option
        if (strcmp(option,argv[i])==0 && i+1 < argc) {
            // then return the next option
            return argv[i+1];
        }
    }
    return NULL;
}

//////////////////////////////////////////////////////////////////////////////////////////
// Function:    getCmdOption()
// Description: Handy little function to tell you if a command line option flag was
//              included while launching the application. Returns bool true/false
// Usage:       bool wantDump   = cmdOptionExists(argc, argv, "-d");
// Complaints:  Brad :)

bool cmdOptionExists(int argc, const char * argv[],const char* option) {
    // check each arg
    for (int i=0; i < argc; i++) {
        // if the arg matches the desired option
        if (strcmp(option,argv[i])==0) {
            // then return the next option
            return true;
        }
    }
    return false;
}

void sharedMessageHandler(QtMsgType type, const QMessageLogContext& context, const QString &message) {
    fprintf(stdout, "%s", message.toLocal8Bit().constData());
}

unsigned char* pointToOctalCode(float x, float y, float z, float s) {
    return pointToVoxel(x, y, z, s);
}

/// Given a universal point with location x,y,z this will return the voxel
/// voxel code corresponding to the closest voxel which encloses a cube with
/// lower corners at x,y,z, having side of length S.
/// The input values x,y,z range 0.0 <= v < 1.0
/// IMPORTANT: The voxel is returned to you a buffer which you MUST delete when you are
/// done with it.
unsigned char* pointToVoxel(float x, float y, float z, float s, unsigned char r, unsigned char g, unsigned char b ) {

    // special case for size 1, the root node
    if (s >= 1.0) {
        unsigned char* voxelOut = new unsigned char;
        *voxelOut = 0;
        return voxelOut;
    }

    float xTest, yTest, zTest, sTest;
    xTest = yTest = zTest = sTest = 0.5f;

    // First determine the voxelSize that will properly encode a
    // voxel of size S.
    unsigned int voxelSizeInOctets = 1;
    while (sTest > s) {
        sTest /= 2.0;
        voxelSizeInOctets++;
    }

    unsigned int voxelSizeInBytes = bytesRequiredForCodeLength(voxelSizeInOctets); // (voxelSizeInBits/8)+1;
    unsigned int voxelBufferSize = voxelSizeInBytes + sizeof(rgbColor); // 3 for color

    // allocate our resulting buffer
    unsigned char* voxelOut = new unsigned char[voxelBufferSize];

    // first byte of buffer is always our size in octets
    voxelOut[0]=voxelSizeInOctets;

    sTest = 0.5f; // reset sTest so we can do this again.

    unsigned char byte = 0; // we will be adding coding bits here
    int bitInByteNDX = 0; // keep track of where we are in byte as we go
    int byteNDX = 1; // keep track of where we are in buffer of bytes as we go
    unsigned int octetsDone = 0;

    // Now we actually fill out the voxel code
    while (octetsDone < voxelSizeInOctets) {
        if (x >= xTest) {
            //<write 1 bit>
            byte = (byte << 1) | true;
            xTest += sTest/2.0;
        } else {
            //<write 0 bit;>
            byte = (byte << 1) | false;
            xTest -= sTest/2.0;
        }
        bitInByteNDX++;
        // If we've reached the last bit of the byte, then we want to copy this byte
        // into our buffer. And get ready to start on a new byte
        if (bitInByteNDX == 8) {
            voxelOut[byteNDX]=byte;
            byteNDX++;
            bitInByteNDX=0;
            byte=0;
        }

        if (y >= yTest) {
            //<write 1 bit>
            byte = (byte << 1) | true;
            yTest += sTest/2.0;
        } else {
            //<write 0 bit;>
            byte = (byte << 1) | false;
            yTest -= sTest/2.0;
        }
        bitInByteNDX++;
        // If we've reached the last bit of the byte, then we want to copy this byte
        // into our buffer. And get ready to start on a new byte
        if (bitInByteNDX == 8) {
            voxelOut[byteNDX]=byte;
            byteNDX++;
            bitInByteNDX=0;
            byte=0;
        }

        if (z >= zTest) {
            //<write 1 bit>
            byte = (byte << 1) | true;
            zTest += sTest/2.0;
        } else {
            //<write 0 bit;>
            byte = (byte << 1) | false;
            zTest -= sTest/2.0;
        }
        bitInByteNDX++;
        // If we've reached the last bit of the byte, then we want to copy this byte
        // into our buffer. And get ready to start on a new byte
        if (bitInByteNDX == 8) {
            voxelOut[byteNDX]=byte;
            byteNDX++;
            bitInByteNDX=0;
            byte=0;
        }

        octetsDone++;
        sTest /= 2.0;
    }

    // If we've got here, and we didn't fill the last byte, we need to zero pad this
    // byte before we copy it into our buffer.
    if (bitInByteNDX > 0 && bitInByteNDX < 8) {
        // Pad the last byte
        while (bitInByteNDX < 8) {
            byte = (byte << 1) | false;
            bitInByteNDX++;
        }

        // Copy it into our output buffer
        voxelOut[byteNDX]=byte;
        byteNDX++;
    }
    // copy color data
    voxelOut[byteNDX]=r;
    voxelOut[byteNDX+1]=g;
    voxelOut[byteNDX+2]=b;

    return voxelOut;
}

void printVoxelCode(unsigned char* voxelCode) {
    unsigned char octets = voxelCode[0];
	unsigned int voxelSizeInBits = octets*3;
	unsigned int voxelSizeInBytes = (voxelSizeInBits/8)+1;
	unsigned int voxelSizeInOctets = (voxelSizeInBits/3);
	unsigned int voxelBufferSize = voxelSizeInBytes+1+3; // 1 for size, 3 for color

    qDebug("octets=%d",octets);
    qDebug("voxelSizeInBits=%d",voxelSizeInBits);
    qDebug("voxelSizeInBytes=%d",voxelSizeInBytes);
    qDebug("voxelSizeInOctets=%d",voxelSizeInOctets);
    qDebug("voxelBufferSize=%d",voxelBufferSize);

    for(unsigned int i=0; i < voxelBufferSize; i++) {
        QDebug voxelBufferDebug = qDebug();
        voxelBufferDebug << "i =" << i;
        outputBits(voxelCode[i], &voxelBufferDebug);
    }
}

#ifdef _WIN32
    void usleep(int waitTime) {
        __int64 time1 = 0, time2 = 0, sysFreq = 0;

        QueryPerformanceCounter((LARGE_INTEGER *)&time1);
        QueryPerformanceFrequency((LARGE_INTEGER *)&sysFreq);
        do {
            QueryPerformanceCounter((LARGE_INTEGER *)&time2);
        } while( (time2 - time1) < waitTime);
    }
#endif

// Inserts the value and key into three arrays sorted by the key array, the first array is the value,
// the second array is a sorted key for the value, the third array is the index for the value in it original
// non-sorted array
// returns -1 if size exceeded
// originalIndexArray is optional
int insertIntoSortedArrays(void* value, float key, int originalIndex,
                           void** valueArray, float* keyArray, int* originalIndexArray,
                           int currentCount, int maxCount) {

    if (currentCount < maxCount) {
        int i = 0;
        if (currentCount > 0) {
            while (i < currentCount && key > keyArray[i]) {
                i++;
            }
            // i is our desired location
            // shift array elements to the right
            if (i < currentCount && i+1 < maxCount) {
                memmove(&valueArray[i + 1], &valueArray[i], sizeof(void*) * (currentCount - i));
                memmove(&keyArray[i + 1], &keyArray[i], sizeof(float) * (currentCount - i));
                if (originalIndexArray) {
                    memmove(&originalIndexArray[i + 1], &originalIndexArray[i], sizeof(int) * (currentCount - i));
                }
            }
        }
        // place new element at i
        valueArray[i] = value;
        keyArray[i] = key;
        if (originalIndexArray) {
            originalIndexArray[i] = originalIndex;
        }
        return currentCount + 1;
    }
    return -1; // error case
}

int removeFromSortedArrays(void* value, void** valueArray, float* keyArray, int* originalIndexArray,
                           int currentCount, int maxCount) {

    int i = 0;
    if (currentCount > 0) {
        while (i < currentCount && value != valueArray[i]) {
            i++;
        }

        if (value == valueArray[i] && i < currentCount) {
            // i is the location of the item we were looking for
            // shift array elements to the left
            memmove(&valueArray[i], &valueArray[i + 1], sizeof(void*) * ((currentCount-1) - i));
            memmove(&keyArray[i], &keyArray[i + 1], sizeof(float) * ((currentCount-1) - i));
            if (originalIndexArray) {
                memmove(&originalIndexArray[i], &originalIndexArray[i + 1], sizeof(int) * ((currentCount-1) - i));
            }
            return currentCount-1;
        }
    }
    return -1; // error case
}

// Allows sending of fixed-point numbers: radix 1 makes 15.1 number, radix 8 makes 8.8 number, etc
int packFloatScalarToSignedTwoByteFixed(unsigned char* buffer, float scalar, int radix) {
    int16_t outVal = (int16_t)(scalar * (float)(1 << radix));
    memcpy(buffer, &outVal, sizeof(uint16_t));
    return sizeof(uint16_t);
}

int unpackFloatScalarFromSignedTwoByteFixed(int16_t* byteFixedPointer, float* destinationPointer, int radix) {
    *destinationPointer = *byteFixedPointer / (float)(1 << radix);
    return sizeof(int16_t);
}

int packFloatVec3ToSignedTwoByteFixed(unsigned char* destBuffer, const glm::vec3& srcVector, int radix) {
    const unsigned char* startPosition = destBuffer;
    destBuffer += packFloatScalarToSignedTwoByteFixed(destBuffer, srcVector.x, radix);
    destBuffer += packFloatScalarToSignedTwoByteFixed(destBuffer, srcVector.y, radix);
    destBuffer += packFloatScalarToSignedTwoByteFixed(destBuffer, srcVector.z, radix);
    return destBuffer - startPosition;
}

int unpackFloatVec3FromSignedTwoByteFixed(const unsigned char* sourceBuffer, glm::vec3& destination, int radix) {
    const unsigned char* startPosition = sourceBuffer;
    sourceBuffer += unpackFloatScalarFromSignedTwoByteFixed((int16_t*) sourceBuffer, &(destination.x), radix);
    sourceBuffer += unpackFloatScalarFromSignedTwoByteFixed((int16_t*) sourceBuffer, &(destination.y), radix);
    sourceBuffer += unpackFloatScalarFromSignedTwoByteFixed((int16_t*) sourceBuffer, &(destination.z), radix);
    return sourceBuffer - startPosition;
}


int packFloatAngleToTwoByte(unsigned char* buffer, float degrees) {
    const float ANGLE_CONVERSION_RATIO = (std::numeric_limits<uint16_t>::max() / 360.f);

    uint16_t angleHolder = floorf((degrees + 180.f) * ANGLE_CONVERSION_RATIO);
    memcpy(buffer, &angleHolder, sizeof(uint16_t));

    return sizeof(uint16_t);
}

int unpackFloatAngleFromTwoByte(const uint16_t* byteAnglePointer, float* destinationPointer) {
    *destinationPointer = (*byteAnglePointer / (float) std::numeric_limits<uint16_t>::max()) * 360.f - 180.f;
    return sizeof(uint16_t);
}

int packOrientationQuatToBytes(unsigned char* buffer, const glm::quat& quatInput) {
    const float QUAT_PART_CONVERSION_RATIO = (std::numeric_limits<uint16_t>::max() / 2.f);
    uint16_t quatParts[4];
    quatParts[0] = floorf((quatInput.x + 1.f) * QUAT_PART_CONVERSION_RATIO);
    quatParts[1] = floorf((quatInput.y + 1.f) * QUAT_PART_CONVERSION_RATIO);
    quatParts[2] = floorf((quatInput.z + 1.f) * QUAT_PART_CONVERSION_RATIO);
    quatParts[3] = floorf((quatInput.w + 1.f) * QUAT_PART_CONVERSION_RATIO);

    memcpy(buffer, &quatParts, sizeof(quatParts));
    return sizeof(quatParts);
}

int unpackOrientationQuatFromBytes(const unsigned char* buffer, glm::quat& quatOutput) {
    uint16_t quatParts[4];
    memcpy(&quatParts, buffer, sizeof(quatParts));

    quatOutput.x = ((quatParts[0] / (float) std::numeric_limits<uint16_t>::max()) * 2.f) - 1.f;
    quatOutput.y = ((quatParts[1] / (float) std::numeric_limits<uint16_t>::max()) * 2.f) - 1.f;
    quatOutput.z = ((quatParts[2] / (float) std::numeric_limits<uint16_t>::max()) * 2.f) - 1.f;
    quatOutput.w = ((quatParts[3] / (float) std::numeric_limits<uint16_t>::max()) * 2.f) - 1.f;

    return sizeof(quatParts);
}

float SMALL_LIMIT = 10.f;
float LARGE_LIMIT = 1000.f;

int packFloatRatioToTwoByte(unsigned char* buffer, float ratio) {
    // if the ratio is less than 10, then encode it as a positive number scaled from 0 to int16::max()
    int16_t ratioHolder;

    if (ratio < SMALL_LIMIT) {
        const float SMALL_RATIO_CONVERSION_RATIO = (std::numeric_limits<int16_t>::max() / SMALL_LIMIT);
        ratioHolder = floorf(ratio * SMALL_RATIO_CONVERSION_RATIO);
    } else {
        const float LARGE_RATIO_CONVERSION_RATIO = std::numeric_limits<int16_t>::min() / LARGE_LIMIT;
        ratioHolder = floorf((std::min(ratio,LARGE_LIMIT) - SMALL_LIMIT) * LARGE_RATIO_CONVERSION_RATIO);
    }
    memcpy(buffer, &ratioHolder, sizeof(ratioHolder));
    return sizeof(ratioHolder);
}

int unpackFloatRatioFromTwoByte(const unsigned char* buffer, float& ratio) {
    int16_t ratioHolder;
    memcpy(&ratioHolder, buffer, sizeof(ratioHolder));

    // If it's positive, than the original ratio was less than SMALL_LIMIT
    if (ratioHolder > 0) {
        ratio = (ratioHolder / (float) std::numeric_limits<int16_t>::max()) * SMALL_LIMIT;
    } else {
        // If it's negative, than the original ratio was between SMALL_LIMIT and LARGE_LIMIT
        ratio = ((ratioHolder / (float) std::numeric_limits<int16_t>::min()) * LARGE_LIMIT) + SMALL_LIMIT;
    }
    return sizeof(ratioHolder);
}

int packClipValueToTwoByte(unsigned char* buffer, float clipValue) {
    // Clip values must be less than max signed 16bit integers
    assert(clipValue < std::numeric_limits<int16_t>::max());
    int16_t holder;

    // if the clip is less than 10, then encode it as a positive number scaled from 0 to int16::max()
    if (clipValue < SMALL_LIMIT) {
        const float SMALL_RATIO_CONVERSION_RATIO = (std::numeric_limits<int16_t>::max() / SMALL_LIMIT);
        holder = floorf(clipValue * SMALL_RATIO_CONVERSION_RATIO);
    } else {
        // otherwise we store it as a negative integer
        holder = -1 * floorf(clipValue);
    }
    memcpy(buffer, &holder, sizeof(holder));
    return sizeof(holder);
}

int unpackClipValueFromTwoByte(const unsigned char* buffer, float& clipValue) {
    int16_t holder;
    memcpy(&holder, buffer, sizeof(holder));

    // If it's positive, than the original clipValue was less than SMALL_LIMIT
    if (holder > 0) {
        clipValue = (holder / (float) std::numeric_limits<int16_t>::max()) * SMALL_LIMIT;
    } else {
        // If it's negative, than the original holder can be found as the opposite sign of holder
        clipValue = -1.0f * holder;
    }
    return sizeof(holder);
}

int packFloatToByte(unsigned char* buffer, float value, float scaleBy) {
    unsigned char holder;
    const float CONVERSION_RATIO = (255 / scaleBy);
    holder = floorf(value * CONVERSION_RATIO);
    memcpy(buffer, &holder, sizeof(holder));
    return sizeof(holder);
}

int unpackFloatFromByte(const unsigned char* buffer, float& value, float scaleBy) {
    unsigned char holder;
    memcpy(&holder, buffer, sizeof(holder));
    value = ((float)holder / (float) 255) * scaleBy;
    return sizeof(holder);
}

unsigned char debug::DEADBEEF[] = { 0xDE, 0xAD, 0xBE, 0xEF };
int debug::DEADBEEF_SIZE = sizeof(DEADBEEF);
void debug::setDeadBeef(void* memoryVoid, int size) {
    unsigned char* memoryAt = (unsigned char*)memoryVoid;
    int deadBeefSet = 0;
    int chunks = size / DEADBEEF_SIZE;
    for (int i = 0; i < chunks; i++) {
        memcpy(memoryAt + (i * DEADBEEF_SIZE), DEADBEEF, DEADBEEF_SIZE);
        deadBeefSet += DEADBEEF_SIZE;
    }
    memcpy(memoryAt + deadBeefSet, DEADBEEF, size - deadBeefSet);
}

void debug::checkDeadBeef(void* memoryVoid, int size) {
    assert(memcmp((unsigned char*)memoryVoid, DEADBEEF, std::min(size, DEADBEEF_SIZE)) != 0);
}

//  Safe version of glm::eulerAngles; uses the factorization method described in David Eberly's
//  http://www.geometrictools.com/Documentation/EulerAngles.pdf (via Clyde,
// https://github.com/threerings/clyde/blob/master/src/main/java/com/threerings/math/Quaternion.java)
glm::vec3 safeEulerAngles(const glm::quat& q) {
    float sy = 2.0f * (q.y * q.w - q.x * q.z);
    glm::vec3 eulers;
    if (sy < 1.0f - EPSILON) {
        if (sy > -1.0f + EPSILON) {
            eulers = glm::vec3(
                atan2f(q.y * q.z + q.x * q.w, 0.5f - (q.x * q.x + q.y * q.y)),
                asinf(sy),
                atan2f(q.x * q.y + q.z * q.w, 0.5f - (q.y * q.y + q.z * q.z)));

        } else {
            // not a unique solution; x + z = atan2(-m21, m11)
            eulers = glm::vec3(
                0.0f,
                - PI_OVER_TWO,
                atan2f(q.x * q.w - q.y * q.z, 0.5f - (q.x * q.x + q.z * q.z)));
        }
    } else {
        // not a unique solution; x - z = atan2(-m21, m11)
        eulers = glm::vec3(
            0.0f,
            PI_OVER_TWO,
            -atan2f(q.x * q.w - q.y * q.z, 0.5f - (q.x * q.x + q.z * q.z)));
    }
    
    // adjust so that z, rather than y, is in [-pi/2, pi/2]
    if (eulers.z < -PI_OVER_TWO) {
        if (eulers.x < 0.0f) {
            eulers.x += PI;
        } else {
            eulers.x -= PI;
        }
        eulers.y = -eulers.y;
        if (eulers.y < 0.0f) {
            eulers.y += PI;
        } else {
            eulers.y -= PI;
        }
        eulers.z += PI;
        
    } else if (eulers.z > PI_OVER_TWO) {
        if (eulers.x < 0.0f) {
            eulers.x += PI;
        } else {
            eulers.x -= PI;
        }
        eulers.y = -eulers.y;
        if (eulers.y < 0.0f) {
            eulers.y += PI;
        } else {
            eulers.y -= PI;
        }
        eulers.z -= PI;
    }
    return eulers;
}

//  Helper function returns the positive angle (in radians) between two 3D vectors
float angleBetween(const glm::vec3& v1, const glm::vec3& v2) {
    return acosf((glm::dot(v1, v2)) / (glm::length(v1) * glm::length(v2)));
}

//  Helper function return the rotation from the first vector onto the second
glm::quat rotationBetween(const glm::vec3& v1, const glm::vec3& v2) {
    float angle = angleBetween(v1, v2);
    if (glm::isnan(angle) || angle < EPSILON) {
        return glm::quat();
    }
    glm::vec3 axis;
    if (angle > 179.99f * RADIANS_PER_DEGREE) { // 180 degree rotation; must use another axis
        axis = glm::cross(v1, glm::vec3(1.0f, 0.0f, 0.0f));
        float axisLength = glm::length(axis);
        if (axisLength < EPSILON) { // parallel to x; y will work
            axis = glm::normalize(glm::cross(v1, glm::vec3(0.0f, 1.0f, 0.0f)));
        } else {
            axis /= axisLength;
        }
    } else {
        axis = glm::normalize(glm::cross(v1, v2));
    }
    return glm::angleAxis(angle, axis);
}

glm::vec3 extractTranslation(const glm::mat4& matrix) {
    return glm::vec3(matrix[3][0], matrix[3][1], matrix[3][2]);
}

void setTranslation(glm::mat4& matrix, const glm::vec3& translation) {
    matrix[3][0] = translation.x;
    matrix[3][1] = translation.y;
    matrix[3][2] = translation.z;
}

glm::quat extractRotation(const glm::mat4& matrix, bool assumeOrthogonal) {
    // uses the iterative polar decomposition algorithm described by Ken Shoemake at
    // http://www.cs.wisc.edu/graphics/Courses/838-s2002/Papers/polar-decomp.pdf
    // code adapted from Clyde, https://github.com/threerings/clyde/blob/master/src/main/java/com/threerings/math/Matrix4f.java

    // start with the contents of the upper 3x3 portion of the matrix
    glm::mat3 upper = glm::mat3(matrix);
    if (!assumeOrthogonal) {
        for (int i = 0; i < 10; i++) {
            // store the results of the previous iteration
            glm::mat3 previous = upper;

            // compute average of the matrix with its inverse transpose
            float sd00 = previous[1][1] * previous[2][2] - previous[2][1] * previous[1][2];
            float sd10 = previous[0][1] * previous[2][2] - previous[2][1] * previous[0][2];
            float sd20 = previous[0][1] * previous[1][2] - previous[1][1] * previous[0][2];
            float det = previous[0][0] * sd00 + previous[2][0] * sd20 - previous[1][0] * sd10;
            if (fabs(det) == 0.0f) {
                // determinant is zero; matrix is not invertible
                break;
            }
            float hrdet = 0.5f / det;
            upper[0][0] = +sd00 * hrdet + previous[0][0] * 0.5f;
            upper[1][0] = -sd10 * hrdet + previous[1][0] * 0.5f;
            upper[2][0] = +sd20 * hrdet + previous[2][0] * 0.5f;

            upper[0][1] = -(previous[1][0] * previous[2][2] - previous[2][0] * previous[1][2]) * hrdet + previous[0][1] * 0.5f;
            upper[1][1] = +(previous[0][0] * previous[2][2] - previous[2][0] * previous[0][2]) * hrdet + previous[1][1] * 0.5f;
            upper[2][1] = -(previous[0][0] * previous[1][2] - previous[1][0] * previous[0][2]) * hrdet + previous[2][1] * 0.5f;

            upper[0][2] = +(previous[1][0] * previous[2][1] - previous[2][0] * previous[1][1]) * hrdet + previous[0][2] * 0.5f;
            upper[1][2] = -(previous[0][0] * previous[2][1] - previous[2][0] * previous[0][1]) * hrdet + previous[1][2] * 0.5f;
            upper[2][2] = +(previous[0][0] * previous[1][1] - previous[1][0] * previous[0][1]) * hrdet + previous[2][2] * 0.5f;

            // compute the difference; if it's small enough, we're done
            glm::mat3 diff = upper - previous;
            if (diff[0][0] * diff[0][0] + diff[1][0] * diff[1][0] + diff[2][0] * diff[2][0] + diff[0][1] * diff[0][1] +
                    diff[1][1] * diff[1][1] + diff[2][1] * diff[2][1] + diff[0][2] * diff[0][2] + diff[1][2] * diff[1][2] +
                    diff[2][2] * diff[2][2] < EPSILON) {
                break;
            }
        }
    }

    // now that we have a nice orthogonal matrix, we can extract the rotation quaternion
    // using the method described in http://en.wikipedia.org/wiki/Rotation_matrix#Conversions
    float x2 = fabs(1.0f + upper[0][0] - upper[1][1] - upper[2][2]);
    float y2 = fabs(1.0f - upper[0][0] + upper[1][1] - upper[2][2]);
    float z2 = fabs(1.0f - upper[0][0] - upper[1][1] + upper[2][2]);
    float w2 = fabs(1.0f + upper[0][0] + upper[1][1] + upper[2][2]);
    return glm::normalize(glm::quat(0.5f * sqrtf(w2),
        0.5f * sqrtf(x2) * (upper[1][2] >= upper[2][1] ? 1.0f : -1.0f),
        0.5f * sqrtf(y2) * (upper[2][0] >= upper[0][2] ? 1.0f : -1.0f),
        0.5f * sqrtf(z2) * (upper[0][1] >= upper[1][0] ? 1.0f : -1.0f)));
}

glm::vec3 extractScale(const glm::mat4& matrix) {
    return glm::vec3(glm::length(matrix[0]), glm::length(matrix[1]), glm::length(matrix[2]));
}

float extractUniformScale(const glm::mat4& matrix) {
    return extractUniformScale(extractScale(matrix));
}

float extractUniformScale(const glm::vec3& scale) {
    return (scale.x + scale.y + scale.z) / 3.0f;
}

bool isNaN(float value) { 
    return value != value; 
}

bool isSimilarOrientation(const glm::quat& orientionA, const glm::quat& orientionB, float similarEnough) {
    // Compute the angular distance between the two orientations
    float angleOrientation = orientionA == orientionB ? 0.0f : glm::degrees(glm::angle(orientionA * glm::inverse(orientionB)));
    if (isNaN(angleOrientation)) {
        angleOrientation = 0.0f;
    }
    return (angleOrientation <= similarEnough);
}

bool isSimilarPosition(const glm::vec3& positionA, const glm::vec3& positionB, float similarEnough) {
    // Compute the distance between the two points
    float positionDistance = glm::distance(positionA, positionB);
    return (positionDistance <= similarEnough);
}<|MERGE_RESOLUTION|>--- conflicted
+++ resolved
@@ -31,23 +31,6 @@
 #include "SharedUtil.h"
 
 static int usecTimestampNowAdjust = 0; // in usec
-<<<<<<< HEAD
-
-void initialiseUsecTimestampNow() {
-    static bool initialised = false;
-    if (initialised) {
-        qDebug() << "[WARNING] Double initialisation of usecTimestampNow().";
-        return;
-    }    
-    
-    TIME_REFERENCE = QDateTime::currentMSecsSinceEpoch() * 1000; // ms to usec
-    timestampTimer.start();
-    initialised = true;
-    qDebug() << "[INFO] usecTimestampNow() initialized.";
-}
-
-=======
->>>>>>> 588128ea
 void usecTimestampNowForceClockSkew(int clockSkew) {
     ::usecTimestampNowAdjust = clockSkew;
 }
