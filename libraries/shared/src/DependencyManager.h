//
//  DependencyManager.h
//
//
//  Created by Clément Brisset on 12/10/14.
//  Copyright 2014 High Fidelity, Inc.
//
//  Distributed under the Apache License, Version 2.0.
//  See the accompanying file LICENSE or http://www.apache.org/licenses/LICENSE-2.0.html
//

#ifndef hifi_DependencyManager_h
#define hifi_DependencyManager_h

#include <QSharedPointer>
#include <QDebug>

#include <typeinfo>

<<<<<<< HEAD
#define SINGLETON_DEPENDENCY \
private: \
    virtual void customDeleter() { \
        QObject* thisObject = dynamic_cast<QObject*>(this); \
        if (thisObject) { \
            thisObject->deleteLater(); \
        } else { \
            delete this; \
        } \
    } \
=======
#define SINGLETON_DEPENDENCY(T)\
public:\
    typedef QSharedPointer<T> SharedPointer;\
private:\
    void customDeleter() {\
        QObject* thisObject = dynamic_cast<QObject*>(this);\
        if (thisObject && thisObject->parent()) {\
            thisObject->deleteLater();\
            qDebug() << "Delete later:" << #T;\
        } else {\
            delete this;\
            qDebug() << "Deleted:" << #T;\
        }\
    }\
>>>>>>> 1b1fd2bc
    friend class DependencyManager;

class QObject;

// usage:
//     T* instance = DependencyManager::get<T>();
//     T* instance = DependencyManager::set<T>(Args... args);
//     T* instance = DependencyManager::destroy<T>();
class DependencyManager {
public:
    template<typename T>
    static QSharedPointer<T> get();
    
    template<typename T, typename ...Args>
    static QSharedPointer<T> set(Args&&... args);
    
    template<typename T>
    static void destroy();
    
private:
    template<typename T>
    static QSharedPointer<T>& storage();
};

template <typename T>
QSharedPointer<T> DependencyManager::get() {
    return storage<T>();
}

template <typename T, typename ...Args>
QSharedPointer<T> DependencyManager::set(Args&&... args) {
    QSharedPointer<T> instance(new T(args...), &T::customDeleter);
    storage<T>().swap(instance);
    return storage<T>();
}

template <typename T>
void DependencyManager::destroy() {
    storage<T>().clear();
}

template<typename T>
QSharedPointer<T>& DependencyManager::storage() {
    static QSharedPointer<T> sharedPointer;
    return sharedPointer;
}

#endif // hifi_DependencyManager_h<|MERGE_RESOLUTION|>--- conflicted
+++ resolved
@@ -17,33 +17,16 @@
 
 #include <typeinfo>
 
-<<<<<<< HEAD
 #define SINGLETON_DEPENDENCY \
-private: \
-    virtual void customDeleter() { \
-        QObject* thisObject = dynamic_cast<QObject*>(this); \
-        if (thisObject) { \
-            thisObject->deleteLater(); \
-        } else { \
-            delete this; \
-        } \
-    } \
-=======
-#define SINGLETON_DEPENDENCY(T)\
-public:\
-    typedef QSharedPointer<T> SharedPointer;\
 private:\
     void customDeleter() {\
         QObject* thisObject = dynamic_cast<QObject*>(this);\
         if (thisObject && thisObject->parent()) {\
             thisObject->deleteLater();\
-            qDebug() << "Delete later:" << #T;\
         } else {\
             delete this;\
-            qDebug() << "Deleted:" << #T;\
         }\
     }\
->>>>>>> 1b1fd2bc
     friend class DependencyManager;
 
 class QObject;
