--- conflicted
+++ resolved
@@ -200,8 +200,6 @@
     return false;
 }
 
-<<<<<<< HEAD
-=======
 function getSpatialOffsetPosition(hand, spatialKey) {
     if (hand !== RIGHT_HAND && spatialKey.leftRelativePosition) {
         return spatialKey.leftRelativePosition;
@@ -229,7 +227,6 @@
 
     return Quat.IDENTITY;
 }
->>>>>>> 0b93e637
 
 function MyController(hand) {
     this.hand = hand;
@@ -253,25 +250,11 @@
     this.triggerValue = 0; // rolling average of trigger value
     this.rawTriggerValue = 0;
     this.rawBumperValue = 0;
-
-<<<<<<< HEAD
+    
     this.overlayLine = null;
-
-    this.offsetPosition = {
-        x: 0.0,
-        y: 0.0,
-        z: 0.0
-    };
-    this.offsetRotation = {
-        x: 0.0,
-        y: 0.0,
-        z: 0.0,
-        w: 1.0
-    };
-=======
+    
     this.offsetPosition = Vec3.ZERO;
     this.offsetRotation = Quat.IDENTITY;
->>>>>>> 0b93e637
 
     var _this = this;
 
