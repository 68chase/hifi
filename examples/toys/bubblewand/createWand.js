--- conflicted
+++ resolved
@@ -11,61 +11,35 @@
 
 
 
-<<<<<<< HEAD
 Script.include("../../utilities.js");
 Script.include("../../libraries/utils.js");
-=======
-// Script.include("../../utilities.js");
-// Script.include("../../libraries/utils.js");
 
-Script.include("http://hifi-public.s3.amazonaws.com/scripts/utilities.js");
-Script.include("http://hifi-public.s3.amazonaws.com/scripts/libraries/utils.js");
-
-var wandModel = 'http://hifi-public.s3.amazonaws.com/james/bubblewand/models/wand/wand.fbx';
-var wandCollisionShape = 'http://hifi-public.s3.amazonaws.com/james/bubblewand/models/wand/collisionHull.obj';
-var scriptURL = 'http://hifi-public.s3.amazonaws.com/james/bubblewand/scripts/wand.js?' + randInt(0, 10000);
-
-//for local testing 
-//var scriptURL = "http://localhost:8080/wand.js?" + randInt(0, 10000);
->>>>>>> 37f45b57
 
 var WAND_MODEL = 'http://hifi-public.s3.amazonaws.com/james/bubblewand/models/wand/wand.fbx';
 var WAND_COLLISION_SHAPE = 'http://hifi-public.s3.amazonaws.com/james/bubblewand/models/wand/collisionHull.obj';
 var WAND_SCRIPT_URL = Script.resolvePath("wand.js?"+randInt(0,4000));
 //create the wand in front of the avatar
 var center = Vec3.sum(MyAvatar.position, Vec3.multiply(1, Quat.getFront(Camera.getOrientation())));
-<<<<<<< HEAD
+
 
 var wand = Entities.addEntity({
     type: "Model",
     modelURL: WAND_MODEL,
-=======
-var tablePosition = {
-    x:546.48,
-    y:495.63,
-    z:506.25
-}
-var wand = Entities.addEntity({
-    type: "Model",
-    modelURL: wandModel,
->>>>>>> 37f45b57
-    position: center,
-    dimensions: {
-        x: 0.05,
-        y: 0.5,
-        z: 0.05
-    },
-    //must be enabled to be grabbable in the physics engine
-    collisionsWillMove: true,
-<<<<<<< HEAD
-    compoundShapeURL: WAND_COLLISION_SHAPE,
-    script: WAND_SCRIPT_URL
-=======
-    compoundShapeURL: wandCollisionShape,
-    script: scriptURL
->>>>>>> 37f45b57
-});
 
+    var wand = Entities.addEntity({
+        type: "Model",
+        modelURL: wandModel,
+        position: center,
+        dimensions: {
+            x: 0.05,
+            y: 0.5,
+            z: 0.05
+        },
+        //must be enabled to be grabbable in the physics engine
+        collisionsWillMove: true,
+        compoundShapeURL: WAND_COLLISION_SHAPE,
+        script: WAND_SCRIPT_URL
+    });
 function cleanup() {
     Entities.deleteEntity(wand);
 }
