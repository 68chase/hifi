--- conflicted
+++ resolved
@@ -12,8 +12,7 @@
 //  Distributed under the Apache License, Version 2.0.
 //  See the accompanying file LICENSE or http://www.apache.org/licenses/LICENSE-2.0.html
 
-(function() {
-<<<<<<< HEAD
+(function() { << << << < HEAD
     Script.include("../../utilities.js");
     Script.include("../../libraries/utils.js");
 
@@ -42,78 +41,12 @@
         if (tmpProperties.position.x !== 0 && tmpProperties.position.y !== 0 && tmpProperties.position.z !== 0) {
             properties = tmpProperties;
         }
-=======
-    // Script.include("../../utilities.js");
-    // Script.include("../../libraries/utils.js");
 
-Script.include("http://hifi-public.s3.amazonaws.com/scripts/utilities.js");
-Script.include("http://hifi-public.s3.amazonaws.com/scripts/libraries/utils.js");
-
-    var POP_SOUNDS = [
-        SoundCache.getSound("http://hifi-public.s3.amazonaws.com/james/bubblewand/sounds/pop0.wav") ,
-        SoundCache.getSound("http://hifi-public.s3.amazonaws.com/james/bubblewand/sounds/pop1.wav"),
-        SoundCache.getSound("http://hifi-public.s3.amazonaws.com/james/bubblewand/sounds/pop2.wav"),
-        SoundCache.getSound("http://hifi-public.s3.amazonaws.com/james/bubblewand/sounds/pop3.wav")
-    ]
-
-    BUBBLE_PARTICLE_COLOR = {
-        red: 0,
-        green: 40,
-        blue: 255,
-    }
-
-    var _t = this;
-
-    var properties;
-    var checkPositionInterval;
-    this.preload = function(entityID) {
-        //  print('bubble preload')
-        _t.entityID = entityID;
-        properties = Entities.getEntityProperties(entityID);
-        // _t.loadShader(entityID);
-        Script.update.connect(_t.internalUpdate);
-    };
-
-    this.internalUpdate = function() {
-        // we want the position at unload but for some reason it keeps getting set to 0,0,0 -- so i just exclude that location.  sorry origin bubbles.
-        var tmpProperties = Entities.getEntityProperties(_t.entityID);
-        if (tmpProperties.position.x !== 0 && tmpProperties.position.y !== 0 && tmpProperties.position.z !== 0) {
-            properties = tmpProperties;
-        }
-    }
-
-    this.loadShader = function(entityID) {
-        setEntityUserData(entityID, {
-            "ProceduralEntity": {
-                "shaderUrl": "http://hifi-public.s3.amazonaws.com/james/bubblewand/shaders/quora.fs",
-            }
-        })
-    };
-
-
-    this.leaveEntity = function(entityID) {
-        //   print('LEAVE ENTITY:' + entityID)
-    };
-
-    this.collisionWithEntity = function(myID, otherID, collision) {
-        //Entities.deleteEntity(myID);
->>>>>>> 37f45b57
     };
 
     this.unload = function(entityID) {
         Script.update.disconnect(this.internalUpdate);
         var position = properties.position;
-<<<<<<< HEAD
-        _this.endOfBubble(position);
-
-    };
-
-    this.endOfBubble = function(position) {
-        this.createBurstParticles(position);
-    };
-
-    this.createBurstParticles = function(position) {
-=======
         _t.endOfBubble(position);
         //  print('UNLOAD PROPS' + JSON.stringify(position));
 
@@ -136,7 +69,6 @@
 
     this.createBurstParticles = function(position) {
         var _t = this;
->>>>>>> 37f45b57
         //get the current position of the bubble
         var position = properties.position;
         //var orientation = properties.orientation;
@@ -179,11 +111,7 @@
             alphaStart: 1.0,
             alpha: 1,
             alphaFinish: 0.0,
-<<<<<<< HEAD
             textures: BUBBLE_PARTICLE_TEXTURE,
-=======
-            textures: "https://raw.githubusercontent.com/ericrius1/SantasLair/santa/assets/smokeparticle.png",
->>>>>>> 37f45b57
             color: BUBBLE_PARTICLE_COLOR,
             lifespan: 0.2,
             visible: true,
