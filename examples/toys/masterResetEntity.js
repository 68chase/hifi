--- conflicted
+++ resolved
@@ -26,15 +26,7 @@
 function createAllToys() {
     createBlocks({ x: 548.3, y: 495.55, z: 504.4 });
 
-<<<<<<< HEAD
-    createSprayCan({
-        x: 549.8,
-        y: 495.6,
-        z: 503.84
-    });
-=======
     createSprayCan({ x: 549.8, y: 495.6, z: 503.94 });
->>>>>>> 16f9140a
 
     createBasketBall({ x: 547.73, y: 495.5, z: 505.47});
 
