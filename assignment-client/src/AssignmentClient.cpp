//
//  AssignmentClient.cpp
//  assignment-client/src
//
//  Created by Stephen Birarda on 11/25/2013.
//  Copyright 2013 High Fidelity, Inc.
//
//  Distributed under the Apache License, Version 2.0.
//  See the accompanying file LICENSE or http://www.apache.org/licenses/LICENSE-2.0.html
//

#include <QtCore/QProcess>
#include <QtCore/QThread>
#include <QtCore/QTimer>

#include <AccountManager.h>
#include <Assignment.h>
#include <Logging.h>
#include <NodeList.h>
#include <PacketHeaders.h>
#include <SharedUtil.h>


#include "AssignmentFactory.h"
#include "AssignmentThread.h"

#include "AssignmentClient.h"

const QString ASSIGNMENT_CLIENT_TARGET_NAME = "assignment-client";
const long long ASSIGNMENT_REQUEST_INTERVAL_MSECS = 1 * 1000;

SharedAssignmentPointer AssignmentClient::_currentAssignment;

int hifiSockAddrMeta = qRegisterMetaType<HifiSockAddr>("HifiSockAddr");

AssignmentClient::AssignmentClient(int &argc, char **argv) :
    QCoreApplication(argc, argv),
    _assignmentServerHostname(DEFAULT_ASSIGNMENT_SERVER_HOSTNAME)
{
    setOrganizationName("High Fidelity");
    setOrganizationDomain("highfidelity.io");
    setApplicationName("assignment-client");
    QSettings::setDefaultFormat(QSettings::IniFormat);

    installNativeEventFilter(this);

    QStringList argumentList = arguments();
    
    // register meta type is required for queued invoke method on Assignment subclasses
    
    // set the logging target to the the CHILD_TARGET_NAME
    Logging::setTargetName(ASSIGNMENT_CLIENT_TARGET_NAME);
    
    const QString ASSIGNMENT_TYPE_OVVERIDE_OPTION = "-t";
    int argumentIndex = argumentList.indexOf(ASSIGNMENT_TYPE_OVVERIDE_OPTION);
    
    Assignment::Type requestAssignmentType = Assignment::AllTypes;
    
    if (argumentIndex != -1) {
        requestAssignmentType = (Assignment::Type) argumentList[argumentIndex + 1].toInt();
    }
    
    const QString ASSIGNMENT_POOL_OPTION = "--pool";
    
    argumentIndex = argumentList.indexOf(ASSIGNMENT_POOL_OPTION);
    
    QString assignmentPool;
    
    if (argumentIndex != -1) {
        assignmentPool = argumentList[argumentIndex + 1];
    }
    
    // setup our _requestAssignment member variable from the passed arguments
    _requestAssignment = Assignment(Assignment::RequestCommand, requestAssignmentType, assignmentPool);
    
    // check if we were passed a wallet UUID on the command line
    // this would represent where the user running AC wants funds sent to
    
    const QString ASSIGNMENT_WALLET_DESTINATION_ID_OPTION = "--wallet";
    if ((argumentIndex = argumentList.indexOf(ASSIGNMENT_WALLET_DESTINATION_ID_OPTION)) != -1) {
        QUuid walletUUID = QString(argumentList[argumentIndex + 1]);
        qDebug() << "The destination wallet UUID for credits is" << uuidStringWithoutCurlyBraces(walletUUID);
        _requestAssignment.setWalletUUID(walletUUID);
    }
    
    // create a NodeList as an unassigned client
    NodeList* nodeList = NodeList::createInstance(NodeType::Unassigned);
    
    // check for an overriden assignment server hostname
    const QString CUSTOM_ASSIGNMENT_SERVER_HOSTNAME_OPTION = "-a";
    
    argumentIndex = argumentList.indexOf(CUSTOM_ASSIGNMENT_SERVER_HOSTNAME_OPTION);
    
    if (argumentIndex != -1) {
        _assignmentServerHostname = argumentList[argumentIndex + 1];
        
        // set the custom assignment socket on our NodeList
        HifiSockAddr customAssignmentSocket = HifiSockAddr(_assignmentServerHostname, DEFAULT_DOMAIN_SERVER_PORT);
        
        nodeList->setAssignmentServerSocket(customAssignmentSocket);
    }
    
    // call a timer function every ASSIGNMENT_REQUEST_INTERVAL_MSECS to ask for assignment, if required
    qDebug() << "Waiting for assignment -" << _requestAssignment;
    
    QTimer* timer = new QTimer(this);
    connect(timer, SIGNAL(timeout()), SLOT(sendAssignmentRequest()));
    timer->start(ASSIGNMENT_REQUEST_INTERVAL_MSECS);
    
    // connect our readPendingDatagrams method to the readyRead() signal of the socket
    connect(&nodeList->getNodeSocket(), &QUdpSocket::readyRead, this, &AssignmentClient::readPendingDatagrams);
    
    // connections to AccountManager for authentication
    connect(&AccountManager::getInstance(), &AccountManager::authRequired,
            this, &AssignmentClient::handleAuthenticationRequest);
}

bool AssignmentClient::nativeEventFilter(const QByteArray &eventType, void* msg, long* result) {
<<<<<<< HEAD
#if Q_OS_WIN
=======
#ifdef Q_OS_WIN
>>>>>>> cd46a553
    if (eventType == "windows_generic_MSG") {
        MSG* message = (MSG*)msg;
        if (message->message == WM_CLOSE) {
            qDebug() << "Received WM_CLOSE message, closing";
            quit();
            return false;
        }
    }
#endif
    return true;
}

void AssignmentClient::sendAssignmentRequest() {
    if (!_currentAssignment) {
        NodeList::getInstance()->sendAssignment(_requestAssignment);
    }
}

void AssignmentClient::readPendingDatagrams() {
    NodeList* nodeList = NodeList::getInstance();
    
    QByteArray receivedPacket;
    HifiSockAddr senderSockAddr;
    
    while (nodeList->getNodeSocket().hasPendingDatagrams()) {
        receivedPacket.resize(nodeList->getNodeSocket().pendingDatagramSize());
        nodeList->getNodeSocket().readDatagram(receivedPacket.data(), receivedPacket.size(),
                                               senderSockAddr.getAddressPointer(), senderSockAddr.getPortPointer());
        
        if (nodeList->packetVersionAndHashMatch(receivedPacket)) {
            if (packetTypeForPacket(receivedPacket) == PacketTypeCreateAssignment) {
                // construct the deployed assignment from the packet data
                _currentAssignment = SharedAssignmentPointer(AssignmentFactory::unpackAssignment(receivedPacket));
                
                if (_currentAssignment) {
                    qDebug() << "Received an assignment -" << *_currentAssignment;
                    
                    // switch our DomainHandler hostname and port to whoever sent us the assignment
                    
                    nodeList->getDomainHandler().setSockAddr(senderSockAddr, _assignmentServerHostname);
                    nodeList->getDomainHandler().setAssignmentUUID(_currentAssignment->getUUID());
                    
                    qDebug() << "Destination IP for assignment is" << nodeList->getDomainHandler().getIP().toString();
                    
                    // start the deployed assignment
                    AssignmentThread* workerThread = new AssignmentThread(_currentAssignment, this);
                    
                    connect(workerThread, &QThread::started, _currentAssignment.data(), &ThreadedAssignment::run);
                    connect(_currentAssignment.data(), &ThreadedAssignment::finished, workerThread, &QThread::quit);
                    connect(_currentAssignment.data(), &ThreadedAssignment::finished,
                            this, &AssignmentClient::assignmentCompleted);
                    connect(workerThread, &QThread::finished, workerThread, &QThread::deleteLater);
                    
                    _currentAssignment->moveToThread(workerThread);
                    
                    // move the NodeList to the thread used for the _current assignment
                    nodeList->moveToThread(workerThread);
                    
                    // let the assignment handle the incoming datagrams for its duration
                    disconnect(&nodeList->getNodeSocket(), 0, this, 0);
                    connect(&nodeList->getNodeSocket(), &QUdpSocket::readyRead, _currentAssignment.data(),
                            &ThreadedAssignment::readPendingDatagrams);
                    
                    // Starts an event loop, and emits workerThread->started()
                    workerThread->start();
                } else {
                    qDebug() << "Received an assignment that could not be unpacked. Re-requesting.";
                }
            } else {
                // have the NodeList attempt to handle it
                nodeList->processNodeData(senderSockAddr, receivedPacket);
            }
        }
    }
}

void AssignmentClient::handleAuthenticationRequest() {
    const QString DATA_SERVER_USERNAME_ENV = "HIFI_AC_USERNAME";
    const QString DATA_SERVER_PASSWORD_ENV = "HIFI_AC_PASSWORD";
    
    // this node will be using an authentication server, let's make sure we have a username/password
    QProcessEnvironment sysEnvironment = QProcessEnvironment::systemEnvironment();
    
    QString username = sysEnvironment.value(DATA_SERVER_USERNAME_ENV);
    QString password = sysEnvironment.value(DATA_SERVER_PASSWORD_ENV);
    
    AccountManager& accountManager = AccountManager::getInstance();
    
    if (!username.isEmpty() && !password.isEmpty()) {
        // ask the account manager to log us in from the env variables
        accountManager.requestAccessToken(username, password);
    } else {
        qDebug() << "Authentication was requested against" << qPrintable(accountManager.getAuthURL().toString())
            << "but both or one of" << qPrintable(DATA_SERVER_USERNAME_ENV)
            << "/" << qPrintable(DATA_SERVER_PASSWORD_ENV) << "are not set. Unable to authenticate.";
        
        return;
    }
}

void AssignmentClient::assignmentCompleted() {
    // reset the logging target to the the CHILD_TARGET_NAME
    Logging::setTargetName(ASSIGNMENT_CLIENT_TARGET_NAME);
    
    qDebug("Assignment finished or never started - waiting for new assignment.");
    
    NodeList* nodeList = NodeList::getInstance();

    // have us handle incoming NodeList datagrams again
    disconnect(&nodeList->getNodeSocket(), 0, _currentAssignment.data(), 0);
    connect(&nodeList->getNodeSocket(), &QUdpSocket::readyRead, this, &AssignmentClient::readPendingDatagrams);
    
    // clear our current assignment shared pointer now that we're done with it
    // if the assignment thread is still around it has its own shared pointer to the assignment
    _currentAssignment.clear();

    // reset our NodeList by switching back to unassigned and clearing the list
    nodeList->setOwnerType(NodeType::Unassigned);
    nodeList->reset();
    nodeList->resetNodeInterestSet();
}<|MERGE_RESOLUTION|>--- conflicted
+++ resolved
@@ -116,11 +116,7 @@
 }
 
 bool AssignmentClient::nativeEventFilter(const QByteArray &eventType, void* msg, long* result) {
-<<<<<<< HEAD
-#if Q_OS_WIN
-=======
 #ifdef Q_OS_WIN
->>>>>>> cd46a553
     if (eventType == "windows_generic_MSG") {
         MSG* message = (MSG*)msg;
         if (message->message == WM_CLOSE) {
