//
//  AssignmentClient.cpp
//  assignment-client/src
//
//  Created by Stephen Birarda on 11/25/2013.
//  Copyright 2013 High Fidelity, Inc.
//
//  Distributed under the Apache License, Version 2.0.
//  See the accompanying file LICENSE or http://www.apache.org/licenses/LICENSE-2.0.html
//

#include <QProcess>
#include <QSettings>
#include <QSharedMemory>
#include <QThread>
#include <QTimer>

#include <AccountManager.h>
#include <AddressManager.h>
#include <Assignment.h>
#include <LogHandler.h>
#include <LogUtils.h>
#include <LimitedNodeList.h>
#include <NodeList.h>
#include <PacketHeaders.h>
#include <SharedUtil.h>
#include <ShutdownEventListener.h>
#include <SoundCache.h>

#include "AssignmentFactory.h"
#include "AssignmentThread.h"

#include "AssignmentClient.h"

const QString ASSIGNMENT_CLIENT_TARGET_NAME = "assignment-client";
const long long ASSIGNMENT_REQUEST_INTERVAL_MSECS = 1 * 1000;

SharedAssignmentPointer AssignmentClient::_currentAssignment;

int hifiSockAddrMeta = qRegisterMetaType<HifiSockAddr>("HifiSockAddr");

AssignmentClient::AssignmentClient(Assignment::Type requestAssignmentType, QString assignmentPool, QUuid walletUUID,
                                   QString assignmentServerHostname, quint16 assignmentServerPort) :
    _assignmentServerHostname(DEFAULT_ASSIGNMENT_SERVER_HOSTNAME),
    _localASPortSharedMem(NULL),
    _localACMPortSharedMem(NULL)
{
    LogUtils::init();

    QSettings::setDefaultFormat(QSettings::IniFormat);
    
    // create a NodeList as an unassigned client
    DependencyManager::registerInheritance<LimitedNodeList, NodeList>();
    auto addressManager = DependencyManager::set<AddressManager>();
    auto nodeList = DependencyManager::set<NodeList>(NodeType::Unassigned);

    // make up a uuid for this child so the parent can tell us apart.  This id will be changed
    // when the domain server hands over an assignment.
    QUuid nodeUUID = QUuid::createUuid();
    nodeList->setSessionUUID(nodeUUID);
<<<<<<< HEAD
    
    // setup a shutdown event listener to handle SIGTERM or WM_CLOSE for us
#ifdef _WIN32
    installNativeEventFilter(&ShutdownEventListener::getInstance());
#else
    ShutdownEventListener::getInstance();
#endif
=======
>>>>>>> 1663fcb4

    // set the logging target to the the CHILD_TARGET_NAME
    LogHandler::getInstance().setTargetName(ASSIGNMENT_CLIENT_TARGET_NAME);

    // setup our _requestAssignment member variable from the passed arguments
    _requestAssignment = Assignment(Assignment::RequestCommand, requestAssignmentType, assignmentPool);

    // check for a wallet UUID on the command line or in the config
    // this would represent where the user running AC wants funds sent to
    if (!walletUUID.isNull()) {
        qDebug() << "The destination wallet UUID for credits is" << uuidStringWithoutCurlyBraces(walletUUID);
        _requestAssignment.setWalletUUID(walletUUID);
    }
    
    // check for an overriden assignment server hostname
    if (assignmentServerHostname != "") {
        // change the hostname for our assignment server
        _assignmentServerHostname = assignmentServerHostname;
    }
    
    _assignmentServerSocket = HifiSockAddr(_assignmentServerHostname, assignmentServerPort, true);
    nodeList->setAssignmentServerSocket(_assignmentServerSocket);

    qDebug() << "Assignment server socket is" << _assignmentServerSocket;
    
    // call a timer function every ASSIGNMENT_REQUEST_INTERVAL_MSECS to ask for assignment, if required
    qDebug() << "Waiting for assignment -" << _requestAssignment;

    if (_assignmentServerHostname != "localhost") {
        qDebug () << "- will attempt to connect to domain-server on" << _assignmentServerSocket.getPort();
    }

    connect(&_requestTimer, SIGNAL(timeout()), SLOT(sendAssignmentRequest()));
    _requestTimer.start(ASSIGNMENT_REQUEST_INTERVAL_MSECS);

    // connect our readPendingDatagrams method to the readyRead() signal of the socket
    connect(&nodeList->getNodeSocket(), &QUdpSocket::readyRead, this, &AssignmentClient::readPendingDatagrams);

    // connections to AccountManager for authentication
    connect(&AccountManager::getInstance(), &AccountManager::authRequired,
            this, &AssignmentClient::handleAuthenticationRequest);
    
    // Create Singleton objects on main thread
    NetworkAccessManager::getInstance();

    // Hook up a timer to send this child's status to the Monitor once per second
    setUpStatsToMonitor();
}


void AssignmentClient::stopAssignmentClient() {
    qDebug() << "Exiting.";
    _requestTimer.stop();
    _statsTimerACM.stop();
    QCoreApplication::quit();
}


void AssignmentClient::setUpStatsToMonitor() {
    // Figure out the address to send out stats to
    quint16 localMonitorServerPort = DEFAULT_ASSIGNMENT_CLIENT_MONITOR_PORT;
    auto nodeList = DependencyManager::get<NodeList>();

    nodeList->getLocalServerPortFromSharedMemory(ASSIGNMENT_CLIENT_MONITOR_LOCAL_PORT_SMEM_KEY,
                                                 _localACMPortSharedMem, localMonitorServerPort);
    _assignmentClientMonitorSocket = HifiSockAddr(DEFAULT_ASSIGNMENT_CLIENT_MONITOR_HOSTNAME, localMonitorServerPort, true);

    // send a stats packet every 1 seconds
    connect(&_statsTimerACM, &QTimer::timeout, this, &AssignmentClient::sendStatsPacketToACM);
    _statsTimerACM.start(1000);
}

void AssignmentClient::sendStatsPacketToACM() {
    // tell the assignment client monitor what this assignment client is doing (if anything)
    QJsonObject statsObject;
    auto nodeList = DependencyManager::get<NodeList>();

    if (_currentAssignment) {
        statsObject["assignment_type"] = _currentAssignment->getTypeName();
    } else {
        statsObject["assignment_type"] = "none";
    }
    nodeList->sendStats(statsObject, _assignmentClientMonitorSocket);
}

void AssignmentClient::sendAssignmentRequest() {
    if (!_currentAssignment) {
        
        auto nodeList = DependencyManager::get<NodeList>();
        
        if (_assignmentServerHostname == "localhost") {
            // we want to check again for the local domain-server port in case the DS has restarted
            quint16 localAssignmentServerPort;
            if (nodeList->getLocalServerPortFromSharedMemory(DOMAIN_SERVER_LOCAL_PORT_SMEM_KEY, _localASPortSharedMem,
                                                             localAssignmentServerPort)) {
                if (localAssignmentServerPort != _assignmentServerSocket.getPort()) {
                    qDebug() << "Port for local assignment server read from shared memory is"
                        << localAssignmentServerPort;
                    
                    _assignmentServerSocket.setPort(localAssignmentServerPort);
                    nodeList->setAssignmentServerSocket(_assignmentServerSocket);
                }
            }
        }
        
        nodeList->sendAssignment(_requestAssignment);
    }
}

void AssignmentClient::readPendingDatagrams() {
    auto nodeList = DependencyManager::get<NodeList>();

    QByteArray receivedPacket;
    HifiSockAddr senderSockAddr;

    while (nodeList->getNodeSocket().hasPendingDatagrams()) {
        receivedPacket.resize(nodeList->getNodeSocket().pendingDatagramSize());
        nodeList->getNodeSocket().readDatagram(receivedPacket.data(), receivedPacket.size(),
                                               senderSockAddr.getAddressPointer(), senderSockAddr.getPortPointer());

        if (nodeList->packetVersionAndHashMatch(receivedPacket)) {
            if (packetTypeForPacket(receivedPacket) == PacketTypeCreateAssignment) {
                // construct the deployed assignment from the packet data
                _currentAssignment = SharedAssignmentPointer(AssignmentFactory::unpackAssignment(receivedPacket));

                if (_currentAssignment) {
                    qDebug() << "Received an assignment -" << *_currentAssignment;

                    // switch our DomainHandler hostname and port to whoever sent us the assignment

                    nodeList->getDomainHandler().setSockAddr(senderSockAddr, _assignmentServerHostname);
                    nodeList->getDomainHandler().setAssignmentUUID(_currentAssignment->getUUID());

                    qDebug() << "Destination IP for assignment is" << nodeList->getDomainHandler().getIP().toString();

                    // start the deployed assignment
                    AssignmentThread* workerThread = new AssignmentThread(_currentAssignment, this);

                    connect(workerThread, &QThread::started, _currentAssignment.data(), &ThreadedAssignment::run);
                    connect(_currentAssignment.data(), &ThreadedAssignment::finished, workerThread, &QThread::quit);
                    connect(_currentAssignment.data(), &ThreadedAssignment::finished,
                            this, &AssignmentClient::assignmentCompleted);
                    connect(workerThread, &QThread::finished, workerThread, &QThread::deleteLater);

                    _currentAssignment->moveToThread(workerThread);

                    // move the NodeList to the thread used for the _current assignment
                    nodeList->moveToThread(workerThread);

                    // let the assignment handle the incoming datagrams for its duration
                    disconnect(&nodeList->getNodeSocket(), 0, this, 0);
                    connect(&nodeList->getNodeSocket(), &QUdpSocket::readyRead, _currentAssignment.data(),
                            &ThreadedAssignment::readPendingDatagrams);

                    // Starts an event loop, and emits workerThread->started()
                    workerThread->start();
                } else {
                    qDebug() << "Received an assignment that could not be unpacked. Re-requesting.";
                }
            } else if (packetTypeForPacket(receivedPacket) == PacketTypeStopNode) {
                if (senderSockAddr.getAddress() == QHostAddress::LocalHost ||
                    senderSockAddr.getAddress() == QHostAddress::LocalHostIPv6) {
                    qDebug() << "Network told me to exit.";
                    emit stopAssignmentClient();
                } else {
                    qDebug() << "Got a stop packet from other than localhost.";
                }
            } else {
                // have the NodeList attempt to handle it
                nodeList->processNodeData(senderSockAddr, receivedPacket);
            }
        }
    }
}

void AssignmentClient::handleAuthenticationRequest() {
    const QString DATA_SERVER_USERNAME_ENV = "HIFI_AC_USERNAME";
    const QString DATA_SERVER_PASSWORD_ENV = "HIFI_AC_PASSWORD";

    // this node will be using an authentication server, let's make sure we have a username/password
    QProcessEnvironment sysEnvironment = QProcessEnvironment::systemEnvironment();

    QString username = sysEnvironment.value(DATA_SERVER_USERNAME_ENV);
    QString password = sysEnvironment.value(DATA_SERVER_PASSWORD_ENV);

    AccountManager& accountManager = AccountManager::getInstance();

    if (!username.isEmpty() && !password.isEmpty()) {
        // ask the account manager to log us in from the env variables
        accountManager.requestAccessToken(username, password);
    } else {
        qDebug() << "Authentication was requested against" << qPrintable(accountManager.getAuthURL().toString())
            << "but both or one of" << qPrintable(DATA_SERVER_USERNAME_ENV)
            << "/" << qPrintable(DATA_SERVER_PASSWORD_ENV) << "are not set. Unable to authenticate.";

        return;
    }
}

void AssignmentClient::assignmentCompleted() {
    // reset the logging target to the the CHILD_TARGET_NAME
    LogHandler::getInstance().setTargetName(ASSIGNMENT_CLIENT_TARGET_NAME);

    qDebug("Assignment finished or never started - waiting for new assignment.");

    auto nodeList = DependencyManager::get<NodeList>();

    // have us handle incoming NodeList datagrams again
    disconnect(&nodeList->getNodeSocket(), 0, _currentAssignment.data(), 0);
    connect(&nodeList->getNodeSocket(), &QUdpSocket::readyRead, this, &AssignmentClient::readPendingDatagrams);

    // clear our current assignment shared pointer now that we're done with it
    // if the assignment thread is still around it has its own shared pointer to the assignment
    _currentAssignment.clear();

    // reset our NodeList by switching back to unassigned and clearing the list
    nodeList->setOwnerType(NodeType::Unassigned);
    nodeList->reset();
    nodeList->resetNodeInterestSet();
}<|MERGE_RESOLUTION|>--- conflicted
+++ resolved
@@ -58,16 +58,6 @@
     // when the domain server hands over an assignment.
     QUuid nodeUUID = QUuid::createUuid();
     nodeList->setSessionUUID(nodeUUID);
-<<<<<<< HEAD
-    
-    // setup a shutdown event listener to handle SIGTERM or WM_CLOSE for us
-#ifdef _WIN32
-    installNativeEventFilter(&ShutdownEventListener::getInstance());
-#else
-    ShutdownEventListener::getInstance();
-#endif
-=======
->>>>>>> 1663fcb4
 
     // set the logging target to the the CHILD_TARGET_NAME
     LogHandler::getInstance().setTargetName(ASSIGNMENT_CLIENT_TARGET_NAME);
